--- conflicted
+++ resolved
@@ -1,61 +1,2 @@
-<<<<<<< HEAD
-#!/usr/bin/env python
-# -*- coding: utf-8
-
-import sys
-
-import anvio
-import anvio.terminal as terminal
-
-from anvio.tables.trnahits import TablesForTransferRNAs
-from anvio.errors import ConfigError, FilesNPathsError
-from anvio.terminal import time_program
-
-
-__author__ = "Developers of anvi'o (see AUTHORS.txt)"
-__copyright__ = "Copyleft 2015-2018, the Meren Lab (http://merenlab.org/)"
-__credits__ = []
-__license__ = "GPL 3.0"
-__version__ = anvio.__version__
-__authors__ = ['meren']
-__requires__ = ['contigs-db',]
-__provides__ = ['hmm-hits',]
-__description__ = ("Identify and store tRNA genes in a contigs database")
-
-
-run = terminal.Run()
-progress = terminal.Progress()
-
-
-@time_program
-def main(args):
-    tables_for_trna_hits = TablesForTransferRNAs(args)
-    tables_for_trna_hits.populate_search_tables(args.contigs_db)
-
-
-if __name__ == '__main__':
-    from anvio.argparse import ArgumentParser
-    parser = ArgumentParser(description=__description__)
-
-    parser.add_argument(*anvio.A('contigs-db'), **anvio.K('contigs-db'))
-    parser.add_argument(*anvio.A('num-threads'), **anvio.K('num-threads'))
-    parser.add_argument(*anvio.A('log-file'), **anvio.K('log-file'))
-    parser.add_argument(*anvio.A('trna-hits-file'), **anvio.K('trna-hits-file'))
-    parser.add_argument(*anvio.A('trna-cutoff-score'), **anvio.K('trna-cutoff-score'))
-    parser.add_argument(*anvio.A('trna-model'), **anvio.K('trna-model'))
-    parser.add_argument(*anvio.A('just-do-it'), **anvio.K('just-do-it'))
-
-    args = parser.get_args(parser)
-
-    try:
-        main(args)
-    except ConfigError as e:
-        print(e)
-        sys.exit(-1)
-    except FilesNPathsError as e:
-        print(e)
-        sys.exit(-2)
-=======
 #!/bin/bash
-exec "$(dirname "$0")/anvio-migration-notification.sh"
->>>>>>> 12e65e40
+exec "$(dirname "$0")/anvio-migration-notification.sh"