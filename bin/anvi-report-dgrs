#!/usr/bin/env python
# -*- coding: utf-8
import sys
import argparse

import anvio
import anvio.dgrs as dgrs
import anvio.terminal as terminal

with terminal.SuppressAllOutput():
    import anvio.data.hmm as hmm_data

available_hmm_sources = list(hmm_data.sources.keys())

from anvio.errors import ConfigError, FilesNPathsError
from anvio.terminal import time_program, Run

__author__ = "Developers of anvi'o (see AUTHORS.txt)"
__copyright__ = "Copyleft 2015-2024, the Meren Lab (http://merenlab.org/)"
__credits__ = []
__license__ = "GPL 3.0"
__version__ = anvio.__version__
__authors__ = ["katysloz"]
__requires__ = ["fasta", "contigs-db", 'profile-db']
__provides__ = []
__description__ = "A program designed to find Diversity Generating Retroelements based on nucleotide similarity"

run = Run()

@time_program
def main(args):
    D = dgrs.DGR_Finder(args)
    D.process(args)
    #blast_output = D.get_blast_results()
    #mismatch_hits = D.filter_blastn_for_none_identical(blast_output)
    #DGRs_found_dict = D.filter_for_TR_VR(mismatch_hits)
    #DGRs_found_dict = D.get_hmm_info(DGRs_found_dict)
    #csv_file_path = D.create_found_tr_vr_csv(DGRs_found_dict)

#call function here for filtering hits of blast from root
def float_range(mini,maxi):
    """Return function handle of an argument type function for
        ArgumentParser checking a float range: mini <= arg <= maxi
        mini - minimum acceptable argument
        maxi - maximum acceptable argument"""

    # Define the function with default arguments
    def float_range_checker(arg):
        """New Type function for argparse - a float within predefined range."""

        try:
            f = float(arg)
        except ValueError:
            raise argparse.ArgumentTypeError("must be a decimal number")
        if f < mini or f > maxi:
            raise argparse.ArgumentTypeError("must be in range [" + str(mini) + "-" + str(maxi)+"]")
        return f

    # Return function handle to checking function
    return float_range_checker

my_float_range= float_range(0.5,1.0)

def comma_or_string(input_str):
        if ',' in input_str:
            return input_str.split(',')
        else:
            return input_str

if __name__ == '__main__':
    available_hmm_sources_pretty = '; '.join([f"'{s}' (type: {hmm_data.sources[s]['kind']})" for s in available_hmm_sources])
    from anvio.argparse import ArgumentParser

    parser = ArgumentParser(description=__description__)
    groupA = parser.add_argument_group('INPUT DATA', "Three options with varying outputs. 1. fasta file nothing else. 2. Contigs.db. 3. Contigs.db AND Profile.db. "
                                        "option 1 and 2 Search for DGRs in whatever you have given it. Option 3. Searches based on areas of high SNV")
    groupA.add_argument(*anvio.A('contigs-db'), **anvio.K('contigs-db', {'required': False}))
    groupA.add_argument(*anvio.A('profile-db'), **anvio.K('profile-db', {'required': False})) #ADD THAT HAS TO BE MERGED_DB, unless have
    groupA.add_argument("-i", "--input-file", required=False, help=("Genome sequence file, with multiple or singular sequence/s, or really any fasta file with sequences."))
    groupB = parser.add_argument_group('BLASTN ARGUMENTS', "BLASTn parameters for initial Template and Variable Region search")
    groupB.add_argument("-s", "--step", help="Length of base pairs you would like to cut your genome/sequence into", type=int, default=100)
    groupB.add_argument("-ws","--word-size", help="BLASTn word size parameter", type=str, default=8)
    groupC = parser.add_argument_group('MISCELLANEOUS', "Other options for the fine tuning of this program")
    groupC.add_argument("--skip-Ns", help="Skip 'N' bases when searching for mismatches", action = 'store_true', default=True)
    groupC.add_argument("--skip-dashes", help="Skip '-' bases when searching for mismatches", action = 'store_true',default=True)
    groupC.add_argument(*anvio.A('num-threads'), **anvio.K('num-threads'))
    groupC.add_argument(*anvio.A('gene-caller'), **anvio.K('gene-caller', {'help': "The gene caller to show gene calls if you are using a contigs.db. This is used to tell the program"
                                                                            "that you want to find the genes that your Variable Regions occured in."}))
<<<<<<< HEAD
    groupC.add_argument("--vr-in-orf", help="Search for variable regions only in open reading frames. More specifically it searches for SNVs only at the "
                        "first and second codon positions, based on our current knowledge of where the Adenine bases usually occur", type=bool, default=False)
    groupC.add_argument("--parameter-output", help="Add this flag if you want to output the parameters and their values you have input in a csv file", action='store_true')
=======
    groupC.add_argument("--discovery-mode", help="By default, anvi'o uses SNVs occuring in the first and second codon position of ORF to identify DGRs. "
                        "This constrain allows for a fast search and more reliable results. If you feel daring, you can use this flag and let anvi'o use "
                        "ANY SNVs to identify regions of interest for the VR/TR search.", action = 'store_true', default=False)
    groupC.add_argument("--parameter-output", help="Add this flag if you want to output the parameters and their values you have input in a csv file", action="store_true")
>>>>>>> 0b393ede
    groupD = parser.add_argument_group('FILTER BLAST FOR TR/VRS', "Parameters for refining how stringent your search for template and variable regions is")
    groupD.add_argument("-pm","--percentage-mismatch", help="The percentage of mismatching bases that are one 'type' of base. Has to be between 0.5 and 1.00", type=my_float_range, default=0.8)
    groupD.add_argument("-nm","--number-of-mismatches", help="Number of one 'type' of base that is mismatching to the sequence", type=int, default=7)
    groupE = parser.add_argument_group('CONTIGS AND PROFILE DB INPUT ARGUMENTS', "Options for using the Contigs.db and Profile.db input for this program")
    groupE.add_argument("-snvd","--distance-between-snv", help="Length of bp between SNVs for them to be added to the high SNV density window ", type=int, default=5)
    groupE.add_argument("-mrs","--minimum-range-size", help="Minimum length of SNVs window", type=int, default=5)
    groupE.add_argument("-vbl","--variable-buffer-length", help="Length of bp added to your high SNV density 'window'", type=int, default=20)
    groupE.add_argument("-dfr","--departure-from-reference-percentage", help="Minimum departure from reference to consider a SNV. Default is 0.1", type=float, default=0.1)
    groupE.add_argument("-hmm","--hmm-usage", help="The name of the HMM run with your Contigs.db, ideally the 'Reverse_Transcriptase' HMM, or your own HMM of reverse transcriptases "
                        "(type: 6 clades of DGR Retroelements from doi.org/10.1038/s41467-021-23402-7 including other known reverse transcriptases). You can "
                        "provide a comma-separated list of names for multiple profiles (but in that case don't put a space between each profile name). As a "
                        f"reminder here is the list of anvi'o installed profiles available to you: {available_hmm_sources_pretty}. This option is mandatory "
                        "for reporting DGRs, however anvi'o does not want to tell you what to do, so please proceed",type=comma_or_string, default = ['Reverse_Transcriptase'])
    groupF = parser.add_argument_group('OUTPUT DIRECTORY', "Where to put all the output files.")
    groupF.add_argument(*anvio.A('output-dir'), **anvio.K('output-dir'))

    args = parser.get_args(parser)


    try:
        main(args)
    except ConfigError as e:
        print(e)
        sys.exit(-1)
    except FilesNPathsError as e:
        print(e)
        sys.exit(-1)<|MERGE_RESOLUTION|>--- conflicted
+++ resolved
@@ -86,16 +86,10 @@
     groupC.add_argument(*anvio.A('num-threads'), **anvio.K('num-threads'))
     groupC.add_argument(*anvio.A('gene-caller'), **anvio.K('gene-caller', {'help': "The gene caller to show gene calls if you are using a contigs.db. This is used to tell the program"
                                                                             "that you want to find the genes that your Variable Regions occured in."}))
-<<<<<<< HEAD
-    groupC.add_argument("--vr-in-orf", help="Search for variable regions only in open reading frames. More specifically it searches for SNVs only at the "
-                        "first and second codon positions, based on our current knowledge of where the Adenine bases usually occur", type=bool, default=False)
-    groupC.add_argument("--parameter-output", help="Add this flag if you want to output the parameters and their values you have input in a csv file", action='store_true')
-=======
     groupC.add_argument("--discovery-mode", help="By default, anvi'o uses SNVs occuring in the first and second codon position of ORF to identify DGRs. "
                         "This constrain allows for a fast search and more reliable results. If you feel daring, you can use this flag and let anvi'o use "
                         "ANY SNVs to identify regions of interest for the VR/TR search.", action = 'store_true', default=False)
     groupC.add_argument("--parameter-output", help="Add this flag if you want to output the parameters and their values you have input in a csv file", action="store_true")
->>>>>>> 0b393ede
     groupD = parser.add_argument_group('FILTER BLAST FOR TR/VRS', "Parameters for refining how stringent your search for template and variable regions is")
     groupD.add_argument("-pm","--percentage-mismatch", help="The percentage of mismatching bases that are one 'type' of base. Has to be between 0.5 and 1.00", type=my_float_range, default=0.8)
     groupD.add_argument("-nm","--number-of-mismatches", help="Number of one 'type' of base that is mismatching to the sequence", type=int, default=7)
