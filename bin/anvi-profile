--- conflicted
+++ resolved
@@ -28,16 +28,9 @@
                    into appropriate tables. Anvi'o single profiles can be merged by the program `anvi-merge`."
 
 
-<<<<<<< HEAD
 @time_program
 def main(args):
-    profiler = anvio.profiler.BAMProfiler(args)
-    profiler._run()
-=======
-@terminal.time_program
-def main(args):
     profiler.BAMProfiler(args)._run()
->>>>>>> 43c25a9f
 
 
 if __name__ == '__main__':
