<<<<<<< HEAD
#!/usr/bin/env python
# -*- coding: utf-8
"""A script to run automatic binning algorithms on a merged anvi'o profile"""
import os
import sys
import shutil
import random
import argparse

import anvio
import anvio.tables as t
import anvio.dbops as dbops
import anvio.utils as utils
import anvio.terminal as terminal
import anvio.filesnpaths as filesnpaths

from anvio.drivers import driver_modules
from anvio.ttycolors import color_text as c
from anvio.errors import ConfigError, FilesNPathsError
from anvio.tables.collections import TablesForCollections


__copyright__ = "Copyleft 2015-2024, The Anvi'o Project (http://anvio.org/)"
__credits__ = ["Christopher Quince"]
__license__ = "GPL 3.0"
__version__ = anvio.__version__
__authors__ = ['ozcan', 'meren']
__resources__ = []
__tags__ = ["profile_db", "clustering", "collections"]
__requires__ = ['profile-db', 'contigs-db', 'collection']
__provides__ = ['collection', 'bin']
__description__ = "A program to cluster items in a merged anvi'o profile using automatic binning algorithms"


run = terminal.Run()


def store_clusters_in_db(contigs_db_path, profile_db_path, clusters, collection_name, source, cluster_type):
    if cluster_type == 'contig':
        contigs_db = dbops.ContigsDatabase(contigs_db_path)
        splits_basic_info = contigs_db.db.get_table_as_dict(t.splits_info_table_name, string_the_key = True)

        parent_to_split_map = {}
        for split in splits_basic_info:
            parent = splits_basic_info[split]['parent']

            if parent not in parent_to_split_map:
                parent_to_split_map[parent] = []

            parent_to_split_map[parent].append(split)

        cluster_splits = {}
        for bin_id in clusters:
            cluster_splits[bin_id] = []
            for contig_name in clusters[bin_id]:
                cluster_splits[bin_id] += parent_to_split_map[contig_name]

        clusters = cluster_splits

    bin_info_dict = {}

    for bin_id in clusters:
        bin_info_dict[bin_id] = {'html_color': '#' + ''.join(['%02X' % random.randint(50, 230) for i in range(0, 3)]), 'source': source}
                                                                # ^
                                                                #  \
                                                                #    poor man's random color generator

    c = TablesForCollections(profile_db_path, run=terminal.Run(verbose=False))
    c.append(collection_name, clusters, bin_info_dict)


def prepare_input_files(temp_path, profile_db, contigs_db):
    """This function generates files that we send to clustering algorithms.
    Returns input files inside a Namespace, which contains attributes:
        - contigs_db:
        - profile_db:
        .....
    """
    sample_names = sorted(list(profile_db.samples))
    input_files = argparse.Namespace()

    P = lambda x: os.path.join(temp_path, x)

    input_files = argparse.Namespace()
    input_files.contigs_db = os.path.realpath(contigs_db.db.db_path)
    input_files.profile_db = os.path.realpath(profile_db.db.db_path)

    input_files.contig_coverages_log_norm = P('contig_coverages_log_norm.txt')
    input_files.contig_coverages = P('contig_coverages.txt')

    input_files.split_coverages_log_norm = P('split_coverages_log_norm.txt')
    input_files.split_coverages = P('split_coverages.txt')

    input_files.splits_fasta = P('sequence_splits.fa')
    input_files.contigs_fasta = P('sequence_contigs.fa')

    splits_basic_info = contigs_db.db.get_table_as_dict(t.splits_info_table_name)

    split_coverages, _ = profile_db.db.get_view_data('mean_coverage_contigs', splits_basic_info=splits_basic_info)
    split_coverages_log_norm, _ = profile_db.db.get_view_data('mean_coverage_contigs', splits_basic_info=splits_basic_info, log_norm_numeric_values=True)

    contig_coverages = {}
    contig_coverages_log_norm = {}
    contig_names = set([x['__parent__'] for x in split_coverages.values()])

    for split_name in split_coverages:
        entry = split_coverages[split_name]
        entry_log_norm = split_coverages_log_norm[split_name]
        c = entry['__parent__']
        if c in contig_names and c not in contig_coverages:
            contig_coverages[c] = entry
            contig_coverages_log_norm[c] = entry_log_norm

    # Write output files
    utils.store_dict_as_TAB_delimited_file(split_coverages, input_files.split_coverages, ['contig', *sample_names])
    utils.store_dict_as_TAB_delimited_file(split_coverages_log_norm, input_files.split_coverages_log_norm, ['contig', *sample_names])

    utils.store_dict_as_TAB_delimited_file(contig_coverages, input_files.contig_coverages, ['contig', *sample_names])
    utils.store_dict_as_TAB_delimited_file(contig_coverages_log_norm, input_files.contig_coverages_log_norm, ['contig', *sample_names])

    utils.export_sequences_from_contigs_db(contigs_db.db_path,
                                           input_files.splits_fasta,
                                           splits_mode=True)

    utils.export_sequences_from_contigs_db(contigs_db.db_path,
                                           input_files.contigs_fasta,
                                           splits_mode=False)

    return input_files


@terminal.time_program
def main(args, unknown):
    if not args.just_do_it:
        raise ConfigError("This is an experimental module and is not yet fully tested. Alternatively you could "
                          "use external binning algorithms with raw data or data exported from anvi'o (i.e., see program "
                          "`anvi-export-splits-and-coverages`) and import your clusters into anvi'o with `anvi-import-collection`. "
                          "If you still wish to try this workflow on your own risk, please run `anvi-cluster-contigs` with "
                          "the flag `--just-do-it`. Anvi'o developers thank you for your understanding and help.")
    else:
        run.warning("You are running an experimental workflow not every part of which may be fully and thoroughly tested :) "
                    "Please scrutinize your output carefully after analysis, and keep us posted if you see things that "
                    "surprise you.")

    collection_name = args.collection_name.strip()
    if not len(collection_name):
        raise ConfigError('Nice try. Collection name cannot be empty')
    try:
        utils.check_sample_id(collection_name)
    except:
        raise ConfigError('"%s" is not a proper collection name. A proper one should be a single word and not contain '
                           'ANY characters but digits, ASCII letters and underscore character(s). There should not be '
                           'any space characters, and the collection name should not start with a digit.' % collection_name)

    if args.log_file:
        filesnpaths.is_output_file_writable(args.log_file)

    utils.is_profile_db_and_contigs_db_compatible(args.profile_db, args.contigs_db)

    merged_profile_db = dbops.ProfileDatabase(args.profile_db)

    if(merged_profile_db.meta['merged'] != True):
        raise ConfigError("'%s' does not seem to be a merged profile database :/" % args.profile_db)

    contigs_db = dbops.ContigsDatabase(args.contigs_db)

    # Here we parse not sys.argv but unknown parameters
    # that is not recognized by parent parser.
    driver = args.driver
    sub_args, sub_unknown = subparsers[driver].parse_known_args(unknown)

    # --debug handled by anvio/__init__.py can be in args
    if '--debug' in sub_unknown:
        sub_unknown.remove('--debug')

    if len(sub_unknown):
        raise ConfigError("Unrecognized parameters %s" % ' '.join(sub_unknown))

    binning_module = modules[driver]()
    binning_module_name = type(binning_module).__name__

    cluster_type = getattr(binning_module, 'cluster_type', False)
    if not cluster_type or cluster_type not in ['contig', 'split']:
        raise ConfigError("Anvi'o doesn't know what type of cluster this module returns. "
                         "Please define an 'cluster_type' class variable containing either "
                         "'contig' or 'split'.")

    working_dir = filesnpaths.get_temp_directory_path()

    run.info("Contigs DB", args.contigs_db)
    run.info("Profile DB", args.profile_db)
    run.info("Binning module", binning_module_name)
    run.info("Cluster type", cluster_type)
    run.info('Working directory', working_dir)

    input_files = prepare_input_files(working_dir, merged_profile_db, contigs_db)

    if anvio.DEBUG:
        for name, path in input_files.__dict__.items():
            run.info('Input file [%s]' % name, path)

    citation = getattr(binning_module, 'citation', False)
    if citation:
        run.warning("Anvi'o is now passing all your data to the binning module '%s'. If you publish results "
                    "from this workflow, please do not forget to reference the following citation." % binning_module_name,
                     header='CITATION', lc='green')
        run.info_single("%s" % binning_module.citation, nl_after=1, mc='green')
    else:
        raise ConfigError("The module %s does not seem to have any citation information. If you are currently developing a new "
                          "module please address this in your code. If you are a user, please consider dropping a line to anvi'o "
                          "developers." % (binning_module_name))

    clusters = binning_module.cluster(input_files, sub_args, working_dir, threads=args.num_threads, log_file_path=args.log_file)

    if not anvio.DEBUG:
        shutil.rmtree(working_dir)
    else:
        run.warning("Working in debug mode, Anvi'o will not clean the temporary directories.")

    if not len(clusters):
        c = TablesForCollections(args.profile_db)
        c.delete(collection_name)

        raise ConfigError("Binning algorithm '%s' did not return any clusters :( There will not be any collection "
                          "in your profile database for these results. Please take a look at the help menu and sanity "
                          "check your parameters for this binning algorithm." % (driver))

    store_clusters_in_db(args.contigs_db, args.profile_db, clusters, collection_name, driver, cluster_type)

    run.info_single("%s formed %d clusters, which are being added to the database as a collection named %s." % \
                            (driver, len(clusters), collection_name), nl_before=1, nl_after=1, mc="green")


if __name__ == '__main__':
    parent_parser = argparse.ArgumentParser(description=__description__)
    parent_parser.add_argument(*anvio.A('profile-db'), **anvio.K('profile-db'))
    parent_parser.add_argument(*anvio.A('contigs-db'), **anvio.K('contigs-db'))
    parent_parser.add_argument(*anvio.A('collection-name'), **anvio.K('collection-name', {'required': True}))
    parent_parser.add_argument(*anvio.A('driver'), **anvio.K('driver',
        {'choices': list(driver_modules['binning'].keys()), 'type': str.lower}))
    parent_parser.add_argument(*anvio.A('num-threads'), **anvio.K('num-threads'))
    parent_parser.add_argument(*anvio.A('log-file'), **anvio.K('log-file'))
    parent_parser.add_argument(*anvio.A('just-do-it'), **anvio.K('just-do-it'))

    show_help = ('--help' in sys.argv) or ('-h' in sys.argv)

    if show_help:
        parent_parser.print_help()

    modules = driver_modules['binning']
    subparsers = {}
    for name, module in modules.items():
        subparser = argparse.ArgumentParser(usage=argparse.SUPPRESS, add_help=False)

        try:
            # test if __init__() will raise ConfigError with is_program_exists
            module()

            subparser._optionals.title = " \n%s\n%s" % (c(name.upper(), "green"), ':' * 79)
            for arg_name, definiton in module.arguments.items():
                subparser.add_argument(*definiton[0], **definiton[1])

            if show_help:
                subparser.print_help()
        except ConfigError:
            if show_help:
                print("\n%s %s" % (c(name.upper(), "green"), c("[NOT FOUND]", "red")))

            continue
        finally:
            subparsers[name] = subparser

    if show_help:
        sys.exit()

    args, unknown = parent_parser.parse_known_args()

    try:
        main(args, unknown)
    except ConfigError as e:
        print(e)
        sys.exit(-1)
    except FilesNPathsError as e:
        print(e)
        sys.exit(-2)
=======
#!/bin/bash
exec "$(dirname "$0")/anvio-migration-notification.sh"
>>>>>>> 8df86a69
<|MERGE_RESOLUTION|>--- conflicted
+++ resolved
@@ -1,290 +1,2 @@
-<<<<<<< HEAD
-#!/usr/bin/env python
-# -*- coding: utf-8
-"""A script to run automatic binning algorithms on a merged anvi'o profile"""
-import os
-import sys
-import shutil
-import random
-import argparse
-
-import anvio
-import anvio.tables as t
-import anvio.dbops as dbops
-import anvio.utils as utils
-import anvio.terminal as terminal
-import anvio.filesnpaths as filesnpaths
-
-from anvio.drivers import driver_modules
-from anvio.ttycolors import color_text as c
-from anvio.errors import ConfigError, FilesNPathsError
-from anvio.tables.collections import TablesForCollections
-
-
-__copyright__ = "Copyleft 2015-2024, The Anvi'o Project (http://anvio.org/)"
-__credits__ = ["Christopher Quince"]
-__license__ = "GPL 3.0"
-__version__ = anvio.__version__
-__authors__ = ['ozcan', 'meren']
-__resources__ = []
-__tags__ = ["profile_db", "clustering", "collections"]
-__requires__ = ['profile-db', 'contigs-db', 'collection']
-__provides__ = ['collection', 'bin']
-__description__ = "A program to cluster items in a merged anvi'o profile using automatic binning algorithms"
-
-
-run = terminal.Run()
-
-
-def store_clusters_in_db(contigs_db_path, profile_db_path, clusters, collection_name, source, cluster_type):
-    if cluster_type == 'contig':
-        contigs_db = dbops.ContigsDatabase(contigs_db_path)
-        splits_basic_info = contigs_db.db.get_table_as_dict(t.splits_info_table_name, string_the_key = True)
-
-        parent_to_split_map = {}
-        for split in splits_basic_info:
-            parent = splits_basic_info[split]['parent']
-
-            if parent not in parent_to_split_map:
-                parent_to_split_map[parent] = []
-
-            parent_to_split_map[parent].append(split)
-
-        cluster_splits = {}
-        for bin_id in clusters:
-            cluster_splits[bin_id] = []
-            for contig_name in clusters[bin_id]:
-                cluster_splits[bin_id] += parent_to_split_map[contig_name]
-
-        clusters = cluster_splits
-
-    bin_info_dict = {}
-
-    for bin_id in clusters:
-        bin_info_dict[bin_id] = {'html_color': '#' + ''.join(['%02X' % random.randint(50, 230) for i in range(0, 3)]), 'source': source}
-                                                                # ^
-                                                                #  \
-                                                                #    poor man's random color generator
-
-    c = TablesForCollections(profile_db_path, run=terminal.Run(verbose=False))
-    c.append(collection_name, clusters, bin_info_dict)
-
-
-def prepare_input_files(temp_path, profile_db, contigs_db):
-    """This function generates files that we send to clustering algorithms.
-    Returns input files inside a Namespace, which contains attributes:
-        - contigs_db:
-        - profile_db:
-        .....
-    """
-    sample_names = sorted(list(profile_db.samples))
-    input_files = argparse.Namespace()
-
-    P = lambda x: os.path.join(temp_path, x)
-
-    input_files = argparse.Namespace()
-    input_files.contigs_db = os.path.realpath(contigs_db.db.db_path)
-    input_files.profile_db = os.path.realpath(profile_db.db.db_path)
-
-    input_files.contig_coverages_log_norm = P('contig_coverages_log_norm.txt')
-    input_files.contig_coverages = P('contig_coverages.txt')
-
-    input_files.split_coverages_log_norm = P('split_coverages_log_norm.txt')
-    input_files.split_coverages = P('split_coverages.txt')
-
-    input_files.splits_fasta = P('sequence_splits.fa')
-    input_files.contigs_fasta = P('sequence_contigs.fa')
-
-    splits_basic_info = contigs_db.db.get_table_as_dict(t.splits_info_table_name)
-
-    split_coverages, _ = profile_db.db.get_view_data('mean_coverage_contigs', splits_basic_info=splits_basic_info)
-    split_coverages_log_norm, _ = profile_db.db.get_view_data('mean_coverage_contigs', splits_basic_info=splits_basic_info, log_norm_numeric_values=True)
-
-    contig_coverages = {}
-    contig_coverages_log_norm = {}
-    contig_names = set([x['__parent__'] for x in split_coverages.values()])
-
-    for split_name in split_coverages:
-        entry = split_coverages[split_name]
-        entry_log_norm = split_coverages_log_norm[split_name]
-        c = entry['__parent__']
-        if c in contig_names and c not in contig_coverages:
-            contig_coverages[c] = entry
-            contig_coverages_log_norm[c] = entry_log_norm
-
-    # Write output files
-    utils.store_dict_as_TAB_delimited_file(split_coverages, input_files.split_coverages, ['contig', *sample_names])
-    utils.store_dict_as_TAB_delimited_file(split_coverages_log_norm, input_files.split_coverages_log_norm, ['contig', *sample_names])
-
-    utils.store_dict_as_TAB_delimited_file(contig_coverages, input_files.contig_coverages, ['contig', *sample_names])
-    utils.store_dict_as_TAB_delimited_file(contig_coverages_log_norm, input_files.contig_coverages_log_norm, ['contig', *sample_names])
-
-    utils.export_sequences_from_contigs_db(contigs_db.db_path,
-                                           input_files.splits_fasta,
-                                           splits_mode=True)
-
-    utils.export_sequences_from_contigs_db(contigs_db.db_path,
-                                           input_files.contigs_fasta,
-                                           splits_mode=False)
-
-    return input_files
-
-
-@terminal.time_program
-def main(args, unknown):
-    if not args.just_do_it:
-        raise ConfigError("This is an experimental module and is not yet fully tested. Alternatively you could "
-                          "use external binning algorithms with raw data or data exported from anvi'o (i.e., see program "
-                          "`anvi-export-splits-and-coverages`) and import your clusters into anvi'o with `anvi-import-collection`. "
-                          "If you still wish to try this workflow on your own risk, please run `anvi-cluster-contigs` with "
-                          "the flag `--just-do-it`. Anvi'o developers thank you for your understanding and help.")
-    else:
-        run.warning("You are running an experimental workflow not every part of which may be fully and thoroughly tested :) "
-                    "Please scrutinize your output carefully after analysis, and keep us posted if you see things that "
-                    "surprise you.")
-
-    collection_name = args.collection_name.strip()
-    if not len(collection_name):
-        raise ConfigError('Nice try. Collection name cannot be empty')
-    try:
-        utils.check_sample_id(collection_name)
-    except:
-        raise ConfigError('"%s" is not a proper collection name. A proper one should be a single word and not contain '
-                           'ANY characters but digits, ASCII letters and underscore character(s). There should not be '
-                           'any space characters, and the collection name should not start with a digit.' % collection_name)
-
-    if args.log_file:
-        filesnpaths.is_output_file_writable(args.log_file)
-
-    utils.is_profile_db_and_contigs_db_compatible(args.profile_db, args.contigs_db)
-
-    merged_profile_db = dbops.ProfileDatabase(args.profile_db)
-
-    if(merged_profile_db.meta['merged'] != True):
-        raise ConfigError("'%s' does not seem to be a merged profile database :/" % args.profile_db)
-
-    contigs_db = dbops.ContigsDatabase(args.contigs_db)
-
-    # Here we parse not sys.argv but unknown parameters
-    # that is not recognized by parent parser.
-    driver = args.driver
-    sub_args, sub_unknown = subparsers[driver].parse_known_args(unknown)
-
-    # --debug handled by anvio/__init__.py can be in args
-    if '--debug' in sub_unknown:
-        sub_unknown.remove('--debug')
-
-    if len(sub_unknown):
-        raise ConfigError("Unrecognized parameters %s" % ' '.join(sub_unknown))
-
-    binning_module = modules[driver]()
-    binning_module_name = type(binning_module).__name__
-
-    cluster_type = getattr(binning_module, 'cluster_type', False)
-    if not cluster_type or cluster_type not in ['contig', 'split']:
-        raise ConfigError("Anvi'o doesn't know what type of cluster this module returns. "
-                         "Please define an 'cluster_type' class variable containing either "
-                         "'contig' or 'split'.")
-
-    working_dir = filesnpaths.get_temp_directory_path()
-
-    run.info("Contigs DB", args.contigs_db)
-    run.info("Profile DB", args.profile_db)
-    run.info("Binning module", binning_module_name)
-    run.info("Cluster type", cluster_type)
-    run.info('Working directory', working_dir)
-
-    input_files = prepare_input_files(working_dir, merged_profile_db, contigs_db)
-
-    if anvio.DEBUG:
-        for name, path in input_files.__dict__.items():
-            run.info('Input file [%s]' % name, path)
-
-    citation = getattr(binning_module, 'citation', False)
-    if citation:
-        run.warning("Anvi'o is now passing all your data to the binning module '%s'. If you publish results "
-                    "from this workflow, please do not forget to reference the following citation." % binning_module_name,
-                     header='CITATION', lc='green')
-        run.info_single("%s" % binning_module.citation, nl_after=1, mc='green')
-    else:
-        raise ConfigError("The module %s does not seem to have any citation information. If you are currently developing a new "
-                          "module please address this in your code. If you are a user, please consider dropping a line to anvi'o "
-                          "developers." % (binning_module_name))
-
-    clusters = binning_module.cluster(input_files, sub_args, working_dir, threads=args.num_threads, log_file_path=args.log_file)
-
-    if not anvio.DEBUG:
-        shutil.rmtree(working_dir)
-    else:
-        run.warning("Working in debug mode, Anvi'o will not clean the temporary directories.")
-
-    if not len(clusters):
-        c = TablesForCollections(args.profile_db)
-        c.delete(collection_name)
-
-        raise ConfigError("Binning algorithm '%s' did not return any clusters :( There will not be any collection "
-                          "in your profile database for these results. Please take a look at the help menu and sanity "
-                          "check your parameters for this binning algorithm." % (driver))
-
-    store_clusters_in_db(args.contigs_db, args.profile_db, clusters, collection_name, driver, cluster_type)
-
-    run.info_single("%s formed %d clusters, which are being added to the database as a collection named %s." % \
-                            (driver, len(clusters), collection_name), nl_before=1, nl_after=1, mc="green")
-
-
-if __name__ == '__main__':
-    parent_parser = argparse.ArgumentParser(description=__description__)
-    parent_parser.add_argument(*anvio.A('profile-db'), **anvio.K('profile-db'))
-    parent_parser.add_argument(*anvio.A('contigs-db'), **anvio.K('contigs-db'))
-    parent_parser.add_argument(*anvio.A('collection-name'), **anvio.K('collection-name', {'required': True}))
-    parent_parser.add_argument(*anvio.A('driver'), **anvio.K('driver',
-        {'choices': list(driver_modules['binning'].keys()), 'type': str.lower}))
-    parent_parser.add_argument(*anvio.A('num-threads'), **anvio.K('num-threads'))
-    parent_parser.add_argument(*anvio.A('log-file'), **anvio.K('log-file'))
-    parent_parser.add_argument(*anvio.A('just-do-it'), **anvio.K('just-do-it'))
-
-    show_help = ('--help' in sys.argv) or ('-h' in sys.argv)
-
-    if show_help:
-        parent_parser.print_help()
-
-    modules = driver_modules['binning']
-    subparsers = {}
-    for name, module in modules.items():
-        subparser = argparse.ArgumentParser(usage=argparse.SUPPRESS, add_help=False)
-
-        try:
-            # test if __init__() will raise ConfigError with is_program_exists
-            module()
-
-            subparser._optionals.title = " \n%s\n%s" % (c(name.upper(), "green"), ':' * 79)
-            for arg_name, definiton in module.arguments.items():
-                subparser.add_argument(*definiton[0], **definiton[1])
-
-            if show_help:
-                subparser.print_help()
-        except ConfigError:
-            if show_help:
-                print("\n%s %s" % (c(name.upper(), "green"), c("[NOT FOUND]", "red")))
-
-            continue
-        finally:
-            subparsers[name] = subparser
-
-    if show_help:
-        sys.exit()
-
-    args, unknown = parent_parser.parse_known_args()
-
-    try:
-        main(args, unknown)
-    except ConfigError as e:
-        print(e)
-        sys.exit(-1)
-    except FilesNPathsError as e:
-        print(e)
-        sys.exit(-2)
-=======
 #!/bin/bash
-exec "$(dirname "$0")/anvio-migration-notification.sh"
->>>>>>> 8df86a69
+exec "$(dirname "$0")/anvio-migration-notification.sh"