--- conflicted
+++ resolved
@@ -1,98 +1,2 @@
-<<<<<<< HEAD
-#!/usr/bin/env python
-# -*- coding: utf-8
-
-import sys
-
-import anvio
-import anvio.utils as utils
-import anvio.terminal as terminal
-import anvio.clustering as clustering
-
-from anvio.argparse import ArgumentParser
-from anvio.errors import ConfigError, FilesNPathsError
-
-
-__copyright__ = "Copyleft 2015-2024, The Anvi'o Project (http://anvio.org/)"
-__credits__ = []
-__license__ = "GPL 3.0"
-__version__ = anvio.__version__
-__authors__ = ['meren']
-__requires__ = ['view-data',]
-__provides__ = ['dendrogram',]
-__description__ = "Takes a distance matrix, returns a newick tree"
-__resources__ = [("See this program in action in the pangenomics tutorial", "http://merenlab.org/2016/11/08/pangenomics-v2/#creating-a-quick-pangenome-with-functions")]
-
-run = terminal.Run()
-progress = terminal.Progress()
-PL = terminal.pluralize
-
-def main(args):
-    if not args.output_file:
-        args.output_file = args.input_matrix + '.newick'
-
-    run.info('Input matrix file', args.input_matrix)
-
-    # a quick check of the data to see if there are any missing
-    # values
-    _, _, _, vectors = utils.get_vectors_from_TAB_delim_matrix(args.input_matrix, run=run)
-    num_missing_data = len([item for sublist in vectors for item in sublist if item == None])
-    if num_missing_data:
-        run.warning(f"Oy. Your file contains {PL('missing data item', num_missing_data)}. Anvi'o will do its "
-                    f"best to accommodate for it, but you should take a careful look at your output tree (that, "
-                    f"of course, if everything works after this message). Please note that anvi'o will not "
-                    f"normalize your data prior to clustering and will assume that it is already normalized.")
-
-    progress.new('Analyzing input file')
-    clustering.create_newick_file_from_matrix_file(args.input_matrix, args.output_file, linkage=args.linkage,
-                                    distance=args.distance, transpose=args.transpose, progress=progress,
-                                    items_order_file_path=args.items_order_file, pad_with_zeros=args.pad_input_with_zeros,
-                                    distance_matrix_output_path=args.distance_matrix)
-    progress.end()
-    run.info('Output newick', args.output_file)
-    if args.items_order_file:
-        run.info('Items order', args.items_order_file)
-
-
-if __name__ == '__main__':
-    parser = ArgumentParser(description=__description__)
-
-    groupA = parser.add_argument_group('INPUT', 'The data you wish to cluster')
-    groupA.add_argument('input_matrix', metavar='PATH', default=None,
-                        help='Input matrix')
-
-    groupB = parser.add_argument_group('OUTPUT', 'How would you like your results to be reported?')
-    groupB.add_argument(*anvio.A('output-file'), **anvio.K('output-file'))
-    groupB.add_argument('--items-order-file', metavar='FILE PATH', default=None,
-                        help="In addition to a newick formatted output file, you can ask anvi'o to report\
-                              the order of items in the resulting tree in a separate file. The content of\
-                              this file will be a single-column item names the way they are ordered in the\
-                              output newick dendrogram.")
-    groupB.add_argument('--distance-matrix', metavar='FILE PATH', default=None,
-                        help="In addition to a newick formatted output file, you can ask anvi'o to also report "
-                             "a distance matrix computed from the same data that leads to the generation.")
-
-
-    groupC = parser.add_argument_group('SWEETS', 'Additional options')
-    groupC.add_argument(*anvio.A('transpose'), **anvio.K('transpose'))
-    groupC.add_argument(*anvio.A('distance'), **anvio.K('distance'))
-    groupC.add_argument(*anvio.A('linkage'), **anvio.K('linkage'))
-    groupC.add_argument('--pad-input-with-zeros', default=False, action="store_true",
-                        help="Do you want your vectors in the input file to be 'padded' by some zero values "
-                             "so even hideous matrix files that contain entires with all empty values can be "
-                             "processed with this program? Well, this flag will try to make things work for "
-                             "you. But you must know that this is one of those cases where 'if you have to "
-                             "use this then you have not one but two problems.")
-    try:
-        args = parser.get_args(parser)
-        main(args)
-    except ConfigError as e:
-        print(e)
-        sys.exit(-1)
-    except FilesNPathsError as e:
-        print(e)
-        sys.exit(-1)
-=======
 #!/bin/bash
-exec "$(dirname "$0")/anvio-migration-notification.sh"
->>>>>>> 8df86a69
+exec "$(dirname "$0")/anvio-migration-notification.sh"