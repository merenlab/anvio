--- conflicted
+++ resolved
@@ -1,203 +1,2 @@
-<<<<<<< HEAD
-#!/usr/bin/env python
-# -*- coding: utf-8
-"""Searches contigs database for a given function"""
-
-import sys
-
-import anvio
-import anvio.utils as utils
-import anvio.terminal as terminal
-
-from anvio.errors import ConfigError, FilesNPathsError
-from anvio.dbops import ContigsSuperclass, PanSuperclass
-
-
-__author__ = "Developers of anvi'o (see AUTHORS.txt)"
-__copyright__ = "Copyleft 2015-2018, the Meren Lab (http://merenlab.org/)"
-__credits__ = []
-__license__ = "GPL 3.0"
-__version__ = anvio.__version__
-__authors__ = ['meren']
-__requires__ = ['contigs-db', 'genomes-storage-db']
-__provides__ = ['functions-txt']
-__description__ = ("Search functions in an anvi'o contigs database or genomes storage. Basically, this program "
-                   "searches for one or more search terms you define in functional annotations of "
-                   "genes in an anvi'o contigs database, and generates multiple reports. The "
-                   "default report simply tells you which contigs contain genes with functions "
-                   "matching to search terms you used, useful for viewing in the interface. You "
-                   "can also request a much more comprehensive report, which gives you anything "
-                   "you might need to know for each hit and search term")
-
-
-run = terminal.Run()
-progress = terminal.Progress()
-
-class SearchResultReporter(object):
-    def __init__(self, args):
-        A = lambda x: args.__dict__[x] if x in args.__dict__ else None
-        self.annotation_sources = A('annotation_sources')
-        self.list_annotation_sources = A('list_annotation_sources')
-        self.basic_report_path = A('output_file') or 'search_results.txt'
-        self.full_report_path = A('full_report')
-        self.include_sequences = A('include_sequences')
-        self.verbose = A('verbose')
-        self.args = args
-        self.search_mode = None
-
-        self.contigs_db = A('contigs_db')
-        self.genomes_storage = A('genomes_storage')
-        self.pan_db = A('pan_db')
-
-        # get search results will fill these
-        self.all_item_names = None
-        self.matching_item_names_dict = None
-        self.verbose_output = None
-
-        # straighten things out
-        self.search_terms = [s.strip() for s in A('search_terms').split(A('delimiter'))]
-        self.annotation_sources = [a.strip() for a in A('annotation_sources').split(A('delimiter'))] if A('annotation_sources') else None
-
-        self.db = self.get_database()
-
-        if self.list_annotation_sources:
-            self.db.list_function_sources()
-            sys.exit()
-
-
-    def process(self):
-        self.get_search_results()
-        self.write_report()
-
-        if self.full_report_path:
-            self.write_full_report()
-
-
-    def get_database(self):
-        if self.contigs_db and (self.genomes_storage or self.pan_db):
-            raise ConfigError("You can not provide both contigs database and genomes storage")
-
-        if self.contigs_db:
-            self.search_mode = 'contigs'
-            run.info("Searching in Contigs Database", self.contigs_db)
-            return ContigsSuperclass(self.args)
-
-        elif self.genomes_storage and self.pan_db:
-            self.search_mode = 'gene_clusters'
-            run.info("Searching in Genomes Storage", self.genomes_storage)
-            pan_database = PanSuperclass(self.args)
-            pan_database.init_gene_clusters()
-            return pan_database
-
-        else:
-            raise ConfigError("You did not provide enough arguments to initialize contigs database or pan database. "
-                              "To initialize pan database you need to provide both genome storage and pan database.")
-
-
-    def get_search_results(self):
-        self.matching_item_names_dict, self.verbose_output = self.db.search_for_gene_functions(self.search_terms, requested_sources=self.annotation_sources, verbose = self.verbose)
-
-        self.all_item_names = set([])
-
-        for item_names in list(self.matching_item_names_dict.values()):
-            self.all_item_names.update(item_names)
-
-
-    def write_report(self):
-        results_dict = {}
-
-        for item_name in self.all_item_names:
-            results_dict[item_name] = dict([(s + '_hits', '') for s in self.search_terms])
-
-            for search_term in self.search_terms:
-                if item_name in self.matching_item_names_dict[search_term]:
-                    results_dict[item_name][search_term + '_hits'] = search_term
-
-        utils.store_dict_as_TAB_delimited_file(results_dict, self.basic_report_path, headers = [self.search_mode] + [s + '_hits' for s in self.search_terms])
-        run.info('Items additional data compatible output', self.basic_report_path)
-
-
-    def write_full_report(self):
-        if self.search_mode == 'contigs':
-            header = ['gene_callers_id']
-        elif self.search_mode == 'gene_clusters':
-            header = ['gene_callers_id', 'genome_name']
-        else:
-            raise ConfigError("You ended up in a place you should have never ended up. Go back. Go back.")
-
-        header.extend(['source', 'accession', 'function', 'search_term', self.search_mode])
-
-        if self.include_sequences:
-            if self.search_mode == 'contigs':
-                gene_caller_ids = list(set([e[0] for e in self.verbose_output]))
-                _, gene_sequences_dict = self.db.get_sequences_for_gene_callers_ids(gene_caller_ids, include_aa_sequences=True)
-                header.extend(['direction', 'rev_compd', 'dna_sequence', 'aa_sequence'])
-            elif self.search_mode == 'gene_clusters':
-                header.extend(['dna_sequence', 'aa_sequence'])
-
-        report = open(self.full_report_path, 'w')
-        report.write('\t'.join(header) + '\n')
-        for entry in self.verbose_output:
-            content = [str(item) for item in entry]
-            if self.include_sequences:
-                if self.search_mode == 'contigs':
-                    g = gene_sequences_dict[entry[0]]
-                    content.extend([g['direction'],
-                                    g['rev_compd'],
-                                    g['sequence'],
-                                    g['aa_sequence'],])
-                elif self.search_mode == 'gene_clusters':
-                    # pan results already contains dna and aa sequences
-                    pass
-            else:
-                if self.search_mode == 'gene_clusters':
-                    content = content[:-2]
-
-            report.write('\t'.join(content) + '\n')
-        report.close()
-
-        run.info('Full report', self.full_report_path)
-
-
-if __name__ == '__main__':
-    from anvio.argparse import ArgumentParser
-
-    parser = ArgumentParser(description=__description__)
-
-    groupA = parser.add_argument_group('SEARCH IN', 'Relevant source databases')
-    groupA.add_argument(*anvio.A('contigs-db'), **anvio.K('contigs-db', {'required': False}))
-    groupA.add_argument(*anvio.A('pan-db'), **anvio.K('pan-db', {'required': False}))
-    groupA.add_argument(*anvio.A('genomes-storage'), **anvio.K('genomes-storage', {'required': False}))
-
-    groupB = parser.add_argument_group('SEARCH FOR', 'Relevant terms')
-    groupB.add_argument(*anvio.A('search-terms'), **anvio.K('search-terms', {'required': True}))
-    groupB.add_argument(*anvio.A('delimiter'), **anvio.K('delimiter'))
-    groupB.add_argument(*anvio.A('annotation-sources'), **anvio.K('annotation-sources'))
-    groupB.add_argument(*anvio.A('list-annotation-sources'), **anvio.K('list-annotation-sources'))
-
-    groupC = parser.add_argument_group('REPORT', "Anvi'o can report the hits in multiple ways. The output file will be a very simple 2-column\
-                                                  TAB-delimited output that is compatible with anvi'o additional data format (so you can give\
-                                                  it to the `anvi-interactive` to see which splits contained genes that were matching to your\
-                                                  search terms). You can also ask anvi'o to generate a full-report, that contains much more and\
-                                                  much helpful information about each hit. Optionally you can even ask the gene sequences to\
-                                                  appear in this report.")
-    groupC.add_argument(*anvio.A('output-file'), **anvio.K('output-file'))
-    groupC.add_argument(*anvio.A('full-report'), **anvio.K('full-report'))
-    groupC.add_argument(*anvio.A('include-sequences'), **anvio.K('include-sequences'))
-    groupC.add_argument(*anvio.A('verbose'), **anvio.K('verbose'))
-
-
-    args = parser.get_args(parser)
-
-    try:
-        SearchResultReporter(args).process()
-    except ConfigError as e:
-        print(e)
-        sys.exit(-1)
-    except FilesNPathsError as e:
-        print(e)
-        sys.exit(-2)
-=======
 #!/bin/bash
-exec "$(dirname "$0")/anvio-migration-notification.sh"
->>>>>>> 12e65e40
+exec "$(dirname "$0")/anvio-migration-notification.sh"