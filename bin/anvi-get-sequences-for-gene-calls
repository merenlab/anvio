#!/usr/bin/env python
# -*- coding: utf-8
"""Returns sequences for a given list of gene caller ids"""

import sys

import anvio
import anvio.utils as utils
import anvio.terminal as terminal
import anvio.filesnpaths as filesnpaths
import anvio.genomestorage as genomestorage

from anvio.errors import ConfigError, FilesNPathsError
from anvio.dbops import ContigsSuperclass, ContigsDatabase


__author__ = "Developers of anvi'o (see AUTHORS.txt)"
__copyright__ = "Copyleft 2015-2018, the Meren Lab (http://merenlab.org/)"
__credits__ = []
__license__ = "GPL 3.0"
__version__ = anvio.__version__
__authors__ = ['meren']
__requires__ = ['contigs-db', 'genomes-storage-db']
__provides__ = ['genes-fasta', 'external-gene-calls']
__description__ = "A script to get back sequences for gene calls"
__resources__ = [("A tutorial on getting gene-level taxonomy for a contigs-db", "http://merenlab.org/2016/06/18/importing-taxonomy/")]


run = terminal.Run()
progress = terminal.Progress()


def export_from_contigs(args):
    if args.list_annotation_sources:
        ContigsDatabase(args.contigs_db).list_function_sources()
        sys.exit()

    c = ContigsSuperclass(args)

    output_file_path = args.output_file if args.output_file else 'sequences_for_gene_calls.txt'
    filesnpaths.is_output_file_writable(output_file_path)

    gene_caller_ids = list(utils.get_gene_caller_ids_from_args(args.gene_caller_ids, args.delimiter))

    func_kwargs = dict(
        gene_caller_ids_list=gene_caller_ids,
        output_file_path=args.output_file,
        simple_headers=not args.report_extended_deflines,
        wrap=args.wrap
    )

    if args.export_gff3:
        if args.get_aa_sequences:
            raise ConfigError("AA sequences can only be reported in FASTA format, please remove the --export-gff3 flag to continue.")
        if args.external_gene_calls:
            raise ConfigError("External gene calls file is not compatble with GFF format.")
        if args.flank_length:
            raise ConfigError("Due to the lazy programming, --flank-length and --export-gff3 flags are incompatible :(")

        c.gen_GFF3_file_of_sequences_for_gene_caller_ids(**func_kwargs)
    else:
        c.get_sequences_for_gene_callers_ids(**func_kwargs, report_aa_sequences=args.get_aa_sequences, flank_length=args.flank_length, output_file_path_external_gene_calls=args.external_gene_calls)


def export_from_genomes_storage(genomes_storage_db_path, output_file_path):
    g = genomestorage.GenomeStorage(genomes_storage_db_path)
    g.gen_combined_aa_sequences_FASTA(output_file_path)


def main(args):
    A = lambda x: args.__dict__[x] if x in args.__dict__ else None
    contigs_db_path = A('contigs_db')
    genomes_storage_db_path = A('genomes_storage')
    output_file_path = A('output_file')

    if not contigs_db_path and not genomes_storage_db_path:
        raise ConfigError("You must give this program either a contigs or a genomes storage database so it can like "
                          "export sequences for your genes? :/")

    if contigs_db_path and genomes_storage_db_path:
        raise ConfigError("You can either ask for sequences in a contigs database, or a genomes storage. But not both "
                          "(obviously).")

    if contigs_db_path:
        export_from_contigs(args)
    elif genomes_storage_db_path:
        export_from_genomes_storage(genomes_storage_db_path, output_file_path)
    else:
        raise ConfigError("o_O")


if __name__ == '__main__':
    from anvio.argparse import ArgumentParser

    parser = ArgumentParser(description=__description__)

    groupA = parser.add_argument_group('OPTION #1: EXPORT FROM CONTIGS DB')
    groupA.add_argument(*anvio.A('contigs-db'), **anvio.K('contigs-db', {'required': False}))
    groupA.add_argument(*anvio.A('gene-caller-ids'), **anvio.K('gene-caller-ids'))
    groupA.add_argument(*anvio.A('flank-length'), **anvio.K('flank-length'))
    groupA.add_argument(*anvio.A('delimiter'), **anvio.K('delimiter'))
    groupA.add_argument(*anvio.A('report-extended-deflines'), **anvio.K('report-extended-deflines'))
    groupA.add_argument(*anvio.A('wrap'), **anvio.K('wrap'))
    groupA.add_argument(*anvio.A('export-gff3'), **anvio.K('export-gff3'))
    groupA.add_argument(*anvio.A('get-aa-sequences'), **anvio.K('get-aa-sequences'))
    groupA.add_argument(*anvio.A('external-gene-calls'), **anvio.K('external-gene-calls',
                                        {"help": ("An optional external gene calls file path that precisely "
                                                  "describes the set of gene sequences exported. Using this file "
                                                  "you can create an anvi'o contigs database from the resulting "
                                                  "genes FASTA file without having to do a gene calling from scratch.")}))

<<<<<<< HEAD
    groupB = parser.add_argument_group('OPTION #2: EXPORT FROM A GENOMES STORAGE')
    groupB.add_argument(*anvio.A('genomes-storage'), **anvio.K('genomes-storage', {'required': False}))
    groupB.add_argument(*anvio.A('genomes-names'), **anvio.K('genomes-names'))
=======
    groupB = parser.add_argument_group('OPTION #1.1: STORE SEQEUNCES AS GFF?', "This only works with OPTION #1 :/")
    groupB.add_argument(*anvio.A('export-gff3'), **anvio.K('export-gff3'))
    groupB.add_argument(*anvio.A('annotation-source'), **anvio.K('annotation-source'))
    groupB.add_argument(*anvio.A('list-annotation-sources'), **anvio.K('list-annotation-sources'))

    groupC = parser.add_argument_group('OPTION #2: GET SEQUENCES FROM A GENOMES STORAGE')
    groupC.add_argument(*anvio.A('genomes-storage'), **anvio.K('genomes-storage', {'required': False}))
    groupC.add_argument(*anvio.A('genomes-names'), **anvio.K('genomes-names'))
>>>>>>> ca6a3b08

    groupC = parser.add_argument_group('OPTIONS COMMON TO ALL INPUTS')
    groupC.add_argument(*anvio.A('output-file'), **anvio.K('output-file', {'required': True}))

    args = parser.get_args(parser)

    try:
        main(args)
    except ConfigError as e:
        print(e)
        sys.exit(-1)
    except FilesNPathsError as e:
        print(e)
        sys.exit(-2)<|MERGE_RESOLUTION|>--- conflicted
+++ resolved
@@ -56,13 +56,20 @@
             raise ConfigError("External gene calls file is not compatble with GFF format.")
         if args.flank_length:
             raise ConfigError("Due to the lazy programming, --flank-length and --export-gff3 flags are incompatible :(")
+        if args.annotation_source:
+            func_kwargs['gene_annotation_source'] = args.annotation_source
 
         c.gen_GFF3_file_of_sequences_for_gene_caller_ids(**func_kwargs)
     else:
+        if args.annotation_source:
+            raise ConfigError("A functional annotation source is only relevant for the GFF output format.")
         c.get_sequences_for_gene_callers_ids(**func_kwargs, report_aa_sequences=args.get_aa_sequences, flank_length=args.flank_length, output_file_path_external_gene_calls=args.external_gene_calls)
 
 
 def export_from_genomes_storage(genomes_storage_db_path, output_file_path):
+    if args.export_gff3:
+        raise ConfigError("GFF output is only relevant if you are working with a contigs database :/")
+
     g = genomestorage.GenomeStorage(genomes_storage_db_path)
     g.gen_combined_aa_sequences_FASTA(output_file_path)
 
@@ -94,14 +101,13 @@
 
     parser = ArgumentParser(description=__description__)
 
-    groupA = parser.add_argument_group('OPTION #1: EXPORT FROM CONTIGS DB')
+    groupA = parser.add_argument_group('OPTION #1: GET SEQUENCES FROM A CONTIGS DB')
     groupA.add_argument(*anvio.A('contigs-db'), **anvio.K('contigs-db', {'required': False}))
     groupA.add_argument(*anvio.A('gene-caller-ids'), **anvio.K('gene-caller-ids'))
     groupA.add_argument(*anvio.A('flank-length'), **anvio.K('flank-length'))
     groupA.add_argument(*anvio.A('delimiter'), **anvio.K('delimiter'))
     groupA.add_argument(*anvio.A('report-extended-deflines'), **anvio.K('report-extended-deflines'))
     groupA.add_argument(*anvio.A('wrap'), **anvio.K('wrap'))
-    groupA.add_argument(*anvio.A('export-gff3'), **anvio.K('export-gff3'))
     groupA.add_argument(*anvio.A('get-aa-sequences'), **anvio.K('get-aa-sequences'))
     groupA.add_argument(*anvio.A('external-gene-calls'), **anvio.K('external-gene-calls',
                                         {"help": ("An optional external gene calls file path that precisely "
@@ -109,11 +115,6 @@
                                                   "you can create an anvi'o contigs database from the resulting "
                                                   "genes FASTA file without having to do a gene calling from scratch.")}))
 
-<<<<<<< HEAD
-    groupB = parser.add_argument_group('OPTION #2: EXPORT FROM A GENOMES STORAGE')
-    groupB.add_argument(*anvio.A('genomes-storage'), **anvio.K('genomes-storage', {'required': False}))
-    groupB.add_argument(*anvio.A('genomes-names'), **anvio.K('genomes-names'))
-=======
     groupB = parser.add_argument_group('OPTION #1.1: STORE SEQEUNCES AS GFF?', "This only works with OPTION #1 :/")
     groupB.add_argument(*anvio.A('export-gff3'), **anvio.K('export-gff3'))
     groupB.add_argument(*anvio.A('annotation-source'), **anvio.K('annotation-source'))
@@ -122,10 +123,9 @@
     groupC = parser.add_argument_group('OPTION #2: GET SEQUENCES FROM A GENOMES STORAGE')
     groupC.add_argument(*anvio.A('genomes-storage'), **anvio.K('genomes-storage', {'required': False}))
     groupC.add_argument(*anvio.A('genomes-names'), **anvio.K('genomes-names'))
->>>>>>> ca6a3b08
 
-    groupC = parser.add_argument_group('OPTIONS COMMON TO ALL INPUTS')
-    groupC.add_argument(*anvio.A('output-file'), **anvio.K('output-file', {'required': True}))
+    groupD = parser.add_argument_group('OPTIONS COMMON TO ALL INPUTS')
+    groupD.add_argument(*anvio.A('output-file'), **anvio.K('output-file', {'required': True}))
 
     args = parser.get_args(parser)
 
