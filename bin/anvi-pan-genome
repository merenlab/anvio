--- conflicted
+++ resolved
@@ -1,183 +1,2 @@
-<<<<<<< HEAD
-#!/usr/bin/env python
-# -*- coding: utf-8
-"""A DIAMOND and MCL-based pangenome workflow"""
-
-import sys
-
-import anvio
-import anvio.panops as panops
-import anvio.terminal as terminal
-import anvio.constants as constants
-
-from anvio.errors import ConfigError, FilesNPathsError, HDF5Error
-
-
-__copyright__ = "Copyleft 2015-2024, The Anvi'o Project (http://anvio.org/)"
-__credits__ = []
-__license__ = "GPL 3.0"
-__version__ = anvio.__version__
-__authors__ = ['meren']
-__requires__ = ['genomes-storage-db', 'gene-clusters-txt']
-__provides__ = ['pan-db', 'misc-data-items-order', 'gene-clusters']
-__description__ = ("An anvi'o program to compute a pangenome from an anvi'o genome storage")
-__resources__ = [("A tutorial on pangenomics", "http://merenlab.org/2016/11/08/pangenomics-v2/"),]
-
-
-run = terminal.Run()
-progress = terminal.Progress()
-
-
-if __name__ == '__main__':
-    # some footwork to help with the help menus:
-    if panops.additional_param_sets_for_sequence_search['diamond']:
-        DIAMOND = f"the following parameters: \"{panops.additional_param_sets_for_sequence_search['diamond']}\""
-    else:
-        DIAMOND = "nothing as the default additional parameters for DIAMOND is empty."
-
-    if panops.additional_param_sets_for_sequence_search['ncbi_blast']:
-        NCBI_BLAST = f"the following parameters: \"{panops.additional_param_sets_for_sequence_search['ncbi_blast']}\""
-    else:
-        NCBI_BLAST = "nothing, as the default additional parameters for the NCBI BLAST is empty."
-
-
-    from anvio.argparse import ArgumentParser
-
-    parser = ArgumentParser(description=__description__)
-
-    groupA = parser.add_argument_group('INPUT DATA: GENOMES & GENES', "You first tell anvi'o where your genes are (which is stored in a fancy 'genomes storage' "
-                                "file you have ALREADY generated using the program `anvi-genomes-storage` (if this means nothing to you, see the anvi'o "
-                                "pangenomics tutorial)). They you tell anvi'o if you wish to limit your analysis to a smaller set of genomes than those "
-                                "anvi'o will find in that genomes-storage-db, or whether or not it should exclude partial gene calls.")
-    groupA.add_argument(*anvio.A('genomes-storage'), **anvio.K('genomes-storage', {'required': True}))
-    groupA.add_argument(*anvio.A('genomes-names'), **anvio.K('genomes-names'))
-    groupA.add_argument('--exclude-partial-gene-calls', default = False, action = 'store_true', help = "By default, anvi'o includes all partial\
-                                gene calls from the analysis, which, in some cases, may inflate the number of gene clusters identified and\
-                                introduce extra heterogeneity within those gene clusters. Using this flag, you can request anvi'o to exclude\
-                                partial gene calls from the analysis (whether a gene call is partial or not is an information that comes directly\
-                                from the gene caller used to identify genes during the generation of the contigs database).")
-
-
-    groupB = parser.add_argument_group('MODE: SEQUENCE-BASED or STRUCTURE-INFORMED', "Anvi'o can calculate a pangenome based one amino acid sequence homology "
-                                "or based on predicted protein structures by utilizing the protein language model ProstT5 to go from a AA sequence to a 3di "
-                                "to form gene clusters.")
-    groupB.add_argument(*anvio.A('pan-mode'), **anvio.K('pan-mode', {'required': False}))
-
-    groupC = parser.add_argument_group('DEFAULT GENE CLUSTER FORMATION: SEQUENCE SEARCH', "The first step in this workflow is to perform reciprocal sequence search "
-                                "within the gene pool of input genomes. If you don't change anything in this section, things will work fine, and anvi'o will "
-                                "use DIAMOND by default to accomplish the search with default parameters anvi'o developers set for you. But please go "
-                                "through each parameter anyway to have an idea regarding what is available to you to play with.")
-    groupC.add_argument('--use-ncbi-blast', default = False, action = 'store_true', help = "This program uses DIAMOND by default (and you should, too), "
-                                "but if you'd like to use the good ol' blastp by the NCBI instead, it can't stop you.")
-    groupC.add_argument('--additional-params-for-seq-search', type=str, metavar = "CMD LINE PARAMS", help = "OK. This is very important. While "
-                                f"anvi'o has some defaults for whichever approach you choose to use for your sequence search, you can assume full control "
-                                f"over what is passed to the search program. Put anything you wish anvi'o to send your search program in double quotes, and "
-                                f"they will be passed to the program. If you don't use this parameter, in addition to the additional parameters anvi'o will "
-                                f"use to call your search algorithm of preference, anvi'o will pass to DIAMOND {DIAMOND}, and to the NCBI blast {NCBI_BLAST}. "
-                                f"If you use this parameter, it will completely overwrite what you see above. This means, if you are about to use DIAMOND "
-                                f"and would like to enable sensitive mode for DIAMOND along with the current anvi'o default additional parameter for it, then "
-                                f"you should set this parameter like this manually: --additional-params-for-seq-search "
-                                f"\"{panops.additional_param_sets_for_sequence_search['diamond']} --sensitive\". DO NOT EVER FORGET THE DOUBLE QUOTES, unless "
-                                f"you hate your computer and want to see it melting beforey our eyes.")
-
-    groupC = parser.add_argument_group('DEFAULT GENE CLUSTER FORMATION: NETWORK RESOLUTION', "The second step in this workflow is to use the sequence search results "
-                                "to determine gene clusters. Which is a straightforward step thanks to the MCL algorithm. The following parameters are there "
-                                "to tweak this step, even though default choices will work for the vast majority of cases.")
-    groupC.add_argument('--minbit', type = float, default = 0.5, metavar = "MINBIT", help = "The minimum minbit value. The minbit heuristic \
-                                provides a mean to set a to eliminate weak matches between two amino acid sequences. We learned it from ITEP \
-                                (Benedict MN et al, doi:10.1186/1471-2164-15-8), which is a comprehensive analysis workflow for pangenomes, \
-                                and decided to use it in the anvi'o pangenomic workflow, as well. Briefly, If you have two amino acid sequences,\
-                                'A' and 'B', the minbit is defined as 'BITSCORE(A, B) / MIN(BITSCORE(A, A), BITSCORE(B, B))'. So the minbit score\
-                                between two sequences goes to 1 if they are very similar over the entire length of the 'shorter' amino acid sequence,\
-                                and goes to 0 if (1) they match over a very short stretch compared even to the length of the shorter amino acid sequence\
-                                or (2) the match between sequence identity is low. The default is %(default)g.")
-    groupC.add_argument('--mcl-inflation', type = float, default = 2.0, metavar = "INFLATION", help = "MCL inflation parameter, that defines\
-                                the sensitivity of the algorithm during the identification of the gene clusters. More information on this\
-                                parameter and it's effect on cluster granularity is here: (http://micans.org/mcl/man/mclfaq.html#faq7.2).\
-                                The default is %(default)g.")
-    groupC.add_argument('--min-percent-identity', type = float, default = 0.0, metavar = "PERCENT", help = "Minimum percent identity\
-                                between the two amino acid sequences for them to have an edge for MCL analysis. This value will be used\
-                                to filter hits from Diamond search results. Because percent identity is not a predictor of a good match (since\
-                                it does not communicate many other important factors such as the alignment length between the two sequences and\
-                                its proportion to the entire length of those involved), we suggest you rely on 'minbit' parameter. But you know\
-                                what? Maybe you shouldn't listen to anyone, and experiment on your own! The default is %(default)g percent.")
-    groupC.add_argument('--min-occurrence', type = int, default = 1, metavar = 'NUM_OCCURRENCE', help = "Do you not want singletons? You don't?\
-                                Well, this parameter will help you get rid of them (along with doubletons, if you want). Anvi'o will remove\
-                                gene clusters that occur less than the number you set using this parameter from the analysis. The default\
-                                is %(default)d, which means everything will be kept. If you want to remove singletons, set it to 2, if you want to\
-                                remove doubletons as well, set it to 3, and so on.")
-
-    groupD = parser.add_argument_group('ALTERNATIVE GENE CLUSTER FORMATION: USER-PROVIDED GENE CLUSTERS', "As an alternative approach, you can provide "
-                                "anvi'o with your own gene cluster affiliations. In this case, anvi'o would not use the default way of computing gene "
-                                "clusters de novo, but take your word for which genes go together.")
-    groupD.add_argument(*anvio.A('gene-clusters-txt'), **anvio.K('gene-clusters-txt'))
-
-    groupE = parser.add_argument_group("GENE CLUSTER CHARACTERIZATION", "Parameters that mostly impact how anvi'o characterizes your gene clusters once "
-                                "they are identified. Such as aligning within gene cluster sequences, computing homogeneity indices for them, etc. "
-                                "Important stuff.")
-    groupE.add_argument('--skip-alignments', default = False, action = 'store_true', help = "By default, anvi'o attempts to align amino acid\
-                                sequences in each gene cluster using multiple sequence alignment via muscle. You can use this flag to skip\
-                                that step and be upset later.")
-    groupE.add_argument(*anvio.A('align-with'), **anvio.K('align-with'))
-    groupE.add_argument('--skip-homogeneity', default=False, action='store_true', dest='skip_homogeneity',help="By default, anvi'o attempts to calculate homogeneity\
-                                values for every gene cluster, given that they are aligned. You can use this flag to have anvi'o skip\
-                                homogeneity calculations. Anvi'o will ignore this flag if you decide to skip alignments")
-    groupE.add_argument('--quick-homogeneity', default=False, action='store_true', dest='quick_homogeneity',help="By default, anvi'o will use a homogeneity\
-                                algorithm that checks for horizontal and vertical geometric homogeneity (along with functional). With this\
-                                flag, you can tell anvi'o to skip horizontal geometric homogeneity calculations. It will be less accurate but quicker.\
-                                Anvi'o will ignore this flag if you skip homogeneity calculations or alignments all together.")
-
-    groupF = parser.add_argument_group("OTHERS", "Sweet parameters of convenience.")
-    groupF.add_argument(*anvio.A('project-name'), **anvio.K('project-name'))
-    groupF.add_argument(*anvio.A('description'), **anvio.K('description'))
-    groupF.add_argument(*anvio.A('output-dir'), **anvio.K('output-dir', {'metavar':'PAN_DB_DIR'}))
-    groupF.add_argument(*anvio.A('overwrite-output-destinations'), **anvio.K('overwrite-output-destinations'))
-    groupF.add_argument(*anvio.A('num-threads'), **anvio.K('num-threads'))
-    groupF.add_argument(*anvio.A('prostt5-data-dir'), **anvio.K('prostt5-data-dir'))
-    groupF.add_argument(*anvio.A('foldseek-search-results'), **anvio.K('foldseek-search-results'))
-
-    groupG = parser.add_argument_group("ORGANIZING GENE CLUSTERs", "These are stuff that will change the clustering dendrogram of your gene clusters.")
-    groupG.add_argument(*anvio.A('skip-hierarchical-clustering'), **anvio.K('skip-hierarchical-clustering', {'help': "Anvi'o attempts\
-                                to generate a hierarchical clustering of your gene clusters once it identifies them so you can use\
-                                `anvi-display-pan` to play with it. But if you want to skip this step, this is your flag."}))
-    groupG.add_argument(*anvio.A('enforce-hierarchical-clustering'), **anvio.K('enforce-hierarchical-clustering', {'help': "If you\
-                                want anvi'o to try to generate a hierarchical clustering of your gene clusters even if the number of gene clusters exceeds\
-                                its suggested limit for hierarchical clustering, you can use this flag to enforce it. Are you are a\
-                                rebel of some sorts? Or did computers make you upset? Express your anger towards machine using this\
-                                flag."}))
-    groupG.add_argument(*anvio.A('distance'), **anvio.K('distance', {'default': None, 'help':
-                      'The distance metric for the clustering of gene clusters. If you do not use this flag,\
-                       the default distance metric will be used for each clustering configuration\
-                       which is "%s".' % constants.distance_metric_default}))
-    groupG.add_argument(*anvio.A('linkage'), **anvio.K('linkage', {'default': None, 'help':
-                      'The same story with the `--distance`, except, the system default for this one\
-                       is %s.' % constants.linkage_method_default}))
-
-    args = parser.get_args(parser)
-
-
-    if not args.gene_clusters_txt:
-        run.warning('If you publish results from this workflow, please do not forget to cite DIAMOND '
-                    '(doi:10.1038/nmeth.3176), unless you use it with --use-ncbi-blast flag, and MCL '
-                    '(http://micans.org/mcl/ and doi:10.1007/978-1-61779-361-5_15)', lc = 'yellow')
-        
-    if args.pan_mode == 'structure-informed':
-        run.warning('If you publish results from this workflow, please do not forget to cite Foldseek '
-                    '(https://rdcu.be/d3KMW) and doi:10.1038/s41587-023-01773-0', lc = 'yellow')
-
-    try:
-        pan = panops.Pangenome(args, run, progress)
-        pan.process()
-    except ConfigError as e:
-        print(e)
-        sys.exit(-1)
-    except FilesNPathsError as e:
-        print(e)
-        sys.exit(-2)
-    except HDF5Error as e:
-        print(e)
-        sys.exit(-2)
-=======
 #!/bin/bash
-exec "$(dirname "$0")/anvio-migration-notification.sh"
->>>>>>> d95060b2
+exec "$(dirname "$0")/anvio-migration-notification.sh"