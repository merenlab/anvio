<<<<<<< HEAD
#!/usr/bin/env python
# -*- coding: utf-8
""""""

import os
import sys

import anvio
import anvio.utils as utils
import anvio.dbops as dbops
import anvio.terminal as terminal
import anvio.summarizer as summarizer
import anvio.filesnpaths as filesnpaths

from anvio.errors import ConfigError, FilesNPathsError


__copyright__ = "Copyleft 2015-2024, The Anvi'o Project (http://anvio.org/)"
__credits__ = []
__license__ = "GPL 3.0"
__version__ = anvio.__version__
__authors__ = ['meren']
__requires__ = ['profile-db', 'contigs-db', 'collection', 'pan-db', 'genomes-storage-db',]
__provides__ = ['summary']
__description__ = ("Summarizer for anvi'o pan or profile db's. Essentially, this program takes a collection id along with either "
                   "a profile database and a contigs database or a pan database and a genomes storage and generates a static HTML "
                   "output for what is described in a given collection. The output directory will contain almost everything any "
                   "downstream analysis may need, and can be displayed using a browser without the need for an anvi'o installation. "
                   "For this reason alone, reporting summary outputs as supplementary data with publications is a great idea for "
                   "transparency and reproducibility")
__resources__ = [("anvi-summarize in the metagenomic workflow tutorial", "http://merenlab.org/2016/06/22/anvio-tutorial-v2/#anvi-summarize"), ("anvi-summarize in the pangenomic workflow tutorial", "http://merenlab.org/2016/11/08/pangenomics-v2/#summarizing-an-anvio-pan-genome")]

run = terminal.Run()
progress = terminal.Progress()


def main(args):
    # bad code but a good check early on. Due to multiple inheriteance downstream, there is actually no good
    # place to perform this check before its too much CPU time has already passed (see #1430 for an actual
    # user complaint):
    A = lambda x: args.__dict__[x] if x in args.__dict__ else None
    if A('output_dir'):
        filesnpaths.check_output_directory(A('output_dir'))

    utils.is_all_npm_packages_installed()

    # k, gud. lets move on with business.
    db_type = utils.get_db_type(args.pan_or_profile_db)

    if db_type == 'pan':
        args.pan_db = args.pan_or_profile_db
        summary = summarizer.PanSummarizer(args)
    elif db_type == 'profile':
        args.profile_db = args.pan_or_profile_db
        profile_db = dbops.ProfileDatabase(args.profile_db)

        if not profile_db.meta['contigs_db_hash']:
            raise ConfigError("This profile database is not affiliated with any contigs database. Anvi'o currently does not "
                              "summarize such stuff :/")
        profile_db.disconnect()

        if not args.contigs_db:
            raise ConfigError("You must provide a contigs database when you summarize anvi'o profiles. True story.")

        # set this global arg so that all functional annotations are reflected in the summary output
        anvio.RETURN_ALL_FUNCTIONS_FROM_SOURCE_FOR_EACH_GENE = True

        summary = summarizer.ProfileSummarizer(args)
    else:
        raise ConfigError("Well. '%s' is neither an anvi'o pan database, nor an anvi'o profile database. There is nothing this "
                           "program can't do for you if you feed it with the right stuff. Just sayin'" % args.pan_or_profile_db)

    summary.process()


if __name__ == '__main__':
    from anvio.argparse import ArgumentParser

    parser = ArgumentParser(description=__description__)

    groupA = parser.add_argument_group('PROFILE', "The profile. It could be a standard or pan profile database.")
    groupB = parser.add_argument_group('PROFILE TYPE SPECIFIC PARAMETERS', "If you are summarizing a collection stored in\
                                        a standard anvi'o profile, you will need a contigs database to go with it. If you\
                                        are working with a pan profile, then you will need to provide a genomes storage.\
                                        Don't worry too much, because anvi'o will warn you gently if you make a mistake.")
    groupC = parser.add_argument_group('STANDARD PROFILE SPECIFIC PARAMS', "Parameters that are only relevant to standard\
                                        profile summaries (declaring or not declaring them will not change anything if you\
                                        are summarizing a pan profile).")
    groupD = parser.add_argument_group('PAN PROFILE SPECIFIC PARAMS', "Parameters that are only relevant to pan\
                                        profile summaries (declaring or not declaring them will not change anything if you\
                                        are summarizing a standard profile).")
    groupE = parser.add_argument_group('COMMONS', "Common parameters for both pan and standard profile summaries.")
    groupF = parser.add_argument_group('EXTRA', "Extra stuff because you're extra.")

    groupA.add_argument(*anvio.A('pan-or-profile-db'), **anvio.K('pan-or-profile-db'))

    groupB.add_argument(*anvio.A('contigs-db'), **anvio.K('contigs-db', {'required': False}))
    groupB.add_argument(*anvio.A('genomes-storage'), **anvio.K('genomes-storage', {'required': False}))

    groupC.add_argument(*anvio.A('init-gene-coverages'), **anvio.K('init-gene-coverages'))
    groupC.add_argument(*anvio.A('calculate-Q2Q3-carefully'), **anvio.K('calculate-Q2Q3-carefully'))
    groupC.add_argument(*anvio.A('reformat-contig-names'), **anvio.K('reformat-contig-names'))
    groupC.add_argument('--report-aa-seqs-for-gene-calls', default=False, action='store_true', help="You can use this flag if\
                                  you would like amino acid AND dna sequences for your gene calls in the genes output\
                                  file. By default, only dna sequences are reported.")
    groupC.add_argument(*anvio.A('init-pan-mode'), **anvio.K('init-pan-mode'))

    groupD.add_argument(
        *anvio.A('report-DNA-sequences'),
        **anvio.K('report-DNA-sequences', {'help': anvio.K('report-DNA-sequences')['help'] + ' Also note, since gene clusters are \
                                                   aligned via amino acid sequences, using this flag removes alignment information \
                                                   manifesting in the form of gap characters (`-` characters) that would \
                                                   be present if amino acid sequences were reported. Read the warnings during \
                                                   runtime for more detailed information.'})
    )

    groupE.add_argument(*anvio.A('collection-name'), **anvio.K('collection-name'))
    groupE.add_argument(*anvio.A('output-dir'), **anvio.K('output-dir'))
    groupE.add_argument(*anvio.A('list-collections'), **anvio.K('list-collections'))
    groupE.add_argument(*anvio.A('cog-data-dir'), **anvio.K('cog-data-dir'))
    groupE.add_argument(*anvio.A('quick-summary'), **anvio.K('quick-summary'))

    groupF.add_argument(*anvio.A('just-do-it'), **anvio.K('just-do-it'))


    args = parser.get_args(parser)

    try:
        main(args)
    except ConfigError as e:
        print(e)
        sys.exit(-1)
    except FilesNPathsError as e:
        print(e)
        sys.exit(-2)
=======
#!/bin/bash
exec "$(dirname "$0")/anvio-migration-notification.sh"
>>>>>>> d95060b2
<|MERGE_RESOLUTION|>--- conflicted
+++ resolved
@@ -1,140 +1,2 @@
-<<<<<<< HEAD
-#!/usr/bin/env python
-# -*- coding: utf-8
-""""""
-
-import os
-import sys
-
-import anvio
-import anvio.utils as utils
-import anvio.dbops as dbops
-import anvio.terminal as terminal
-import anvio.summarizer as summarizer
-import anvio.filesnpaths as filesnpaths
-
-from anvio.errors import ConfigError, FilesNPathsError
-
-
-__copyright__ = "Copyleft 2015-2024, The Anvi'o Project (http://anvio.org/)"
-__credits__ = []
-__license__ = "GPL 3.0"
-__version__ = anvio.__version__
-__authors__ = ['meren']
-__requires__ = ['profile-db', 'contigs-db', 'collection', 'pan-db', 'genomes-storage-db',]
-__provides__ = ['summary']
-__description__ = ("Summarizer for anvi'o pan or profile db's. Essentially, this program takes a collection id along with either "
-                   "a profile database and a contigs database or a pan database and a genomes storage and generates a static HTML "
-                   "output for what is described in a given collection. The output directory will contain almost everything any "
-                   "downstream analysis may need, and can be displayed using a browser without the need for an anvi'o installation. "
-                   "For this reason alone, reporting summary outputs as supplementary data with publications is a great idea for "
-                   "transparency and reproducibility")
-__resources__ = [("anvi-summarize in the metagenomic workflow tutorial", "http://merenlab.org/2016/06/22/anvio-tutorial-v2/#anvi-summarize"), ("anvi-summarize in the pangenomic workflow tutorial", "http://merenlab.org/2016/11/08/pangenomics-v2/#summarizing-an-anvio-pan-genome")]
-
-run = terminal.Run()
-progress = terminal.Progress()
-
-
-def main(args):
-    # bad code but a good check early on. Due to multiple inheriteance downstream, there is actually no good
-    # place to perform this check before its too much CPU time has already passed (see #1430 for an actual
-    # user complaint):
-    A = lambda x: args.__dict__[x] if x in args.__dict__ else None
-    if A('output_dir'):
-        filesnpaths.check_output_directory(A('output_dir'))
-
-    utils.is_all_npm_packages_installed()
-
-    # k, gud. lets move on with business.
-    db_type = utils.get_db_type(args.pan_or_profile_db)
-
-    if db_type == 'pan':
-        args.pan_db = args.pan_or_profile_db
-        summary = summarizer.PanSummarizer(args)
-    elif db_type == 'profile':
-        args.profile_db = args.pan_or_profile_db
-        profile_db = dbops.ProfileDatabase(args.profile_db)
-
-        if not profile_db.meta['contigs_db_hash']:
-            raise ConfigError("This profile database is not affiliated with any contigs database. Anvi'o currently does not "
-                              "summarize such stuff :/")
-        profile_db.disconnect()
-
-        if not args.contigs_db:
-            raise ConfigError("You must provide a contigs database when you summarize anvi'o profiles. True story.")
-
-        # set this global arg so that all functional annotations are reflected in the summary output
-        anvio.RETURN_ALL_FUNCTIONS_FROM_SOURCE_FOR_EACH_GENE = True
-
-        summary = summarizer.ProfileSummarizer(args)
-    else:
-        raise ConfigError("Well. '%s' is neither an anvi'o pan database, nor an anvi'o profile database. There is nothing this "
-                           "program can't do for you if you feed it with the right stuff. Just sayin'" % args.pan_or_profile_db)
-
-    summary.process()
-
-
-if __name__ == '__main__':
-    from anvio.argparse import ArgumentParser
-
-    parser = ArgumentParser(description=__description__)
-
-    groupA = parser.add_argument_group('PROFILE', "The profile. It could be a standard or pan profile database.")
-    groupB = parser.add_argument_group('PROFILE TYPE SPECIFIC PARAMETERS', "If you are summarizing a collection stored in\
-                                        a standard anvi'o profile, you will need a contigs database to go with it. If you\
-                                        are working with a pan profile, then you will need to provide a genomes storage.\
-                                        Don't worry too much, because anvi'o will warn you gently if you make a mistake.")
-    groupC = parser.add_argument_group('STANDARD PROFILE SPECIFIC PARAMS', "Parameters that are only relevant to standard\
-                                        profile summaries (declaring or not declaring them will not change anything if you\
-                                        are summarizing a pan profile).")
-    groupD = parser.add_argument_group('PAN PROFILE SPECIFIC PARAMS', "Parameters that are only relevant to pan\
-                                        profile summaries (declaring or not declaring them will not change anything if you\
-                                        are summarizing a standard profile).")
-    groupE = parser.add_argument_group('COMMONS', "Common parameters for both pan and standard profile summaries.")
-    groupF = parser.add_argument_group('EXTRA', "Extra stuff because you're extra.")
-
-    groupA.add_argument(*anvio.A('pan-or-profile-db'), **anvio.K('pan-or-profile-db'))
-
-    groupB.add_argument(*anvio.A('contigs-db'), **anvio.K('contigs-db', {'required': False}))
-    groupB.add_argument(*anvio.A('genomes-storage'), **anvio.K('genomes-storage', {'required': False}))
-
-    groupC.add_argument(*anvio.A('init-gene-coverages'), **anvio.K('init-gene-coverages'))
-    groupC.add_argument(*anvio.A('calculate-Q2Q3-carefully'), **anvio.K('calculate-Q2Q3-carefully'))
-    groupC.add_argument(*anvio.A('reformat-contig-names'), **anvio.K('reformat-contig-names'))
-    groupC.add_argument('--report-aa-seqs-for-gene-calls', default=False, action='store_true', help="You can use this flag if\
-                                  you would like amino acid AND dna sequences for your gene calls in the genes output\
-                                  file. By default, only dna sequences are reported.")
-    groupC.add_argument(*anvio.A('init-pan-mode'), **anvio.K('init-pan-mode'))
-
-    groupD.add_argument(
-        *anvio.A('report-DNA-sequences'),
-        **anvio.K('report-DNA-sequences', {'help': anvio.K('report-DNA-sequences')['help'] + ' Also note, since gene clusters are \
-                                                   aligned via amino acid sequences, using this flag removes alignment information \
-                                                   manifesting in the form of gap characters (`-` characters) that would \
-                                                   be present if amino acid sequences were reported. Read the warnings during \
-                                                   runtime for more detailed information.'})
-    )
-
-    groupE.add_argument(*anvio.A('collection-name'), **anvio.K('collection-name'))
-    groupE.add_argument(*anvio.A('output-dir'), **anvio.K('output-dir'))
-    groupE.add_argument(*anvio.A('list-collections'), **anvio.K('list-collections'))
-    groupE.add_argument(*anvio.A('cog-data-dir'), **anvio.K('cog-data-dir'))
-    groupE.add_argument(*anvio.A('quick-summary'), **anvio.K('quick-summary'))
-
-    groupF.add_argument(*anvio.A('just-do-it'), **anvio.K('just-do-it'))
-
-
-    args = parser.get_args(parser)
-
-    try:
-        main(args)
-    except ConfigError as e:
-        print(e)
-        sys.exit(-1)
-    except FilesNPathsError as e:
-        print(e)
-        sys.exit(-2)
-=======
 #!/bin/bash
-exec "$(dirname "$0")/anvio-migration-notification.sh"
->>>>>>> d95060b2
+exec "$(dirname "$0")/anvio-migration-notification.sh"