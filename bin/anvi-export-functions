--- conflicted
+++ resolved
@@ -1,131 +1,2 @@
-<<<<<<< HEAD
-#!/usr/bin/env python
-# -*- coding: utf-8
-
-import sys
-
-import anvio
-import anvio.tables as t
-import anvio.dbops as dbops
-import anvio.utils as utils
-import anvio.terminal as terminal
-import anvio.filesnpaths as filesnpaths
-
-from anvio.errors import ConfigError, FilesNPathsError
-
-
-__copyright__ = "Copyleft 2015-2024, The Anvi'o Project (http://anvio.org/)"
-__credits__ = []
-__license__ = "GPL 3.0"
-__version__ = anvio.__version__
-__authors__ = ['meren']
-__requires__ = ['contigs-db', 'functions']
-__provides__ = ['functions-txt']
-__description__ = "Export functions of genes from an anvi'o contigs database for a given annotation source"
-
-run = terminal.Run()
-progress = terminal.Progress()
-
-
-def main(args):
-    utils.is_contigs_db(args.contigs_db)
-
-    progress.new('Initializing')
-    progress.update('...')
-    contigs_db = dbops.ContigsDatabase(args.contigs_db)
-    annotation_sources = contigs_db.meta['gene_function_sources']
-    functions_dict = contigs_db.db.get_table_as_dict(t.gene_function_calls_table_name)
-    contigs_db.disconnect()
-    progress.end()
-
-    if not annotation_sources:
-        raise ConfigError("This contigs database does not have any functional functions :/")
-
-    if args.list_annotation_sources:
-        run.warning('', 'FUNCTIONAL ANNOTATION SOURCE%s FOUND' % 'S' if len(annotation_sources) > 1 else '', lc='yellow')
-        for annotation_source in annotation_sources:
-            if annotation_source == annotation_sources[-1]:
-                run.info_single('%s' % annotation_source, nl_after=1)
-            else:
-                run.info_single('%s' % annotation_source)
-        sys.exit(0)
-
-    if not args.output_file:
-        raise ConfigError("You should provide an output file name.")
-
-    filesnpaths.is_output_file_writable(args.output_file)
-
-    if args.genes_of_interest:
-        requested_genes = [x.strip() for x in open(args.genes_of_interest).readlines()]
-        run.info('Gene calls requested', f"{', '.join(requested_genes)}")
-
-        for g in requested_genes:
-            if not g.isnumeric():
-                raise ConfigError(f"Anvi'o found a gene caller ID that was not a number. Specifically, this one: {g}. "
-                                  f"This is a no-no, so please make sure all your gene caller IDs are integers.")
-
-        progress.new("Filtering the functions dict for requested gene calls")
-        functions_dict = utils.get_filtered_dict(functions_dict, 'gene_callers_id', set([int(x) for x in requested_genes]))
-        progress.end()
-
-    run.info('Annotation sources', '%s.' % (', '.join(annotation_sources)))
-
-    if args.annotation_sources:
-        requested_sources = [s.strip() for s in args.annotation_sources.split(',')]
-
-        missing_sources = [s for s in requested_sources if s not in annotation_sources]
-        if len(missing_sources):
-            raise ConfigError("One or more of the annotation sources you requested does not appear to be in the "
-                               "contigs database :/ Here is the list: %s." % (', '.join(missing_sources)))
-
-        run.info('Requested sources', '%s.' % (', '.join(requested_sources)))
-
-        progress.new('Initializing')
-        progress.update('Filtering the functions dict ...')
-        functions_dict = utils.get_filtered_dict(functions_dict, 'source', set(requested_sources))
-        progress.end()
-
-
-    progress.new('Exporting functions')
-    progress.update('...')
-    output = open(args.output_file, 'w')
-    output.write('\t'.join(t.gene_function_calls_table_structure) + '\n')
-    num_entries_reported = 0
-    for entry in list(functions_dict.values()):
-        if entry['e_value'] == None:
-            entry['e_value'] = 0.0
-
-        output.write('\t'.join([str(entry[key]) for key in t.gene_function_calls_table_structure]) + '\n')
-        num_entries_reported += 1
-    output.close()
-    progress.end()
-
-    run.info('Number of functions reported', num_entries_reported, mc='green')
-    run.info('Output file', args.output_file)
-
-
-if __name__ == '__main__':
-    from anvio.argparse import ArgumentParser
-
-    parser = ArgumentParser(description=__description__)
-
-    parser.add_argument(*anvio.A('contigs-db'), **anvio.K('contigs-db'))
-    parser.add_argument(*anvio.A('output-file'), **anvio.K('output-file'))
-    parser.add_argument(*anvio.A('annotation-sources'), **anvio.K('annotation-sources'))
-    parser.add_argument(*anvio.A('list-annotation-sources'), **anvio.K('list-annotation-sources'))
-    parser.add_argument(*anvio.A('genes-of-interest'), **anvio.K('genes-of-interest'))
-
-    args = parser.get_args(parser)
-
-    try:
-        main(args)
-    except ConfigError as e:
-        print(e)
-        sys.exit(-1)
-    except FilesNPathsError as e:
-        print(e)
-        sys.exit(-2)
-=======
 #!/bin/bash
-exec "$(dirname "$0")/anvio-migration-notification.sh"
->>>>>>> 06dc4de9
+exec "$(dirname "$0")/anvio-migration-notification.sh"