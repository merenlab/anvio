<<<<<<< HEAD
#!/usr/bin/env python
# -*- coding: utf-8

import sys

import anvio
import anvio.inversions as inversions

from anvio.errors import ConfigError, FilesNPathsError
from anvio.terminal import time_program, Run

__copyright__ = "Copyleft 2015-2024, The Anvi'o Project (http://anvio.org/)"
__license__ = "GPL 3.0"
__version__ = anvio.__version__
__authors__ = ['FlorianTrigodet', 'meren', 'ekiefl']
__requires__ = ["bams-and-profiles-txt"]
__provides__ = ["inversions-txt"]
__description__ = "Reports inversions"

run = Run()

@time_program
def main(args):
    I = inversions.Inversions(args)
    I.process()

if __name__ == '__main__':
    from anvio.argparse import ArgumentParser

    parser = ArgumentParser(description=__description__)

    groupA = parser.add_argument_group('INPUT DATA', "Essentially a BAMs and profiles file and nothing more.")
    groupA.add_argument(*anvio.A('bams-and-profiles'), **anvio.K('bams-and-profiles'))

    groupB = parser.add_argument_group('CALCULATE ACTIVITY FROM KNOWN INVERSIONS?', "This input option is ONLY relevant to those who have "
                    "already run the entire workflow and have their consensus inversions (i.e., 'CONSENSUS-INVERSIONS.txt') or "
                    "sample-specific inversions (i.e., 'INVERSIONS-IN-[SAMPLE-NAME].txt') calculated. This input option will "
                    "use the existing inversions reported in the input file and recalculate the inversion activity output. It is "
                    "a great way to calculate inversions or refine them from a smaller set of genomes / metagenomes, and scale "
                    "up the characterizations of their activity to thousands of metagenomes quickly (*cough* cheater *cough*). "
                    "Please note that if you use this flag, most other options EXCEPT those that are listed below 'KEY ALGORITHMIC "
                    "COMPONENT 04: COMPUTING INVERSION ACTIVITY' will be irrelevant, so you can skip all and take a look at the "
                    "parameters there.")
    groupB.add_argument(*anvio.A('pre-computed-inversions'), **anvio.K('pre-computed-inversions'))

    groupC = parser.add_argument_group('KEY ALGORITHMIC COMPONENT 01: IDENTIFYING REGIONS OF INTEREST', "How should anvi'o identify regions of interest "
                    "based on REV/REV and FWD/FWD paired-end reads? Defaults will be good for most cases.")
    groupC.add_argument('--min-coverage-to-define-stretches', default=10, type=int, help="Value to break up contigs into 'stretches' of "
                    "high-coverage regions of FWD/FWD and REV/REV reads. The lower the value, the more noise. This acts as a low-pass "
                    "filter if it helps you imagine how it works.", metavar="INT")
    groupC.add_argument('--min-stretch-length', default=50, type=int, help="These are not the stretches you are looking for (unless they "
                    "are longer than this, obv).", metavar="INT")
    groupC.add_argument('--min-distance-between-independent-stretches', default=2000, type=int, help="Our 'low pass' filter may break a "
                    "single stretch of reasonable coverage of FWD/FWD and REV/REV reads into multiple pieces. To recover from that, we "
                    "wish to merge the fragmented ones if they are closer to one another than this value.", metavar="INT")
    groupC.add_argument('--num-nts-to-pad-a-stretch', default=100, type=int, help="Some leeway towards upstream and downstream context "
                    "that is essential to not miss key information due to coverage variation that may influence the beginnings and ends "
                    "of final stretches.", metavar="INT")

    groupD = parser.add_argument_group('KEY ALGORITHMIC COMPONENT 02: FINDING PALINDROMES', "Some essential parameters to find palindromes in sequence "
                    "stretches anvi'o identified in the previous step")
    groupD.add_argument(*anvio.A('min-palindrome-length'), **anvio.K('min-palindrome-length'))
    groupD.add_argument(*anvio.A('max-num-mismatches'), **anvio.K('max-num-mismatches'))
    groupD.add_argument(*anvio.A('min-distance'), **anvio.K('min-distance'))
    groupD.add_argument(*anvio.A('min-mismatch-distance-to-first-base'), **anvio.K('min-mismatch-distance-to-first-base'))
    groupD.add_argument(*anvio.A('palindrome-search-algorithm'), **anvio.K('palindrome-search-algorithm'))

    groupE = parser.add_argument_group('KEY ALGORITHMIC COMPONENT 03: CONFIRMING INVERSIONS', "Which palindromes are inversions? A one million dollar "
                    "question that is quite difficult to get right (but as anvi'o does get it right frequently).")
    groupE.add_argument('--check-all-palindromes', default=False, action="store_true", help="In a given 'stretch' "
                    "anvi'o has identified as a region of interest due to the coverage of FWD/FWD and REV/REV reads "
                    "(see KEY ALGORITHMIC COMPONENT 01), there may be multiple palindromic sequences. By default, "
                    "anvi'o will stop its search as soon as it finds evidence among short reads in the BAM file "
                    "that suggests a given palindrome represents an active inversion, WITHOUT testing any of the "
                    "remaining palindromes in the same region. While this strategy is extremely efficient as it "
                    "will not go through all reads over and over again for each palindrome, it will miss if there "
                    "are multiple inversions in a single stretch, which is extremely unlikely. But using this this "
                    "you can instruct anvi'o to test ALL palindromes in a stretch. We understand -- we are "
                    "unreasonable people, too.")
    groupE.add_argument('--process-only-inverted-reads', default=False, action="store_true", help="At one point, "
                    "anvi'o will have all the regions of interest in contigs that include palindromes that look "
                    "promising. At that point, it will access to short reads in the BAM file to determine which "
                    "palindromes in fact represent active inversions by searching for unique constructs that "
                    "can only occur when a genomic region did funny things. One option is to search for such "
                    "reads that are evidence of inversion activity among paired-end reads that are in FWD/FWD "
                    "or REV/REV orientation. Which is defined by the fetch-filter 'inversions'. However, this "
                    "may be too limiting as there may be paired-end reads that are too downstream or too upstream "
                    "to the region of interest, and thus mapping FWD/REV or REV/FWD orientation just like every "
                    "other non-rebellious paired end read, YET including one of the constructs. Thus, searching "
                    "all reads may in fact help the identification of more inversions (especially those that are "
                    "covered less), with only an added disadvantage of compute time, which should be negligible "
                    "in almost all instances (since anvi'o at this stage is only focusing on very specific "
                    "regions of genomes). But this parameter is here in case you insist on only using inverted "
                    "paired-end reads and assert your authority. You do you and turn on the flag, you rebellious "
                    "scientist who will likely miss a lot of additional inversions like a boss.")

    groupF = parser.add_argument_group('KEY ALGORITHMIC COMPONENT 04: COMPUTING INVERSION ACTIVITY', "What is the "
                    "proportion of invertible repeat orientation across samples? A two million dollars question "
                    "that anvi'o WILL answer for you IF you have `r1` and `r2` columns in your `bams-and-profiles-txt` "
                    "file that points to raw FASTQ reads you have used to generate your BAM files for each sample. "
                    "Truly crazy stuff.")
    groupF.add_argument(*anvio.A('num-threads'), **anvio.K('num-threads'))
    groupF.add_argument('--oligo-primer-base-length', default=12, type=int, help="Calculating inversion ratios "
                    "require anvi'o to 'design' an in silico primer based on palindromes associated with inversions "
                    "and the upstream/downstream genomic context to search for short reads in raw sequencing data"
                    "to find the ratio of inversion activity per sample. This variable is to control how much of "
                    "the palindrome for a given inversion should be used to build a primer to search for short "
                    "reads. The longer it is, the more specific the primers will be to survey short reads. But "
                    "if it is too long, then there will not be enough reads to 'keep' depending on the minimum "
                    "short read length of the sequencing. The default value will probably good for the vast "
                    "majority of cases.", metavar="INT")
    groupF.add_argument('--skip-compute-inversion-activity', default=False, action="store_true", help="This flag "
                    "will help you skip computing inversion activity, which is an extremely costly step, even if "
                    "your `bams-and-profiles-txt` contains `r1` and `r2` entries. It may be a good idea to first "
                    "run the workflow without computing activity, take a look at the CONSENSUS file to make sure "
                    "everything looks alright, and then run the workflow without this flag.")
    groupF.add_argument('--end-primer-search-after-x-hits', default=None, type=int, help="For very large "
                    "datasets, primer search can take a very long time. By setting a small integer here, you can ask "
                    "anvi'o to stop searching primers after a few hits. Once the total number of primer hits reach to "
                    "number for a given sample, anvi'o will stop searching further and continue with the next sample. "
                    "This flag is only good for testing, since it will prematurely end the search without testing "
                    "all primers")
    groupF.add_argument('--min-frequency-to-report', default=1, type=int, help="By default, anvi'o will only report "
                    "primers supported by more than one read from the `r1` and `r2` entry in your `bams-and-profiles-txt`. "
                    "The reason for this filtering is sequencing errors, which  can create very low frequency "
                    "entries in the activity report. Use this flag to change that minimum threshold.")

    groupG = parser.add_argument_group('KEY ALGORITHMIC COMPONENT 05: REPORTING GENOMIC CONTEXT AROUND INVERSIONS',
                    "Once the consensus inversions are computed, anvi'o can go back to contigs on which they are "
                    "found, and for each inversion site report the surrounding genes and their functions as flat "
                    "text files in the output directory so you can actually take quick look at them.")
    groupG.add_argument('--skip-recovering-genomic-context', default=False, action="store_true", help="Of course "
                    "you can skip this step because why should anyone have nice things.")
    groupG.add_argument('--num-genes-to-consider-in-context', default=3, type=int, help="With this parameter you "
                    "can adjust the number of genes anvi'o should consider to characterize the genomic context "
                    "surrounding inversions. If you set nothing here, anvi'o will go 3 genes upstream from the "
                    "first palindrome of the inversion and 3 genes downstream from the second. If there are not "
                    "enough genes in the contig given the position of either of the palindromes, anvio' will "
                    "report whatever it can.", metavar="INT")
    groupG.add_argument(*anvio.A('gene-caller'), **anvio.K('gene-caller', {'help': "The gene caller to show gene calls "
                    "from."}))
    
    groupM = parser.add_argument_group('KEY ALGORITHMIC COMPONENT 06: FINDING MOTIFS IN INVERTED REPEATS',
                    "Site-specific inversions are carried out by site-specific recombinases which recognize "
                    "imperfect palindromic sequences on each end of an inversion. They appear as a single pair "
                    "of inverted repeats, the one anvi'o report in the consensus output. We can use DNA motif search "
                    "to connect inversions that are potentially inverted by the same site-specific recombinase.")
    groupM.add_argument('--skip-search-for-motifs', default=False, action="store_true", help="Skip the search for "
                    "conserved motifs in inverted repeats.")
    groupM.add_argument('--num-of-motifs', default=None, type=int, help="By default anvi'o will search for as many motifs as "
                    "inversions. It can be time consuming if you have a lot of inversions. You can use that flag to "
                    "search for less motifs.", metavar="INT")

    groupH = parser.add_argument_group('TARGETED SEARCH & PROCESSING', "By default anvi'o process every region of every "
                    "contig it is given. Using the following three parameters, you can limit your search to a particular "
                    "contig, start position, or end position. You can use ANY COMBINATION of these three. For instance, "
                    "if you focus on a particular contig only, all regions identified in it by FWD/FWD or REV/REV reads. "
                    "You can limit the search space on that contig using target region start and end parameters.")
    groupH.add_argument(*anvio.A('verbose'), **anvio.K('verbose'))
    groupH.add_argument(*anvio.A('target-contig'), **anvio.K('target-contig'))
    groupH.add_argument(*anvio.A('target-region-start'), **anvio.K('target-region-start'))
    groupH.add_argument(*anvio.A('target-region-end'), **anvio.K('target-region-end'))

    groupH = parser.add_argument_group('OUTPUT DIRECTORY', "Where to put all the output files.")
    groupH.add_argument(*anvio.A('output-dir'), **anvio.K('output-dir'))

    args = parser.get_args(parser)


    try:
        main(args)
    except ConfigError as e:
        print(e)
        sys.exit(-1)
    except FilesNPathsError as e:
        print(e)
        sys.exit(-1)
=======
#!/bin/bash
exec "$(dirname "$0")/anvio-migration-notification.sh"
>>>>>>> 8df86a69
<|MERGE_RESOLUTION|>--- conflicted
+++ resolved
@@ -1,182 +1,2 @@
-<<<<<<< HEAD
-#!/usr/bin/env python
-# -*- coding: utf-8
-
-import sys
-
-import anvio
-import anvio.inversions as inversions
-
-from anvio.errors import ConfigError, FilesNPathsError
-from anvio.terminal import time_program, Run
-
-__copyright__ = "Copyleft 2015-2024, The Anvi'o Project (http://anvio.org/)"
-__license__ = "GPL 3.0"
-__version__ = anvio.__version__
-__authors__ = ['FlorianTrigodet', 'meren', 'ekiefl']
-__requires__ = ["bams-and-profiles-txt"]
-__provides__ = ["inversions-txt"]
-__description__ = "Reports inversions"
-
-run = Run()
-
-@time_program
-def main(args):
-    I = inversions.Inversions(args)
-    I.process()
-
-if __name__ == '__main__':
-    from anvio.argparse import ArgumentParser
-
-    parser = ArgumentParser(description=__description__)
-
-    groupA = parser.add_argument_group('INPUT DATA', "Essentially a BAMs and profiles file and nothing more.")
-    groupA.add_argument(*anvio.A('bams-and-profiles'), **anvio.K('bams-and-profiles'))
-
-    groupB = parser.add_argument_group('CALCULATE ACTIVITY FROM KNOWN INVERSIONS?', "This input option is ONLY relevant to those who have "
-                    "already run the entire workflow and have their consensus inversions (i.e., 'CONSENSUS-INVERSIONS.txt') or "
-                    "sample-specific inversions (i.e., 'INVERSIONS-IN-[SAMPLE-NAME].txt') calculated. This input option will "
-                    "use the existing inversions reported in the input file and recalculate the inversion activity output. It is "
-                    "a great way to calculate inversions or refine them from a smaller set of genomes / metagenomes, and scale "
-                    "up the characterizations of their activity to thousands of metagenomes quickly (*cough* cheater *cough*). "
-                    "Please note that if you use this flag, most other options EXCEPT those that are listed below 'KEY ALGORITHMIC "
-                    "COMPONENT 04: COMPUTING INVERSION ACTIVITY' will be irrelevant, so you can skip all and take a look at the "
-                    "parameters there.")
-    groupB.add_argument(*anvio.A('pre-computed-inversions'), **anvio.K('pre-computed-inversions'))
-
-    groupC = parser.add_argument_group('KEY ALGORITHMIC COMPONENT 01: IDENTIFYING REGIONS OF INTEREST', "How should anvi'o identify regions of interest "
-                    "based on REV/REV and FWD/FWD paired-end reads? Defaults will be good for most cases.")
-    groupC.add_argument('--min-coverage-to-define-stretches', default=10, type=int, help="Value to break up contigs into 'stretches' of "
-                    "high-coverage regions of FWD/FWD and REV/REV reads. The lower the value, the more noise. This acts as a low-pass "
-                    "filter if it helps you imagine how it works.", metavar="INT")
-    groupC.add_argument('--min-stretch-length', default=50, type=int, help="These are not the stretches you are looking for (unless they "
-                    "are longer than this, obv).", metavar="INT")
-    groupC.add_argument('--min-distance-between-independent-stretches', default=2000, type=int, help="Our 'low pass' filter may break a "
-                    "single stretch of reasonable coverage of FWD/FWD and REV/REV reads into multiple pieces. To recover from that, we "
-                    "wish to merge the fragmented ones if they are closer to one another than this value.", metavar="INT")
-    groupC.add_argument('--num-nts-to-pad-a-stretch', default=100, type=int, help="Some leeway towards upstream and downstream context "
-                    "that is essential to not miss key information due to coverage variation that may influence the beginnings and ends "
-                    "of final stretches.", metavar="INT")
-
-    groupD = parser.add_argument_group('KEY ALGORITHMIC COMPONENT 02: FINDING PALINDROMES', "Some essential parameters to find palindromes in sequence "
-                    "stretches anvi'o identified in the previous step")
-    groupD.add_argument(*anvio.A('min-palindrome-length'), **anvio.K('min-palindrome-length'))
-    groupD.add_argument(*anvio.A('max-num-mismatches'), **anvio.K('max-num-mismatches'))
-    groupD.add_argument(*anvio.A('min-distance'), **anvio.K('min-distance'))
-    groupD.add_argument(*anvio.A('min-mismatch-distance-to-first-base'), **anvio.K('min-mismatch-distance-to-first-base'))
-    groupD.add_argument(*anvio.A('palindrome-search-algorithm'), **anvio.K('palindrome-search-algorithm'))
-
-    groupE = parser.add_argument_group('KEY ALGORITHMIC COMPONENT 03: CONFIRMING INVERSIONS', "Which palindromes are inversions? A one million dollar "
-                    "question that is quite difficult to get right (but as anvi'o does get it right frequently).")
-    groupE.add_argument('--check-all-palindromes', default=False, action="store_true", help="In a given 'stretch' "
-                    "anvi'o has identified as a region of interest due to the coverage of FWD/FWD and REV/REV reads "
-                    "(see KEY ALGORITHMIC COMPONENT 01), there may be multiple palindromic sequences. By default, "
-                    "anvi'o will stop its search as soon as it finds evidence among short reads in the BAM file "
-                    "that suggests a given palindrome represents an active inversion, WITHOUT testing any of the "
-                    "remaining palindromes in the same region. While this strategy is extremely efficient as it "
-                    "will not go through all reads over and over again for each palindrome, it will miss if there "
-                    "are multiple inversions in a single stretch, which is extremely unlikely. But using this this "
-                    "you can instruct anvi'o to test ALL palindromes in a stretch. We understand -- we are "
-                    "unreasonable people, too.")
-    groupE.add_argument('--process-only-inverted-reads', default=False, action="store_true", help="At one point, "
-                    "anvi'o will have all the regions of interest in contigs that include palindromes that look "
-                    "promising. At that point, it will access to short reads in the BAM file to determine which "
-                    "palindromes in fact represent active inversions by searching for unique constructs that "
-                    "can only occur when a genomic region did funny things. One option is to search for such "
-                    "reads that are evidence of inversion activity among paired-end reads that are in FWD/FWD "
-                    "or REV/REV orientation. Which is defined by the fetch-filter 'inversions'. However, this "
-                    "may be too limiting as there may be paired-end reads that are too downstream or too upstream "
-                    "to the region of interest, and thus mapping FWD/REV or REV/FWD orientation just like every "
-                    "other non-rebellious paired end read, YET including one of the constructs. Thus, searching "
-                    "all reads may in fact help the identification of more inversions (especially those that are "
-                    "covered less), with only an added disadvantage of compute time, which should be negligible "
-                    "in almost all instances (since anvi'o at this stage is only focusing on very specific "
-                    "regions of genomes). But this parameter is here in case you insist on only using inverted "
-                    "paired-end reads and assert your authority. You do you and turn on the flag, you rebellious "
-                    "scientist who will likely miss a lot of additional inversions like a boss.")
-
-    groupF = parser.add_argument_group('KEY ALGORITHMIC COMPONENT 04: COMPUTING INVERSION ACTIVITY', "What is the "
-                    "proportion of invertible repeat orientation across samples? A two million dollars question "
-                    "that anvi'o WILL answer for you IF you have `r1` and `r2` columns in your `bams-and-profiles-txt` "
-                    "file that points to raw FASTQ reads you have used to generate your BAM files for each sample. "
-                    "Truly crazy stuff.")
-    groupF.add_argument(*anvio.A('num-threads'), **anvio.K('num-threads'))
-    groupF.add_argument('--oligo-primer-base-length', default=12, type=int, help="Calculating inversion ratios "
-                    "require anvi'o to 'design' an in silico primer based on palindromes associated with inversions "
-                    "and the upstream/downstream genomic context to search for short reads in raw sequencing data"
-                    "to find the ratio of inversion activity per sample. This variable is to control how much of "
-                    "the palindrome for a given inversion should be used to build a primer to search for short "
-                    "reads. The longer it is, the more specific the primers will be to survey short reads. But "
-                    "if it is too long, then there will not be enough reads to 'keep' depending on the minimum "
-                    "short read length of the sequencing. The default value will probably good for the vast "
-                    "majority of cases.", metavar="INT")
-    groupF.add_argument('--skip-compute-inversion-activity', default=False, action="store_true", help="This flag "
-                    "will help you skip computing inversion activity, which is an extremely costly step, even if "
-                    "your `bams-and-profiles-txt` contains `r1` and `r2` entries. It may be a good idea to first "
-                    "run the workflow without computing activity, take a look at the CONSENSUS file to make sure "
-                    "everything looks alright, and then run the workflow without this flag.")
-    groupF.add_argument('--end-primer-search-after-x-hits', default=None, type=int, help="For very large "
-                    "datasets, primer search can take a very long time. By setting a small integer here, you can ask "
-                    "anvi'o to stop searching primers after a few hits. Once the total number of primer hits reach to "
-                    "number for a given sample, anvi'o will stop searching further and continue with the next sample. "
-                    "This flag is only good for testing, since it will prematurely end the search without testing "
-                    "all primers")
-    groupF.add_argument('--min-frequency-to-report', default=1, type=int, help="By default, anvi'o will only report "
-                    "primers supported by more than one read from the `r1` and `r2` entry in your `bams-and-profiles-txt`. "
-                    "The reason for this filtering is sequencing errors, which  can create very low frequency "
-                    "entries in the activity report. Use this flag to change that minimum threshold.")
-
-    groupG = parser.add_argument_group('KEY ALGORITHMIC COMPONENT 05: REPORTING GENOMIC CONTEXT AROUND INVERSIONS',
-                    "Once the consensus inversions are computed, anvi'o can go back to contigs on which they are "
-                    "found, and for each inversion site report the surrounding genes and their functions as flat "
-                    "text files in the output directory so you can actually take quick look at them.")
-    groupG.add_argument('--skip-recovering-genomic-context', default=False, action="store_true", help="Of course "
-                    "you can skip this step because why should anyone have nice things.")
-    groupG.add_argument('--num-genes-to-consider-in-context', default=3, type=int, help="With this parameter you "
-                    "can adjust the number of genes anvi'o should consider to characterize the genomic context "
-                    "surrounding inversions. If you set nothing here, anvi'o will go 3 genes upstream from the "
-                    "first palindrome of the inversion and 3 genes downstream from the second. If there are not "
-                    "enough genes in the contig given the position of either of the palindromes, anvio' will "
-                    "report whatever it can.", metavar="INT")
-    groupG.add_argument(*anvio.A('gene-caller'), **anvio.K('gene-caller', {'help': "The gene caller to show gene calls "
-                    "from."}))
-    
-    groupM = parser.add_argument_group('KEY ALGORITHMIC COMPONENT 06: FINDING MOTIFS IN INVERTED REPEATS',
-                    "Site-specific inversions are carried out by site-specific recombinases which recognize "
-                    "imperfect palindromic sequences on each end of an inversion. They appear as a single pair "
-                    "of inverted repeats, the one anvi'o report in the consensus output. We can use DNA motif search "
-                    "to connect inversions that are potentially inverted by the same site-specific recombinase.")
-    groupM.add_argument('--skip-search-for-motifs', default=False, action="store_true", help="Skip the search for "
-                    "conserved motifs in inverted repeats.")
-    groupM.add_argument('--num-of-motifs', default=None, type=int, help="By default anvi'o will search for as many motifs as "
-                    "inversions. It can be time consuming if you have a lot of inversions. You can use that flag to "
-                    "search for less motifs.", metavar="INT")
-
-    groupH = parser.add_argument_group('TARGETED SEARCH & PROCESSING', "By default anvi'o process every region of every "
-                    "contig it is given. Using the following three parameters, you can limit your search to a particular "
-                    "contig, start position, or end position. You can use ANY COMBINATION of these three. For instance, "
-                    "if you focus on a particular contig only, all regions identified in it by FWD/FWD or REV/REV reads. "
-                    "You can limit the search space on that contig using target region start and end parameters.")
-    groupH.add_argument(*anvio.A('verbose'), **anvio.K('verbose'))
-    groupH.add_argument(*anvio.A('target-contig'), **anvio.K('target-contig'))
-    groupH.add_argument(*anvio.A('target-region-start'), **anvio.K('target-region-start'))
-    groupH.add_argument(*anvio.A('target-region-end'), **anvio.K('target-region-end'))
-
-    groupH = parser.add_argument_group('OUTPUT DIRECTORY', "Where to put all the output files.")
-    groupH.add_argument(*anvio.A('output-dir'), **anvio.K('output-dir'))
-
-    args = parser.get_args(parser)
-
-
-    try:
-        main(args)
-    except ConfigError as e:
-        print(e)
-        sys.exit(-1)
-    except FilesNPathsError as e:
-        print(e)
-        sys.exit(-1)
-=======
 #!/bin/bash
-exec "$(dirname "$0")/anvio-migration-notification.sh"
->>>>>>> 8df86a69
+exec "$(dirname "$0")/anvio-migration-notification.sh"