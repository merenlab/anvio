--- conflicted
+++ resolved
@@ -1,136 +1,2 @@
-<<<<<<< HEAD
-#!/usr/bin/env python
-# -*- coding: utf-8
-
-import os
-import sys
-import glob
-import shutil
-import signal
-import itertools
-import subprocess
-
-import anvio
-import anvio.tests
-import anvio.terminal as terminal
-import anvio.filesnpaths as filesnpaths
-
-from anvio.errors import FilesNPathsError, ConfigError
-
-
-__copyright__ = "Copyleft 2015-2024, The Anvi'o Project (http://anvio.org/)"
-__credits__ = []
-__license__ = "GPL 3.0"
-__version__ = anvio.__version__
-__authors__ = ['meren', 'semiller10', 'ekiefl', 'ivagljiva', 'mschecht']
-__requires__ = []
-__provides__ = []
-__description__ = "A program for anvi'o to test itself"
-
-
-tests = {'mini'                  : ['run_component_tests_for_minimal_metagenomics.sh'],
-         'metagenomics-full'     : ['run_component_tests_for_metagenomics.sh'],
-         'pangenomics'           : ['run_component_tests_for_pangenomics.sh'],
-         'interactive-interface' : ['run_component_tests_for_manual_interactive.sh'],
-         'metabolism'            : ['run_component_tests_for_metabolism.sh'],
-         'reaction-network'      : ['run_component_tests_for_reaction_network.sh'],
-         'kegg-mapping'          : ['run_component_tests_for_kegg_mapping.sh'],
-         'display-functions'     : ['run_component_tests_for_display_functions.sh'],
-         'trnaseq'               : ['run_component_tests_for_trnaseq.sh'],
-         'inversions'            : ['run_component_tests_for_inversions.sh'],
-         'workflow-contigs'      : ['run_workflow_tests_for_contigs.sh'],
-         'workflow-metagenomics' : ['run_workflow_tests_for_metagenomics.sh'],
-         'workflow-pangenomics'  : ['run_workflow_tests_for_pangenomics.sh'],
-         'workflow-phylogenomics': ['run_workflow_tests_for_phylogenomics.sh'],
-         'workflow-ecophylo'     : ['run_workflow_tests_for_ecophylo.sh'],
-         'database-migrations'   : ['run_migration_tests_for_ancient_anvio_databases.sh'],
-         'workflow-sra-download' : ['run_workflow_tests_for_sra_download.sh'],
-         'run-cazymes'           : ['run_component_tests_for_cazymes.sh'],
-         'export-locus'          : ['run_component_tests_for_export_locus.sh'],
-         'structure-informed-pangenomics' : ['run_component_tests_for_structure_informed_pangenomics.sh'],
-         }
-
-run = terminal.Run()
-
-def __catch_sig(signum, frame):
-    """We need to press CTRL+C to kill the server that is run by this script in a\
-       subprocess, but then we don't want the script itself to catch it. This is\
-       a workaround to avoid that."""
-    pass
-
-
-def main(args):
-    if args.suite not in tests:
-        raise ConfigError(f"Well, the test suite '{args.suite}' is not something anvi'o knows about :/ Here is a list "
-                          f"of tests available if you would like to try again: {', '.join(list(tests.keys()))}.")
-
-    tests_dir_path = os.path.dirname(anvio.tests.__file__)
-
-    test_files_found = [os.path.basename(p) for p in glob.glob(os.path.join(tests_dir_path, '*.sh'))]
-
-    for test in list(itertools.chain(*list(tests.values()))):
-        if test not in test_files_found:
-            raise FilesNPathsError(f"Anvi'o failed to locate the test file for '{test}' ('{tests[test]}')... What a "
-                                   f"terrible start :( (it was looking for it under the directory '{tests_dir_path}').")
-
-    if args.output_dir:
-        output_dir = os.path.abspath(args.output_dir)
-        filesnpaths.check_output_directory(output_dir)
-        filesnpaths.gen_output_directory(output_dir)
-    else:
-        output_dir = filesnpaths.get_temp_directory_path()
-
-    os.chdir(tests_dir_path)
-
-    try:
-        for test in tests[args.suite]:
-            command = f'./{test} {output_dir} {"no_interactive" if args.no_interactive else "interactive"} {args.num_threads if args.num_threads > 1 else ""}'
-            exitcode = subprocess.call(command, shell=True)
-            if exitcode != 0:
-                raise ConfigError(f"According to the exit code ('{exitcode}'), anvi'o suspects that something may have gone wrong while "
-                                  f"running your tests :/ We hope that the reason is clear to you from the lines above. But if you "
-                                  f"don't see anything obvious, and especially if the test ended up running until the end with "
-                                  f"reasonable looking final results, you shouldn't worry too much about this error. Life "
-                                  f"is short and we all can worry just a bit less.")
-    except KeyboardInterrupt:
-        pass
-
-    if args.output_dir:
-        run.info_single(f"The self-test is done, and all the files anvi'o generated are stored in {args.output_dir}", nl_after=1)
-    else:
-        shutil.rmtree(output_dir)
-        run.info_single("Anvi'o's self-test is done, and the temporary files are all gone.", nl_after=1)
-
-
-if __name__ == '__main__':
-    from anvio.argparse import ArgumentParser
-    parser = ArgumentParser(description=__description__)
-
-    available_tests = ', '.join([f"'{test}'" for test in list(tests.keys())])
-    parser.add_argument('--suite', default='mini', help="A suite of component tests to execute. By default this program will "
-                            f"execute the mini test of anvi'o, which will help you to see if your computer and installation is "
-                            f"able to perform some of the most basic anvi'o operations, such as generating an anvi'o contigs "
-                            f"database, profiling BAM files, or starting an interactive interface. But you are welcome to "
-                            f"execute different component tests. Here is a list of what is available to you: "
-                            f"{available_tests}")
-    parser.add_argument(*anvio.A('output-dir'), **anvio.K('output-dir', {"help": "If you declare an output dir, all your data will be "
-                            "stored in there, instead of being stored in a temporary directory to be deleted once the tests are done. "
-                            "This is particularly useful if you wish to play with general anvi'o output files"}))
-    parser.add_argument(*anvio.A('no-interactive'), **anvio.K('no-interactive'))
-    parser.add_argument(*anvio.A('num-threads'), **anvio.K('num-threads'))
-
-    args = parser.get_args(parser)
-
-    try:
-        signal.signal(signal.SIGINT, __catch_sig)
-        main(args)
-    except FilesNPathsError as e:
-        print(e)
-        sys.exit(-1)
-    except ConfigError as e:
-        print(e)
-        sys.exit(-2)
-=======
 #!/bin/bash
-exec "$(dirname "$0")/anvio-migration-notification.sh"
->>>>>>> d95060b2
+exec "$(dirname "$0")/anvio-migration-notification.sh"