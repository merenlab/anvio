<<<<<<< HEAD
#!/usr/bin/env python
# -*- coding: utf-8
"""De novo prediction of tRNAs and their properties from a single tRNA-seq library"""

import sys

import anvio
import anvio.trnaseq as trnaseq
import anvio.trnaidentifier as trnaidentifier

from anvio.argparse import ArgumentParser
from anvio.errors import ConfigError, FilesNPathsError


__author__ = "Developers of anvi'o (see AUTHORS.txt)"
__copyright__ = "Copyleft 2015-2021, the Meren Lab (http://merenlab.org/)"
__credits__ = []
__license__ = "GPL 3.0"
__version__ = anvio.__version__
__authors__ = ['semiller10']
__resources__ = []
__tags__ = ['trnaseq']
__requires__ = ['trnaseq-fasta']
__provides__ = ['trnaseq-db']
__description__ = "A program to process reads from a tRNA-seq dataset to generate an anvi'o tRNA-seq database"


if __name__ == '__main__':
    parser = ArgumentParser(description=__description__)

    group1A = parser.add_argument_group('MANDATORY')
    group1A.add_argument(*anvio.A('trnaseq-fasta'), **anvio.K('trnaseq-fasta'))
    group1A.add_argument(*anvio.A('sample-name'),
                         **anvio.K('sample-name',
                                   {'help': "Unique sample name, considering all others in the experiment, "
                                            "that only includes ASCII letters and digits, without spaces"}))
    group1A.add_argument(*anvio.A('output-dir'), **anvio.K('output-dir'))

    group1B = parser.add_argument_group('EXTRAS')
    group1B.add_argument(*anvio.A('treatment'), **anvio.K('treatment'))
    group1B.add_argument(*anvio.A('overwrite-output-destinations'), **anvio.K('overwrite-output-destinations'))
    group1B.add_argument(*anvio.A('description'), **anvio.K('description'))

    group1C = parser.add_argument_group('ADVANCED')
    group1C.add_argument(*anvio.A('write-checkpoints'), **anvio.K('write-checkpoints'))
    group1C.add_argument(*anvio.A('load-checkpoint'), **anvio.K('load-checkpoint'))
    group1C.add_argument(*anvio.A('feature-param-file'), **anvio.K('feature-param-file'))
    group1C.add_argument(*anvio.A('threeprime-termini'), **anvio.K('threeprime-termini'))
    group1C.add_argument(*anvio.A('min-length-long-fiveprime'), **anvio.K('min-length-long-fiveprime'))
    group1C.add_argument(*anvio.A('min-trna-fragment-size'), **anvio.K('min-trna-fragment-size'))
    group1C.add_argument(*anvio.A('agglomeration-max-mismatch-freq'), **anvio.K('agglomeration-max-mismatch-freq'))
    group1C.add_argument(*anvio.A('skip-INDEL-profiling'),
                         **anvio.K('skip-INDEL-profiling',
                                   {'help': "This flag prevents the prediction of indels in tRNA reads, which can save time."}))
    group1C.add_argument(*anvio.A('max-indel-freq'), **anvio.K('max-indel-freq'))
    group1C.add_argument(*anvio.A('left-indel-buffer'), **anvio.K('left-indel-buffer'))
    group1C.add_argument(*anvio.A('right-indel-buffer'), **anvio.K('right-indel-buffer'))

    group1D = parser.add_argument_group('PERFORMANCE')
    group1D.add_argument(*anvio.A('num-threads'), **anvio.K('num-threads'))
    group1D.add_argument(*anvio.A('skip-fasta-check'), **anvio.K('skip-fasta-check'))
    group1D.add_argument(*anvio.A('profiling-chunk-size'), **anvio.K('profiling-chunk-size'))
    group1D.add_argument(*anvio.A('alignment-target-chunk-size'), **anvio.K('alignment-target-chunk-size'))

    group2 = parser.add_argument_group('DEFAULTS')
    group2.add_argument(*anvio.A('default-feature-param-file'), **anvio.K('default-feature-param-file'))
    group2.add_argument(*anvio.A('print-default-feature-params'), **anvio.K('print-default-feature-params'))

    args = parser.get_args(parser)
    try:
        if args.default_feature_param_file:
            parameterizer = trnaidentifier.TRNAFeatureParameterizer()
            parameterizer.write_param_file(args.default_feature_param_file)
        elif args.print_default_feature_params:
            parameterizer = trnaidentifier.TRNAFeatureParameterizer()
            print(parameterizer.tabulate_params())
        else:
            trnaseq_dataset = trnaseq.TRNASeqDataset(args)
            trnaseq_dataset.process()
    except ConfigError as e:
        print(e)
        sys.exit(-1)
    except FilesNPathsError as e:
        print(e)
        sys.exit(-2)
=======
#!/bin/bash
exec "$(dirname "$0")/anvio-migration-notification.sh"
>>>>>>> 12e65e40
<|MERGE_RESOLUTION|>--- conflicted
+++ resolved
@@ -1,90 +1,2 @@
-<<<<<<< HEAD
-#!/usr/bin/env python
-# -*- coding: utf-8
-"""De novo prediction of tRNAs and their properties from a single tRNA-seq library"""
-
-import sys
-
-import anvio
-import anvio.trnaseq as trnaseq
-import anvio.trnaidentifier as trnaidentifier
-
-from anvio.argparse import ArgumentParser
-from anvio.errors import ConfigError, FilesNPathsError
-
-
-__author__ = "Developers of anvi'o (see AUTHORS.txt)"
-__copyright__ = "Copyleft 2015-2021, the Meren Lab (http://merenlab.org/)"
-__credits__ = []
-__license__ = "GPL 3.0"
-__version__ = anvio.__version__
-__authors__ = ['semiller10']
-__resources__ = []
-__tags__ = ['trnaseq']
-__requires__ = ['trnaseq-fasta']
-__provides__ = ['trnaseq-db']
-__description__ = "A program to process reads from a tRNA-seq dataset to generate an anvi'o tRNA-seq database"
-
-
-if __name__ == '__main__':
-    parser = ArgumentParser(description=__description__)
-
-    group1A = parser.add_argument_group('MANDATORY')
-    group1A.add_argument(*anvio.A('trnaseq-fasta'), **anvio.K('trnaseq-fasta'))
-    group1A.add_argument(*anvio.A('sample-name'),
-                         **anvio.K('sample-name',
-                                   {'help': "Unique sample name, considering all others in the experiment, "
-                                            "that only includes ASCII letters and digits, without spaces"}))
-    group1A.add_argument(*anvio.A('output-dir'), **anvio.K('output-dir'))
-
-    group1B = parser.add_argument_group('EXTRAS')
-    group1B.add_argument(*anvio.A('treatment'), **anvio.K('treatment'))
-    group1B.add_argument(*anvio.A('overwrite-output-destinations'), **anvio.K('overwrite-output-destinations'))
-    group1B.add_argument(*anvio.A('description'), **anvio.K('description'))
-
-    group1C = parser.add_argument_group('ADVANCED')
-    group1C.add_argument(*anvio.A('write-checkpoints'), **anvio.K('write-checkpoints'))
-    group1C.add_argument(*anvio.A('load-checkpoint'), **anvio.K('load-checkpoint'))
-    group1C.add_argument(*anvio.A('feature-param-file'), **anvio.K('feature-param-file'))
-    group1C.add_argument(*anvio.A('threeprime-termini'), **anvio.K('threeprime-termini'))
-    group1C.add_argument(*anvio.A('min-length-long-fiveprime'), **anvio.K('min-length-long-fiveprime'))
-    group1C.add_argument(*anvio.A('min-trna-fragment-size'), **anvio.K('min-trna-fragment-size'))
-    group1C.add_argument(*anvio.A('agglomeration-max-mismatch-freq'), **anvio.K('agglomeration-max-mismatch-freq'))
-    group1C.add_argument(*anvio.A('skip-INDEL-profiling'),
-                         **anvio.K('skip-INDEL-profiling',
-                                   {'help': "This flag prevents the prediction of indels in tRNA reads, which can save time."}))
-    group1C.add_argument(*anvio.A('max-indel-freq'), **anvio.K('max-indel-freq'))
-    group1C.add_argument(*anvio.A('left-indel-buffer'), **anvio.K('left-indel-buffer'))
-    group1C.add_argument(*anvio.A('right-indel-buffer'), **anvio.K('right-indel-buffer'))
-
-    group1D = parser.add_argument_group('PERFORMANCE')
-    group1D.add_argument(*anvio.A('num-threads'), **anvio.K('num-threads'))
-    group1D.add_argument(*anvio.A('skip-fasta-check'), **anvio.K('skip-fasta-check'))
-    group1D.add_argument(*anvio.A('profiling-chunk-size'), **anvio.K('profiling-chunk-size'))
-    group1D.add_argument(*anvio.A('alignment-target-chunk-size'), **anvio.K('alignment-target-chunk-size'))
-
-    group2 = parser.add_argument_group('DEFAULTS')
-    group2.add_argument(*anvio.A('default-feature-param-file'), **anvio.K('default-feature-param-file'))
-    group2.add_argument(*anvio.A('print-default-feature-params'), **anvio.K('print-default-feature-params'))
-
-    args = parser.get_args(parser)
-    try:
-        if args.default_feature_param_file:
-            parameterizer = trnaidentifier.TRNAFeatureParameterizer()
-            parameterizer.write_param_file(args.default_feature_param_file)
-        elif args.print_default_feature_params:
-            parameterizer = trnaidentifier.TRNAFeatureParameterizer()
-            print(parameterizer.tabulate_params())
-        else:
-            trnaseq_dataset = trnaseq.TRNASeqDataset(args)
-            trnaseq_dataset.process()
-    except ConfigError as e:
-        print(e)
-        sys.exit(-1)
-    except FilesNPathsError as e:
-        print(e)
-        sys.exit(-2)
-=======
 #!/bin/bash
-exec "$(dirname "$0")/anvio-migration-notification.sh"
->>>>>>> 12e65e40
+exec "$(dirname "$0")/anvio-migration-notification.sh"