--- conflicted
+++ resolved
@@ -1,52 +1,2 @@
-<<<<<<< HEAD
-#!/usr/bin/env python
-# -*- coding: utf-8
-"""Tabulate data on tRNA seeds from a set of tRNA-seq samples"""
-
-
-import sys
-
-import anvio
-import anvio.trnaseq as trnaseq
-
-from anvio.errors import ConfigError
-from anvio.argparse import ArgumentParser
-
-
-__author__ = "Developers of anvi'o (see AUTHORS.txt)"
-__copyright__ = "Copyleft 2015-2021, the Meren Lab (http://merenlab.org/)"
-__credits__ = []
-__license__ = "GPL 3.0"
-__version__ = anvio.__version__
-__maintainer__ = "Samuel Miller"
-__email__ = "samuelmiller10@gmail.com"
-__requires__ = ['trnaseq-contigs-db', 'trnaseq-profile-db']
-__provides__ = ['trnaseq-seed-txt', 'modifications-txt']
-__description__ = "A program to write standardized tab-delimited files of tRNA-seq seed coverage and modification results"
-
-
-if __name__ == '__main__':
-    parser = ArgumentParser(description=__description__)
-
-    group1 = parser.add_argument_group('MANDATORY')
-    group1.add_argument(*anvio.A('trnaseq-contigs-db'),
-                        **anvio.K('trnaseq-contigs-db',
-                                  {'help': "Path to a `trnaseq`-variant contigs database, as produced by `anvi-merge-trnaseq`."}))
-    group1.add_argument(*anvio.A('specific-profile-db'), **anvio.K('specific-profile-db'))
-
-    group2 = parser.add_argument_group('OPTIONAL')
-    group2.add_argument(*anvio.A('nonspecific-profile-db'), **anvio.K('nonspecific-profile-db'))
-    group2.add_argument(*anvio.A('output-dir'), **anvio.K('output-dir'))
-    group2.add_argument(*anvio.A('overwrite-output-destinations'), **anvio.K('overwrite-output-destinations'))
-
-    args = parser.get_args(parser)
-    try:
-        result_tabulator = trnaseq.ResultTabulator(args)
-        result_tabulator.process()
-    except ConfigError as e:
-        print(e)
-        sys.exit(-1)
-=======
 #!/bin/bash
-exec "$(dirname "$0")/anvio-migration-notification.sh"
->>>>>>> 12e65e40
+exec "$(dirname "$0")/anvio-migration-notification.sh"