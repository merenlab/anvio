# coding: utf-8
"""Interface to HMMer."""

import os
import io
import shutil
import glob
import multiprocessing

import anvio
import anvio.utils as utils
import anvio.terminal as terminal
import anvio.filesnpaths as filesnpaths

from anvio.errors import ConfigError


__author__ = "Developers of anvi'o (see AUTHORS.txt)"
__copyright__ = "Copyleft 2015-2018, the Meren Lab (http://merenlab.org/)"
__credits__ = []
__license__ = "GPL 3.0"
__version__ = anvio.__version__
__maintainer__ = "A. Murat Eren"
__email__ = "a.murat.eren@gmail.com"


run = terminal.Run()
progress = terminal.Progress()
pp = terminal.pretty_print
P = terminal.pluralize


class HMMer:
    def __init__(self, target_files_dict, num_threads_to_use=1, program_to_use='hmmscan', progress=progress, run=run):
        """A class to streamline HMM runs.

        Notes
        =====
        - HMMer user guide: http://eddylab.org/software/hmmer/Userguide.pdf
        """

        self.num_threads_to_use = num_threads_to_use
        self.program_to_use = program_to_use
        self.progress = progress
        self.run = run

        self.tmp_dirs = []
        self.target_files_dict = {}

        acceptable_programs = ["hmmscan", "hmmsearch"]
        if self.program_to_use not in acceptable_programs:
            raise ConfigError("HMMer class here. You are attempting to use the program %s to run HMMs, but we don't recognize it. The currently "
                              "supported programs are: %s" % (self.program_to_use, ", ".join(acceptable_programs)))

        for source in target_files_dict:
            tmp_dir = filesnpaths.get_temp_directory_path()
            self.tmp_dirs.append(tmp_dir)

            part_file_name = os.path.join(tmp_dir, os.path.basename(target_files_dict[source]))

            # create splitted fasta files inside tmp directory
            self.target_files_dict[source] = utils.split_fasta(target_files_dict[source],
                                                               parts=self.num_threads_to_use,
                                                               prefix=part_file_name)

    def verify_hmmpress_output(self, hmm_path):
        """This function verifies that the HMM profiles located at hmm_path have been successfully hmmpressed.

        What this means is that every .hmm profile in the directory has an associated .h3f, .h3i, .h3m, and
        .h3p file.

        Parameters
        ==========
        hmm_path: string
            the path at which the HMM profiles are located
        """

        for file_path in glob.glob(os.path.join(hmm_path, '*.hmm')):
            base_path = file_path[:-3]
            expected_extensions = ['h3f', 'h3i', 'h3m', 'h3p']
            for ext in expected_extensions:
                if not os.path.exists(base_path + ext):
                    raise ConfigError("It appears that hmmpress was not properly run on the hmm profiles at %s. The "
                                      "file %s does not exist. It is likely that you will have to set up your profiles "
                                      "again by running a program such as `anvi-setup-pfams` or `anvi-setup-kegg-kofams`. "
                                      "We are very sorry about this." % (hmm_path, base_path + ext))


    def run_hmmer(self, source, alphabet, context, kind, domain, num_genes_in_model, hmm, ref, noise_cutoff_terms,
<<<<<<< HEAD
                  desired_output='table', out_fmt='--tblout', domtblout_path=None):
=======
                  desired_output='table', hmmer_output_dir=None):
>>>>>>> 9b7b391a
        """Run the program

        Parameters
        ==========
        source : str
            A name for your HMM effort.

        alphabet : str
            Which alphabet are you using? Choose from {'AA', 'DNA', 'RNA'}

        context : str
            This will determine how your output is processed. FIXME Documentation is lacking. Choose
            from {'GENE', 'CONTIG', 'DOMAIN'}.

        kind : str
            Used for user stdout info. Don't by afraid to pass None

        domain : str
            Used for user stdout info. Don't by afraid to pass None

        num_genes_in_model : int
            Used for user stdout info. Don't by afraid to pass None

        hmm : str
            Path to the input .hmm file

        ref : int
            Used for user stdout info. Don't by afraid to pass None

        noise_cutoff_terms : str
            Filter out hits with built-in flags. e.g. '--cut_ga'

        desired_output : str OR list, 'table'
            HMMER programs have a couple of outputs. For the standard output (specified by the hmmer
            program flag `-o`), pass 'standard'. For the regular tabular output (specified by the hmmer
            program flag `--tblout`), pass 'table'. For the domain tabular output (specified by the hmmer
            program flag `--domtblout`), pass 'domtable'. If you want to use multiple, pass a tuple like
            ('standard', 'table')

        hmmer_output_dir : str
            The path at which to store the HMMER output files, if desired. After all HMMER workers are
            done and their partial output files have been combined into one (for each type), those combined
            output files will be moved to this location.
        """

        target = ':'.join([alphabet, context])

        if target not in self.target_files_dict:
            raise ConfigError("You have an unknown target :/ Target, which defines an alphabet and context "
                               "to clarify whether the HMM search is supposed to be done using alphabets DNA, "
                               "RNA, or AA sequences, and contexts of GENEs or CONTIGs. Yours is %s, and it "
                               "doesn't work for anvi'o." % target)

        if not self.target_files_dict[target]:
            raise ConfigError("HMMer class does not know about Sequences file for the target %s :/" % target)

        if isinstance(desired_output, str):
            desired_output = (desired_output, )

        for output in desired_output:
            if output not in ['standard', 'table', 'domtable']:
                raise ConfigError("HMMer.run_hmmer :: Unknown desired_output, '%s'" % output)

        if hmmer_output_dir:
            if not os.path.exists(hmmer_output_dir):
                filesnpaths.gen_output_directory(hmmer_output_dir)
            else:
                filesnpaths.is_output_dir_writable(hmmer_output_dir)
                for output in desired_output:
                    file_path = os.path.join(hmmer_output_dir, f"hmm.{output}")
                    if filesnpaths.is_file_exists(file_path, dont_raise=True):
                        raise ConfigError(f"The file {file_path} already exists, and anvi'o does not like to "
                                          "to overwrite things. Please either remove the file or rename your "
                                          "desired output.")


        self.run.warning('', header='HMM Profiling for %s' % source, lc='green')
        self.run.info('Reference', ref if ref else 'unknown')
        self.run.info('Kind', kind if kind else 'unknown')
        self.run.info('Alphabet', alphabet)
        self.run.info('Context', context)
        self.run.info('Domain', domain if domain else 'N/A')
        self.run.info('HMM model path', hmm)
        self.run.info('Number of genes in HMM model', num_genes_in_model or 'unknown')
        self.run.info('Noise cutoff term(s)', noise_cutoff_terms)
        self.run.info('Number of CPUs will be used for search', self.num_threads_to_use)
        if alphabet in ['DNA', 'RNA']:
            self.run.info('HMMer program used for search', 'nhmmscan')
            if 'domtable' in desired_output:
                raise ConfigError("Oh, dear. Someone (probably a programmer) has requested domain table output from "
                                  f"the run_hmmer() function when the alphabet is {alphabet}. Sadly, this will not "
                                  "work because that alphabet requires the use of `nhmmscan`, which does not have "
                                  "the --domtblout parameter.") 
        else:
            self.run.info('HMMer program used for search', self.program_to_use)

        tmp_dir = os.path.dirname(self.target_files_dict[target][0])
        self.run.info('Temporary work dir', tmp_dir)

        # check if all hmmpress files are in the HMM directory
        self.verify_hmmpress_output(hmm)

        workers = []
        manager = multiprocessing.Manager() # this dude holds the shared objects that will be modified by workers
        ret_value_queue = manager.Queue(maxsize=self.num_threads_to_use)
        output_queue = manager.Queue()

        # Holds buffer and write lock for each output
        merged_files_dict = {}
        for output in desired_output:
            merged_files_dict[output] = {'buffer': io.StringIO(), 'lock': manager.Lock()}

        num_parts = len(self.target_files_dict[target])
        cores_per_process = 1
        if num_parts < self.num_threads_to_use:
            cores_per_process = self.num_threads_to_use // num_parts

            self.run.warning(f"You requested {P('core', self.num_threads_to_use)} but there were only {P('sequence', num_parts)} "
                             f"in the FASTA file for the target '{target}'. Anvi'o will use {P('process', num_parts, sfp='es')} "
                             f"with {P('core', cores_per_process)} instead. And that's that.")
            self.num_threads_to_use = num_parts

        if alphabet in ['DNA', 'RNA'] and self.program_to_use == 'hmmsearch':
            self.run.warning("You requested to use the program `%s`, but because you are working with %s sequences Anvi'o will use `nhmmscan` instead. "
                             "We hope that is alright." % (self.program_to_use, alphabet))

        thread_num = 0
        for partial_input_file in self.target_files_dict[target]:
            log_file = partial_input_file + '_log'
            output_file = partial_input_file + '_output'
            table_file = partial_input_file + '_table'
            if 'domtable' in desired_output:
                domtable_file = partial_input_file + '_domtable'
            else:
                domtable_file = None

            # ------------------------------------------------------------------------------
            # FIXME run_all_tests.sh fails because domain_out_fmt stuff does not respect the
            # original ways in which this driver was used
            # ------------------------------------------------------------------------------

            if domtblout_path:
                domain_out_fmt = "--domtblout"
                domain_table_file = domtblout_path + '_domtable.txt'
                if noise_cutoff_terms:
                    cmd_line = ['nhmmscan' if alphabet in ['DNA', 'RNA'] else self.program_to_use,
                                '-o', output_file, *noise_cutoff_terms.split(),
                                '--cpu', cores_per_process,
                                out_fmt, table_file,
                                domain_out_fmt, domain_table_file,
                                hmm, partial_input_file]
                else: # if we didn't pass any noise cutoff terms, here we don't include them in the command line
                    cmd_line = ['nhmmscan' if alphabet in ['DNA', 'RNA'] else self.program_to_use,
                                '-o', output_file,
                                '--cpu', cores_per_process,
                                out_fmt, table_file,
                                domain_out_fmt, domain_table_file,
                                hmm, partial_input_file]
            else:
                if noise_cutoff_terms:
                    cmd_line = ['nhmmscan' if alphabet in ['DNA', 'RNA'] else self.program_to_use,
                                '-o', output_file, *noise_cutoff_terms.split(),
                                '--cpu', cores_per_process,
                                out_fmt, table_file,
                                hmm, partial_input_file]
                else: # if we didn't pass any noise cutoff terms, here we don't include them in the command line
                    cmd_line = ['nhmmscan' if alphabet in ['DNA', 'RNA'] else self.program_to_use,
                                '-o', output_file,
                                '--cpu', cores_per_process,
                                out_fmt, table_file,
                                hmm, partial_input_file]

            self.run.info('Log file for thread %s' % thread_num, log_file)
            thread_num += 1

<<<<<<< HEAD
            # FIXME: when multi-threading is initiated, only the last threads domain_table_file is provided when
            # when all domain_table_file's should be appended to eachother

            t = multiprocessing.Process(
                target = self.hmmer_worker,
                args = (
                    partial_input_file,
                    cmd_line,
                    table_file,
                    output_file,
                    desired_output,
                    log_file,
                    output_queue,
                    ret_value_queue
                )
            )
=======
            if noise_cutoff_terms:
                if 'domtable' in desired_output:
                    cmd_line = ['nhmmscan' if alphabet in ['DNA', 'RNA'] else self.program_to_use,
                                '-o', output_file, *noise_cutoff_terms.split(),
                                '--cpu', cores_per_process,
                                '--tblout', table_file,
                                '--domtblout', domtable_file,
                                hmm, partial_input_file]
                else:
                    cmd_line = ['nhmmscan' if alphabet in ['DNA', 'RNA'] else self.program_to_use,
                                '-o', output_file, *noise_cutoff_terms.split(),
                                '--cpu', cores_per_process,
                                '--tblout', table_file,
                                hmm, partial_input_file]
            else: # if we didn't pass any noise cutoff terms, here we don't include them in the command line
                if 'domtable' in desired_output:
                    cmd_line = ['nhmmscan' if alphabet in ['DNA', 'RNA'] else self.program_to_use,
                                '-o', output_file,
                                '--cpu', cores_per_process,
                                '--tblout', table_file,
                                '--domtblout', domtable_file,
                                hmm, partial_input_file]
                else:
                    cmd_line = ['nhmmscan' if alphabet in ['DNA', 'RNA'] else self.program_to_use,
                                '-o', output_file,
                                '--cpu', cores_per_process,
                                '--tblout', table_file,
                                hmm, partial_input_file]

            t = multiprocessing.Process(target=self.hmmer_worker, args=(partial_input_file,
                                                       cmd_line,
                                                       table_file,
                                                       output_file,
                                                       desired_output,
                                                       log_file,
                                                       output_queue,
                                                       ret_value_queue,
                                                       domtable_file))
>>>>>>> 9b7b391a
            t.start()
            workers.append(t)

        self.progress.new('Processing')
        self.progress.update(f'Running {self.program_to_use} in {P("thread", self.num_threads_to_use)}...')

        finished_workers = 0
        while finished_workers < self.num_threads_to_use:
            try:
                ret_value = ret_value_queue.get()

                if isinstance(ret_value, Exception):
                    # If thread returns an exception, we raise it and kill the main thread.
                    raise ret_value

                finished_workers += 1
                if ret_value == 0:
                    if anvio.DEBUG:
                        self.run.info_single(f"{finished_workers} out of {self.num_threads_to_use} have finished")
                else:
                    raise ConfigError("An HMMER worker thread came back with an unexpected return value of {ret_value}. "
                                      "Something is probably wrong, so you should contact a developer for help.")

                # if worker finished successfully we can take its individual output file(s) and append them to the main file(s)
                output_dict = output_queue.get()
                for file_type, file in output_dict.items():
                    main_file_buffer = merged_files_dict[file_type]['buffer']
                    main_file_lock = merged_files_dict[file_type]['lock']
                    worker_file = file
                    if file_type == 'table':
                        append_function = self.append_to_main_table_file
                    elif file_type == 'standard':
                        append_function = self.append_to_main_standard_file
                    elif file_type == 'domtable':
                        append_function = self.append_to_main_table_file

                    append_function(main_file_buffer, worker_file, main_file_lock)

            except KeyboardInterrupt:
                self.run.info_single("HMMER driver received SIGINT, terminating all threads...", nl_before=2)
                break

            except Exception as worker_error:
                # An exception was thrown in one of the threads so we kill all of them
                self.progress.end()
                self.run.warning("An exception was thrown in one of the worker threads (see output below for details).")
                for worker in workers:
                    worker.terminate()
                raise worker_error

        for worker in workers:
            worker.terminate()

        output_file_paths = []
        for output in desired_output:
            if hmmer_output_dir:
                output_file_path = os.path.join(hmmer_output_dir, f"hmm.{output}")
            else:
                output_file_path = os.path.join(tmp_dir, f"hmm.{output}")

            with open(output_file_path, 'w') as out:
                merged_files_dict[output]['buffer'].seek(0)
                out.write(merged_files_dict[output]['buffer'].read())

            if output == 'table' or output == 'domtable':
                num_raw_hits = filesnpaths.get_num_lines_in_file(output_file_path)
                self.run.info(f'Number of raw hits in {output} file', num_raw_hits, progress=self.progress)
                output_file_path = output_file_path if num_raw_hits else None

            output_file_paths.append(output_file_path)

        self.progress.end()

        # Return output path as string if desired_output is len 1. Else return tuple of output paths
        output = output_file_paths[0] if len(output_file_paths) == 1 else tuple(output_file_paths)

        return output


    def hmmer_worker(self, partial_input_file, cmd_line, table_output_file, standard_output_file, desired_output, log_file,
                     output_queue, ret_value_queue, domtable_output_file=None):

        try:
            # First we run the command
            utils.run_command(cmd_line, log_file)

            if not os.path.exists(table_output_file) or not os.path.exists(standard_output_file) or \
                                 (domtable_output_file and not os.path.exists(domtable_output_file)):
                self.progress.end()
                raise ConfigError("Something went wrong with %s and it failed to generate the expected output :/ Fortunately "
                                  "we have this log file which should clarify the problem: '%s'. Please do not forget to include this "
                                  "file in your question if you were to seek help from the community." % (self.program_to_use, log_file))

            # Then we send the results back to the main thread to be appended to the main files
            output_dict = {}
            for output in desired_output:
                if output == 'table':
                    output_dict['table'] = table_output_file
                elif output == 'standard':
                    output_dict['standard'] = standard_output_file
                elif output == 'domtable':
                    output_dict['domtable'] = domtable_output_file
            output_queue.put(output_dict)

            # return value of 0 to indicate success
            ret_value_queue.put(0)

        except Exception as e:
            # This thread encountered an error. We send the error back to the main thread which
            # will terminate the job.
            ret_value_queue.put(e)


    def append_to_main_standard_file(self, merged_file_buffer, standard_output_file, buffer_write_lock):
        """Append standard output to the main file.

        Notes
        =====
        - The resulting file may not be universally parseable because there will be as many headers
          as there are threads, whereas in a proper output file there is only one header. A header
          looks like this, for example (note it ends in a \n character):

          >>> # hmmsearch :: search profile(s) against a sequence database
          >>> # HMMER 3.2.1 (June 2018); http://hmmer.org/
          >>> # Copyright (C) 2018 Howard Hughes Medical Institute.
          >>> # Freely distributed under the BSD open source license.
          >>> # - - - - - - - - - - - - - - - - - - - - - - - - - - - - - - - - - - - -
          >>> # query HMM file:                  /Users/evan/Software/anvio/anvio/data/misc/Interacdome/Pfam-A.hmm
          >>> # target sequence database:        /var/folders/58/mpjnklbs5ql_y2rsgn0cwwnh0000gn/T/tmpsvyamen6/AA_gene_sequences.fa.3
          >>> # output directed to file:         /var/folders/58/mpjnklbs5ql_y2rsgn0cwwnh0000gn/T/tmpsvyamen6/AA_gene_sequences.fa.3_output
          >>> # per-dom hits tabular output:     /var/folders/58/mpjnklbs5ql_y2rsgn0cwwnh0000gn/T/tmpsvyamen6/AA_gene_sequences.fa.3_table
          >>> # model-specific thresholding:     GA cutoffs
          >>> # number of worker threads:        1
          >>> # - - - - - - - - - - - - - - - - - - - - - - - - - - - - - - - - - - - -
          >>>

          Additionally, there will be as many "[ok]"'s as there are threads, whereas in a proper
          output file there is only one that marks the EOF.
        """

        with open(standard_output_file, 'r') as f:
            with buffer_write_lock:
                merged_file_buffer.write(f.read())


    def append_to_main_table_file(self, merged_file_buffer, table_output_file, buffer_write_lock):
        """Append table output to the main file.

        FIXME In addition to appending, this function also pre-processes the data, which should not
        be done here. That qualifies as hmmer output parsing, and should be in
        anvio/parsers/hmmer.py.
        """

        detected_non_ascii = False
        lines_with_non_ascii = []
        clip_description_index = None
        clip_index_found = False

        with open(table_output_file, 'rb') as hmm_hits_file:
            line_counter = 0
            for line_bytes in hmm_hits_file:
                line_counter += 1
                line = line_bytes.decode('ascii', 'ignore')

                if not len(line) == len(line_bytes):
                    lines_with_non_ascii.append(line_counter)
                    detected_non_ascii = True

                if line.startswith('#'):
                    if not clip_index_found and line.find('description') != -1:
                        # This parser removes the description column from the data
                        clip_description_index = line.find('description')
                        clip_index_found = True

                    continue

                with buffer_write_lock:
                    merged_file_buffer.write('\t'.join(line[:clip_description_index].split()) + '\n')

        if detected_non_ascii:
            self.run.warning("Just a heads-up, Anvi'o HMMer parser detected non-ascii characters while processing "
                             "the file '%s' and cleared them. Here are the line numbers with non-ascii characters: %s. "
                             "You may want to check those lines with a command like \"awk 'NR==<line number>' <file path> | cat -vte\"." %
                                                 (table_output_file, ", ".join(map(str, lines_with_non_ascii))))


    def clean_tmp_dirs(self):
        for tmp_dir in self.tmp_dirs:
            shutil.rmtree(tmp_dir)<|MERGE_RESOLUTION|>--- conflicted
+++ resolved
@@ -87,11 +87,7 @@
 
 
     def run_hmmer(self, source, alphabet, context, kind, domain, num_genes_in_model, hmm, ref, noise_cutoff_terms,
-<<<<<<< HEAD
-                  desired_output='table', out_fmt='--tblout', domtblout_path=None):
-=======
                   desired_output='table', hmmer_output_dir=None):
->>>>>>> 9b7b391a
         """Run the program
 
         Parameters
@@ -267,24 +263,6 @@
             self.run.info('Log file for thread %s' % thread_num, log_file)
             thread_num += 1
 
-<<<<<<< HEAD
-            # FIXME: when multi-threading is initiated, only the last threads domain_table_file is provided when
-            # when all domain_table_file's should be appended to eachother
-
-            t = multiprocessing.Process(
-                target = self.hmmer_worker,
-                args = (
-                    partial_input_file,
-                    cmd_line,
-                    table_file,
-                    output_file,
-                    desired_output,
-                    log_file,
-                    output_queue,
-                    ret_value_queue
-                )
-            )
-=======
             if noise_cutoff_terms:
                 if 'domtable' in desired_output:
                     cmd_line = ['nhmmscan' if alphabet in ['DNA', 'RNA'] else self.program_to_use,
@@ -323,7 +301,6 @@
                                                        output_queue,
                                                        ret_value_queue,
                                                        domtable_file))
->>>>>>> 9b7b391a
             t.start()
             workers.append(t)
 
