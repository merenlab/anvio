--- conflicted
+++ resolved
@@ -103,23 +103,6 @@
         self.run.info('Temporary work dir', tmp_dir)
         self.run.info('Log files', log_file_path)
 
-<<<<<<< HEAD
-=======
-        self.progress.new('Processing')
-        self.progress.update('Compressing the pfam model')
-
-        cmd_line = ['hmmpress', hmm_file_path]
-        ret_val = utils.run_command(cmd_line, log_file_path)
-
-        if ret_val:
-            raise ConfigError("The last call did not work quite well. Most probably the version of HMMER you have "
-                              "installed is either not up-to-date enough, or too new :/ Just to make sure what went "
-                              "wrong please take a look at the log file ('%s'). Please visit %s to see what "
-                              "is the latest version availalbe if you think updating HMMER can resolve it. You can "
-                              "learn which version of HMMER you have on your system by typing 'hmmpress -h'."\
-                                       % (log_file_path, 'http://hmmer.janelia.org/download.html'))
-        self.progress.end()
->>>>>>> bfd2ecba
 
         # check if all hmmpress files are in the HMM directory
         self.verify_hmmpress_output(hmm)
@@ -153,7 +136,7 @@
                             hmm, part_file]
             else: # if we didn't pass any noise cutoff terms, here we don't include them in the command line
                 cmd_line = ['nhmmscan' if alphabet in ['DNA', 'RNA'] else 'hmmscan',
-                            '-o', output_file, 
+                            '-o', output_file,
                             '--cpu', cores_per_process,
                             '--tblout', shitty_file,
                             hmm, part_file]
