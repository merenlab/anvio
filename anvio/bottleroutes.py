--- conflicted
+++ resolved
@@ -195,15 +195,11 @@
         self.route('/data/get_functions_for_gene_clusters',    callback=self.get_functions_for_gene_clusters, method='POST')
         self.route('/data/get_gene_info/<gene_callers_id>',    callback=self.get_gene_info)
         self.route('/data/get_metabolism',                     callback=self.get_metabolism)
-<<<<<<< HEAD
+        self.route('/data/get_scale_bar',                      callback=self.get_scale_bar, method='POST')
         self.route('/pangraph/settings',                       callback=self.get_pangraph_settings, method="POST")
         self.route('/pangraph/get_json',                       callback=self.get_pangraph_json_data, method="POST")
         self.route('/pangraph/alignment',                      callback=self.get_pangraph_gc_alignment, method="POST")
         self.route('/pangraph/analyse',                        callback=self.get_pangraph_bin_summary, method="POST")
-=======
-        self.route('/data/get_scale_bar',                      callback=self.get_scale_bar, method='POST')
-
->>>>>>> bc4fd24d
 
     def run_application(self, ip, port):
         # check for the wsgi module bottle will use.
@@ -1522,7 +1518,19 @@
         return json.dumps({'functions': d, 'sources': list(self.interactive.gene_clusters_function_sources)})
 
 
-<<<<<<< HEAD
+    def get_scale_bar(self):
+        try:
+            newick = request.json.get('newick')
+            tree = Tree(newick, format=1)
+
+            total_branch_length = tree.get_farthest_leaf()[1]
+
+        except Exception as e:
+            message = str(e.clear_text()) if hasattr(e, 'clear_text') else str(e)
+            return json.dumps({'status': 1, 'message': message})
+            
+        return json.dumps({'scale_bar_value': total_branch_length})
+
     def get_pangraph_json_data(self):
 
         # return self.interactive.pan_graph_json()
@@ -1604,18 +1612,4 @@
 
         # print(result)
 
-        return(result)
-=======
-    def get_scale_bar(self):
-        try:
-            newick = request.json.get('newick')
-            tree = Tree(newick, format=1)
-
-            total_branch_length = tree.get_farthest_leaf()[1]
-
-        except Exception as e:
-            message = str(e.clear_text()) if hasattr(e, 'clear_text') else str(e)
-            return json.dumps({'status': 1, 'message': message})
-            
-        return json.dumps({'scale_bar_value': total_branch_length})
->>>>>>> bc4fd24d
+        return(result)