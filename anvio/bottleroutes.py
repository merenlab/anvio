--- conflicted
+++ resolved
@@ -222,7 +222,7 @@
         try:
             news_markdown = requests.get('https://raw.githubusercontent.com/merenlab/anvio/master/NEWS.md')
             news_items = news_markdown.text.split("***")
-            
+
             """ FORMAT
             # Title with spaces (01.01.1970) #
             Lorem ipsum, dolor sit amet
@@ -268,7 +268,7 @@
             default_order = self.interactive.p_meta['default_item_order']
             autodraw = False
             state_dict = None
-            
+
             if self.interactive.state_autoload:
                 state_dict = json.loads(self.interactive.states_table.states[self.interactive.state_autoload]['content'])
 
@@ -302,11 +302,7 @@
                 functions_sources = list(self.interactive.gene_clusters_function_sources)
 
             inspection_available = self.interactive.auxiliary_profile_data_available
-<<<<<<< HEAD
-            if self.interactive.p_meta['blank']:
-=======
             if not self.interactive.mode == 'pan' and self.interactive.p_meta['blank']:
->>>>>>> ee1bdc90
                 inspection_available = False
 
             return json.dumps( { "title":                              self.interactive.title,
@@ -364,7 +360,7 @@
             data = request.forms.get('data')
             tree_type = request.forms.get('tree_type')
             additional = request.forms.get('additional')
-            
+
             if tree_type == 'samples':
                 if name in self.interactive.layers_order_data_dict:
                     raise Exception("Tree name '%s' already exists, overwriting currently not supported." % name)
@@ -418,7 +414,7 @@
         if state_name in self.interactive.states_table.states:
             state = self.interactive.states_table.states[state_name]
             state_dict = json.loads(state['content'])
-            
+
             if self.interactive.mode == 'structure':
                 return json.dumps({'content': state['content']})
             else:
