--- conflicted
+++ resolved
@@ -181,7 +181,6 @@
       inst_link: https://www.socialsymbioticevolution.com/
       current: true
 
-<<<<<<< HEAD
 - github: pbradz
   name: Patrick J. H. Bradley
   web: https://bradleylab.science/authors/admin/
@@ -196,7 +195,7 @@
     - title: Assistant Professor
       inst: Infectious Diseases Institute - The Ohio State University
       inst_link: https://idi.osu.edu/
-=======
+
 - github: kekananen
   name: Kathryn Kananen
   web: https://bradleylab.science/author/kathryn-kananen/
@@ -209,5 +208,4 @@
     - title: Bioinformatician and Computational Biologist
       inst: Department of Microbiology - The Ohio State University
       inst_link: https://microbiology.osu.edu/
-      current: true
->>>>>>> 71818e1b
+      current: true