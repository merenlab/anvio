--- conflicted
+++ resolved
@@ -1184,15 +1184,11 @@
 @include btn-border-drawing(#58afd1, #ffe593, 4px, bottom, right);
 }
 
-<<<<<<< HEAD
 .disabled{
     pointer-events:none;
     opacity:0.6;
 }
-@media only screen and (min-width:1460px){
-=======
 @media only screen and (min-width:1440px){
->>>>>>> ab742642
     /* styles for browsers larger than 1460px; */
     *:not(text) {
         font-size: 12px;
