--- conflicted
+++ resolved
@@ -101,6 +101,7 @@
     const binData = this._prepareBinData(id, binState);
     const template = this._generateBinTemplate(binData);
 
+
     this.container.insertAdjacentHTML('beforeend', template);
     this.SelectLastRadio();
 
@@ -138,12 +139,6 @@
     }
 };
 
-<<<<<<< HEAD
-    if (mode === 'pan' || mode === 'structure') {
-        // structure behaves like pan: show gene cluster + gene call cols; hide contig stats
-        template += '<td data-value="' + num_gene_clusters + '" class="num-gene-clusters"><input type="button" value="' + num_gene_clusters + '" title="Click for quick gene cluster summaries" onclick="showGeneClusterDetails(' + id + ');"></td>' +
-                    '<td data-value="' + num_gene_calls + '" class="num-gene-calls"><input type="button" value="' + num_gene_calls + '"></td>';
-=======
 /**
  * Generate HTML template for bin
  * @private
@@ -164,9 +159,8 @@
             </td>`;
 
     // Mode-specific columns
-    if (mode === 'pan') {
+    if (mode === 'pan' || mode === 'structure') {
         template += this._getPanModeColumns(id, binData);
->>>>>>> 12e65e40
     } else if (mode === 'codon-frequencies') {
         template += this._getCodonFrequencyColumns(id, binData);
     } else {
@@ -188,18 +182,6 @@
         template += this._getTaxonomyRowTemplate(id);
     }
 
-<<<<<<< HEAD
-    ((mode === 'full' || mode === 'refine' || mode === 'manual' || mode === 'pan' || mode === 'structure') ?
-        '<tr style="' + ($('#estimate_taxonomy').is(':checked') ? '' : 'display: none;') + '" data-parent="' + id + '">' +
-            '<td style="border-top: 0px;">&nbsp;</td>' +
-            '<td style="border-top: 0px;">&nbsp;</td>' +
-            '<td colspan="6" style="border-top: 0px; padding-top: 0px;"><span bin-id="' + id + '" class="taxonomy-name-label">N/A</span></td>' +
-        '</tr>' : '');
-
-
-    this.container.insertAdjacentHTML('beforeend', template);
-    this.SelectLastRadio();
-=======
     return template;
 };
 
@@ -218,7 +200,6 @@
             <input type="button" value="${binData.num_gene_calls}">
         </td>`;
 };
->>>>>>> 12e65e40
 
 /**
  * Get codon frequency mode columns
@@ -828,7 +809,7 @@
     bin_list = bin_list || Object.keys(this.selections);
 
     for (const bin_id of bin_list) {
-        if (mode === 'pan') {
+        if (mode === 'pan' || mode === 'structure') {
             this._updatePanModeStatistics(bin_id);
         } else if (mode === 'codon-frequencies') {
             this._updateCodonFrequencyStatistics(bin_id);
@@ -990,17 +971,11 @@
         return { dc: -1, dr: -1, vc: '--', vr: '--', cc: null, cr: null };
     }
 
-<<<<<<< HEAD
-        if (mode === 'pan' || mode === 'structure') {
-            let num_gene_clusters = 0;
-            let num_gene_calls = 0;
-=======
     if (!domain) {
         return { dc: -1, dr: -1, vc: '***', vr: '***',
                 cc: BIN_DEFAULTS.COLORS.COMPLETENESS.ERROR,
                 cr: BIN_DEFAULTS.COLORS.COMPLETENESS.ERROR };
     }
->>>>>>> 12e65e40
 
     if (domain === "blank") {
         return { dc: -1, dr: -1, vc: '??', vr: '??',
