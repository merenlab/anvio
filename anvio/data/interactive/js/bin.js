--- conflicted
+++ resolved
@@ -6,11 +6,8 @@
  *
  *  Copyright 2015-2021, The anvi'o project (http://anvio.org)
  *
-<<<<<<< HEAD
-=======
  * This file is part of anvi'o (<https://github.com/meren/anvio>).
  *
->>>>>>> fce9eab4
  * Anvi'o is a free software. You can redistribute this program
  * and/or modify it under the terms of the GNU General Public
  * License as published by the Free Software Foundation, either
@@ -818,10 +815,6 @@
 
     var inverse_fill_opacity = $('#inverse_fill_opacity').val();
     var inverse_color = document.getElementById('inverse_color').getAttribute('color');
-<<<<<<< HEAD
-
-=======
->>>>>>> fce9eab4
     let nodes_for_inversion = []
     let calculatedRectX = 0
 
