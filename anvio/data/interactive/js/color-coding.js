/**
 * Javascript library to visualize anvi'o gene clusterss
 *
 *  Authors: Mahmoud Yousef
<<<<<<< HEAD
 *
 *  Copyright 2018-2021, The anvi'o project (http://anvio.org)
=======
>>>>>>> fff5b8ae
 *
 *  Copyright 2018-2021, The anvi'o project (http://anvio.org)
 *
 * Anvi'o is a free software. You can redistribute this program
 * and/or modify it under the terms of the GNU General Public
 * License as published by the Free Software Foundation, either
 * version 3 of the License, or (at your option) any later version.
 *
 * You should have received a copy of the GNU General Public License
 * along with anvi'o. If not, see <http://opensource.org/licenses/GPL-3.0>.
 *
 * @license GPL-3.0+ <http://opensource.org/licenses/GPL-3.0>
 **/

//Returns the length of the largest object in an array
function maxLength(arr){
    var length = 0;
    for (var i = 0; i < arr.length; i++)
    {
        if (arr[i].length > length){
            length = arr[i].length;
        }
    }
    return length;
}

//Use an array of dictionaries. The key is the amino acid, and the data is the color, or "null" if none
//Input: a 2D array of the amino acids
//Returns: a 2D array of dictionaries
function determineColor(sequences_array){
    var cols = sequences_array.length;
    var results = [];
    for (var n = 0; n < cols; n++){
        results.push([]);
    }

    var column = [];
    for(var c = 0; c < cols; c++){
        column = sequences_array[c];
        _positions = colorAlgorithm(column)
        results[c] = _positions
    }
    return results;
}


//compares all of the aa's and assigns colors or "null" to the respective amino acid
//input: the "column" array from determineColor
//output: the array with all of the color assignments\
function colorAlgorithm(positions){
    var _positions = []
    for (aa in positions){
        if (checked(positions[aa]) && aboveThreshold(positions, positions[aa])) {
            _positions[aa] = color(positions, positions[aa]);
        } else{
            var dict = {}
            dict[positions[aa]] = "BLACK";
            _positions[aa] = dict;
        }
    }
    return _positions;
}

function checked(letter){
    if (letter == undefined || letter == null){
        return false;
    }
    box =  document.getElementById(letter)
    if (box == null){
        return false;
    }
    return box.checked;
}


//does the actual comparisons
//This checks for amino acid conservation by common characteristics
function aboveThreshold(positions, aa) {
    var number = 0;
    for (acid in positions) {
        if (acid === '') {
            continue;
        }
        number++;
    }
    var count = 0.0;
    var count2 = 0.0;
    var count3 = 0.0;

    var letter = aa
    switch (letter) {
        case "A":
        case "I":
        case "L":
        case "M":
        case "F":
        case "W":
        case "V":
            for (amino in positions){
                var acid = positions[amino]
                if (acid == "W" || acid == "L" || acid == "V" || acid == "I" || acid == "M" || acid == "A" || acid == "F" || acid == "C" || acid == "H" || acid == "P") {
                    count = count + 1;
                }
                }
              if ( (100 * count) / number >= 60) {
                return true;
              }
              break;
        case "P":
        case "G":
              return true;
              break; //P and G have a 0% threshold
        case "R":
        case "K":
          for (amino in positions){
              var acid = positions[amino]
                if (acid == "K" || acid == "R") {
                    count = count + 1;
                    count2 = count2 + 1;
                }
                else if (acid == "Q") {
                    count2 = count2 + 1;
                }
              }
              if ((100 * count) / number >= 60 || (100 * count2) / number >= 80) {
                return true;
              }
              break;
        case "N":
          for (amino in positions){
              var acid = positions[amino]
                if (acid == "N"){
                    count = count + 1;
                    count2 = count2 + 1;
                }
                if (acid == "Y"){
                    count2 = count2 + 1;
                }
              }
              if ((count * 100) / number >= 50 || (count2 * 100) / number >= 85) {
                    return true;
              }
              break;
        case "C":
          for (amino in positions){
              var acid = positions[amino]
                if (acid == "W" || acid == "L" || acid == "V" || acid == "I" || acid == "M" || acid == "A" || acid == "F" || acid == "C" || acid == "H" || acid == "P") {
                    count = count + 1;
                }
                else if (acid == "C"){
                    count2 = count2 + 1;
                }
              }
              if ((count * 100) / number >= 60 || count2 == number) {
                return true;
              }
              break;
        case "Q":
          for (amino in positions){
              var acid = positions[amino]
                if (acid == "K" || acid == "R"){
                    count++;
                    count3++;
                }else if (acid == "Q" || acid == "E"){
                    count2++;
                    count3++;
                }
              }
              if ((count * 100) / number >= 60 || (count2 * 100) / number >= 50 || (count3 * 100) / number >= 85){
                return true;
              }
              break;
        case "E":
          for (amino in positions){
              var acid = positions[amino]
                if (acid == "K" || acid == "R"){
                    count++;
                }else if (acid == "Q" || acid == "E"){
                    count2++;
                    count3++;
                }else if (acid == "D"){
                    count3++;
                }
              }
              if ((count * 100) / number >= 60 || (count2 * 100) / number >= 50 || (count3 * 100) / number >= 85){
                return true;
              }
              break;
        case "D":
          for (amino in positions){
              var acid = positions[amino]
                if (acid == "K" || acid == "R"){
                    count++;
                    count2++;
                }else if (acid == "Q"){
                    count2++;
                }else if (acid == "E" || acid == "D"){
                    count3++;
                }
              }
              if ((count * 100) / number >= 60 || (count2 * 100) / number >= 85 || (count3 * 100) / number >= 50){
                return true;
              }
              break;
        case "H":
        case "Y":
          for (amino in positions){
              var acid = positions[amino]
                if (acid == "W" || acid == "L" || acid == "V" || acid == "I" || acid == "M" || acid == "A" || acid == "F" || acid == "C" || acid == "H" || acid == "P") {
                    count++;
                    count2++;
                }else if (acid == "Y" || acid == "Q"){
                    count2++;
                }
              }
              if ((count * 100) / number >= 60 || (count2 * 100) / number >= 85) {
                return true;
              }
              break;
        case "S":
        case "T":
          for (amino in positions){
              var acid = positions[amino]
                if (acid == "W" || acid == "L" || acid == "V" || acid == "I" || acid == "M" || acid == "A" || acid == "F" || acid == "C" || acid == "H" || acid == "P") {
                    count++;
                }else if (acid == "S" || acid == "T"){
                    count2++;
                }
              }
              if ((count * 100) / number >= 60 || (count2 * 100) / number >= 50) {
                return true;
              }
              break;
        default: break;
    }
    return false;

}

function color(positions, aa){
    var x = '';
    switch(aa){
        case "A":
        case "I":
        case "L":
        case "M":
        case "F":
        case "W":
        case "V":
              x = "BLUE";
              break;
        case "R":
        case "K":
              x = "RED";
              break;
        case "N":
        case "Q":
        case "S":
        case "T":
              x = "GREEN";
              break;
        case "E":
        case "D":
              x = "MAGENTA";
              break;
        case "G":
            x = "ORANGE";
              break;
        case "H":
        case "Y":
              x = "DARKTURQUOISE";
              break;
        case "P":
            x = "YELLOW";
              break;
        case "C":
                check: {
                for (acid in positions){
                    if (positions[acid] != "C"){
                        x = "BLUE";
                        break check;
                      }
                  }
                x = "HOTPINK";
              }
              break;
        default: x = null;
    }
    var dict = {}
    dict[aa] = x;
    return dict;
}


function initializeCheckBoxes(){
    var container = document.getElementById('display-conservation-controls');

    var labels = [A = "A", C = "C", D = "D", E = "E", F = "F", G = "G", H = "H",
         I = "I", K = "K", L = "L", M = "M", N = "N", P = "P", Q = "Q", R = "R",
          S = "S", T = "T", V = "V", W = "W", Y = "Y"]

    for (i = 0; i < labels.length; i++){
        var word = String(labels[i]);
        var box = document.createElement('input');
        box.type = "checkbox";
        box.name = word;
        box.value = word;
        box.id = word;
        box.style = "margin-left:6px;";
        box.onclick = ( function() {
                        return createDisplay();
                         } )

        var label = document.createElement('label')
        label.htmlFor = word;
        label.style = "margin-left:1px;";
        label.appendChild(document.createTextNode(word));

        container.appendChild(box);
        container.appendChild(label);
        box.checked = true
    }

    container.appendChild(document.createElement('br'));

    var all = document.createElement("button");
    all.innerHTML = "Check All";
    all.style = "margin-right:20px;"
    all.onclick  = (function() {
        for (i = 0; i < labels.length; i++){
            var letter = String(labels[i]);
            document.getElementById(letter).checked = true
        }
        createDisplay();
    } )
    container.appendChild(all);

    var none = document.createElement("button")
    none.innerHTML = "Uncheck All"
    none.onclick  = (function() {
        for (i = 0; i < labels.length; i++){
            var letter = String(labels[i]);
            document.getElementById(letter).checked = false;
        }
        createDisplay();
    } )
    container.appendChild(none);

}<|MERGE_RESOLUTION|>--- conflicted
+++ resolved
@@ -2,11 +2,6 @@
  * Javascript library to visualize anvi'o gene clusterss
  *
  *  Authors: Mahmoud Yousef
-<<<<<<< HEAD
- *
- *  Copyright 2018-2021, The anvi'o project (http://anvio.org)
-=======
->>>>>>> fff5b8ae
  *
  *  Copyright 2018-2021, The anvi'o project (http://anvio.org)
  *
