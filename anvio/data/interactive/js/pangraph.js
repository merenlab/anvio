--- conflicted
+++ resolved
@@ -95,16 +95,13 @@
 
     basic_info = {'Gene Cluster': gene_cluster_name, 'Contributing Genomes': num_contributing_genomes, 'Position in Graph': position_in_graph}
     // build the basic information table
-<<<<<<< HEAD
     basic_info_table = `<p class="modal_header mt-0">Basics</p>`;
-=======
     if (add_align == 1) {
       basic_info_table = `<p class="modal_header">Basics</p>`;
     } else {
       basic_info_table = ''
     }
 
->>>>>>> 7b02a312
     basic_info_table += `<table class="table table-striped table-bordered sortable" id="node_basics_table">`;
     basic_info_table += `<tbody>`;
 
