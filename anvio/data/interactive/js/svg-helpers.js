--- conflicted
+++ resolved
@@ -4,11 +4,6 @@
  *  Authors: Ozcan Esen
  *           Matthew Klein <mtt.l.kln@gmail.com>
  *           A. Murat Eren <a.murat.eren@gmail.com>
-<<<<<<< HEAD
- *
- * Copyright 2015-2021, The anvi'o project (http://anvio.org)
-=======
->>>>>>> fff5b8ae
  *
  * Copyright 2015-2021, The anvi'o project (http://anvio.org)
 
