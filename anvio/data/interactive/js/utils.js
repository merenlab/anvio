/**
 * Utility functions for anvi'o interactive interface
 *
 *  Authors: Özcan Esen <ozcanesen@gmail.com>
 *           A. Murat Eren <a.murat.eren@gmail.com>
 *
 * Copyright 2015-2021, The anvi'o project (http://anvio.org)
 *
 * Anvi'o is a free software. You can redistribute this program
 * and/or modify it under the terms of the GNU General Public
 * License as published by the Free Software Foundation, either
 * version 3 of the License, or (at your option) any later version.
 *
 * You should have received a copy of the GNU General Public License
 * along with anvi'o. If not, see <http://opensource.org/licenses/GPL-3.0>.
 *
 * @license GPL-3.0+ <http://opensource.org/licenses/GPL-3.0>
 */

// ============================================================================
// Constants
// ============================================================================

const BLAST_DEFAULTS = {MAX_NUM_SEQ: '100',
                        FORMAT_NUM_ORG: '1',
                        CONFIG_DESCR: '2,3,4,5,6,7,8',
                        CLIENT: 'web',
                        SERVICE: 'plain',
                        CMD: 'request',
                        PAGE: 'MegaBlast',
                        MEGABLAST: 'on',
                        WWW_BLAST_TYPE: 'newblast',
                        DEFAULT_PROG: 'megaBlast',
                        SELECTED_PROG_TYPE: 'megaBlast',
                        SAVED_SEARCH: 'true',
                        NUM_DIFFS: '0',
                        NUM_OPTS_DIFFS: '0',
                        PAGE_TYPE: 'BlastSearch',
                        USER_DEFAULT_PROG_TYPE: 'megaBlast'
};

const UNITS = {
    READABLE_NUMBER: ['', 'K', 'M', 'G'],
    SEQ_SIZE: [' K', ' M', ' G', ' T']
};

const MODALS = {
    CLOSE_BUTTON_HTML: '&times;'
};

// ============================================================================
// Event Management
// ============================================================================

/**
 * Emit a custom event
 * @param {string} name - Event name
 * @param {HTMLElement} element - Target element (defaults to document.body)
 */
function emit(name, element = document.body) {
    const event = new Event(name);
    element.dispatchEvent(event);
}

// ============================================================================
// Math Utilities
// ============================================================================

/**
 * Calculate base-10 logarithm
 * @param {number} val - Input value
 * @returns {number} Base-10 logarithm
 */
function log10(val) {
    return Math.log(val) / Math.LN10;
}

/**
 * Check if angle difference is large (> π)
 * @param {number} a - First angle in radians
 * @param {number} b - Second angle in radians
 * @returns {number} 1 if large angle, 0 otherwise
 */
function is_large_angle(a, b) {
    return (Math.abs(b - a) > Math.PI) ? 1 : 0;
}

/**
 * Clamp a number between min and max values
 * @param {number} num - Number to clamp
 * @param {number} min - Minimum value
 * @param {number} max - Maximum value
 * @returns {number} Clamped value
 */
function clamp(num, min, max) {
    return Math.min(Math.max(num, min), max);
}

/**
 * Log progress information with timestamp
 * @param {string} step - Description of current step
 */
function info(step) {
    const timestamp = new Date(Date.now()).toLocaleString().substr(11, 7);
    console.log(`${step} (${timestamp}).`);
}

/**
 * Get object key by its value
 * @param {Object} object - Object to search
 * @param {*} value - Value to find
 * @returns {string|undefined} Key if found
 */
function getKeyByValue(object, value) {
    return Object.keys(object).find(key => object[key] === value);
}

// ============================================================================
// Gene Function Coloring
// ============================================================================

/**
 * Get category code for a functional annotation type
 * @param {Object} geneFunctions - Gene function data
 * @param {string} fn_type - Function type
 * @returns {string|null} Category code or null
 */
function getCagForType(geneFunctions, fn_type) {
    let cag = geneFunctions != null && geneFunctions[fn_type] != null
        ? geneFunctions[fn_type][1]
        : null;

    if (!cag) return null;

    // Handle multiple values - take first one
    const separators = [',', ';', '!!!'];
    for (const sep of separators) {
        if (cag.indexOf(sep) !== -1) {
            cag = cag.substr(0, cag.indexOf(sep));
        }
    }

    return cag;
}

/**
 * Get category code for a gene by genome and gene IDs
 * @param {string} genomeID - Genome identifier
 * @param {string} geneID - Gene identifier
 * @param {string} fn_type - Function type
 * @returns {string|null} Category code or null
 */
function getCagForID(genomeID, geneID, fn_type) {
    const genome = settings.genomeData.genomes.find(x => x[0] == genomeID);
    const functions = genome?.[1]?.genes?.functions?.[geneID];
    return getCagForType(functions, fn_type);
}

/**
 * Add a color row to the function colors table
 * @param {string} label - Row label
 * @param {string} cagCode - Category code
 * @param {string} color - Hex color
 * @param {boolean} prepend - Add to beginning instead of end
 */
function appendColorRow(label, cagCode, color, prepend = false) {
    const code = getCleanCagCode(cagCode);
    const tbody_content = `
        <tr id="picker_row_${code}">
            <td></td>
            <td>
                <div id="picker_${code}" class="colorpicker annotation_color"
                     color="${color}" background-color="${color}"
                     style="background-color: ${color}; margin-right:16px; margin-left:16px">
                </div>
            </td>
            <td>${label}</td>
        </tr>`;

    const method = prepend ? 'prepend' : 'append';
    $(`#tbody_function_colors`)[method](tbody_content);
}

/**
 * Clean category code for use as HTML ID
 * @param {string} code - Raw category code
 * @returns {string} Cleaned code safe for HTML IDs
 */
function getCleanCagCode(code) {
    if (!isNaN(code)) return code;

    const charsToReplace = [' ', '(', ')', ':', '/', '+', '.', "'", '"'];
    let cleanCode = code;

    for (const char of charsToReplace) {
        cleanCode = cleanCode.split(char).join('_');
    }

    return cleanCode;
}

// ============================================================================
// External Database Search Functions
// ============================================================================

/**
 * Search for protein structure in AlphaFold database
 * @param {string} gene_id - Gene identifier
 * @param {string} target - Target type (gene/contig)
 */
function search_protein_structure_in_alphafold(gene_id, target) {
    $.ajax({
        type: 'GET',
        cache: false,
        async: false,
        url: `/data/${target}/${gene_id}`,
        success: function(data) {
            if ('error' in data) {
                toastr.error(data['error'], "", {
                    'timeOut': '0',
                    'extendedTimeOut': '0'
                });
            } else {
                const sequence = data['aa_sequence'];
                const alphafoldUrl = `https://www.alphafold.ebi.ac.uk/search/text/${encodeURIComponent(sequence)}`;
                window.open(alphafoldUrl, '_blank');
            }
        }
    });
}

/**
 * Search gene sequence in remote databases
 * @param {string} gene_id - Gene identifier
 * @param {string} program - BLAST program type
 * @param {string} database - Target database
 * @param {string} target - Target type (gene/contig)
 */
function search_gene_sequence_in_remote_dbs(gene_id, program, database, target) {
    $.ajax({
        type: 'GET',
        cache: false,
        async: false, // Important: maintains direct call chain for popup blocker
        url: `/data/${target}/${gene_id}`,
        success: function(data) {
            if ('error' in data) {
                toastr.error(data['error'], "", {
                    'timeOut': '0',
                    'extendedTimeOut': '0'
                });
            } else {
                const isProtein = (program === 'blastp' || program === 'tblastn');
                const sequenceData = isProtein ? data['aa_sequence'] : data['sequence'];
                const sequence = `>${data['header']}\n${sequenceData}`;
                fire_up_ncbi_blast(sequence, program, database, target);
            }
        }
    });
}

/**
 * Open NCBI BLAST with given sequence
 * @param {string} sequence - FASTA formatted sequence
 * @param {string} program - BLAST program type
 * @param {string} database - Target database
 * @param {string} target - Target type (gene/contig)
 */
function fire_up_ncbi_blast(sequence, program, database, target) {
    const validTargets = ["gene", "contig"];
    if (!validTargets.includes(target)) {
        console.log("fire_up_ncbi_blast: Unrecognized target. Target must be either 'gene' or 'contig'.");
        return;
    }

    const post_variables = {
        ...BLAST_DEFAULTS,
        QUERY: sequence,
        PROGRAM: program || '',
        DATABASE: database || ''
    };

    const blast_window = window.open('about:blank', '_blank');
    const form = document.createElement('form');
    form.action = 'https://blast.ncbi.nlm.nih.gov/Blast.cgi';
    form.method = 'POST';

    // Add form fields
    for (const [name, value] of Object.entries(post_variables)) {
        $(form).append(`<input type="hidden" name="${name}" value="${value}" />`);
    }

    // Add extra field for blastn
    if (program === 'blastn') {
        $(form).append('<input type="hidden" name="BLAST_PROGRAMS" value="megaBlast" />');
    }

    blast_window.document.body.appendChild(form);
    form.submit();
}

// ============================================================================
// URL and Navigation Utilities
// ============================================================================

/**
 * Generate inspection link for various view types
 * @param {Object} options - Link options
 * @param {boolean} options.show_snvs - Show SNVs
 * @param {string} options.type - Inspection type
 * @param {string} options.item_name - Item to inspect
 * @returns {string} Generated URL
 */
function generate_inspect_link(options) {
    const { show_snvs, type, item_name } = options;
    const base_url = window.location.href.split('?')[0];
    let new_url = "";

    if (self == top) {
        // Local anvi'o
        if (base_url.endsWith('index.html')) {
            // On index page
            const urlMap = {
                'inspect_split': `charts.html?id=${item_name}`,
                'inspect_context': `charts.html?id=${item_name}&highlight_gene=true`,
                'inspect_gene': `charts.html?id=${item_name}&highlight_gene=true&gene_mode=true`,
                'inspect_geneclusters': `geneclusters.html?id=${item_name}`
            };
            new_url = urlMap[type] || '';
        } else {
            // On charts or gene cluster page
            new_url = `${base_url}?id=${item_name}`;

            if (type === 'inspect_context') {
                new_url += '&highlight_gene=true';
            } else if (type === 'inspect_gene') {
                new_url += '&highlight_gene=true&gene_mode=true';
            }
        }
    } else {
        // Anvi server
        new_url = base_url.endsWith('/inspect') || base_url.endsWith('/geneclusters')
            ? base_url
            : `${base_url}/${type}`;

        new_url += `?id=${item_name}`;

        const view_key = request_prefix.substr(request_prefix.lastIndexOf('/') + 1);
        if (view_key !== 'no_view_key') {
            new_url += `&view_key=${view_key}`;
        }
    }

    if (type !== 'inspect_geneclusters') {
        new_url += `&show_snvs=${show_snvs}`;
    }

    return new_url;
}

/**
 * Get URL parameter by name
 * @param {string} name - Parameter name
 * @param {string} url - URL to parse (defaults to current)
 * @returns {string|null} Parameter value or null
 */
function getParameterByName(name, url) {
    if (!url) url = window.location.href;

    name = name.replace(/[\[\]]/g, "\\$&");
    const regex = new RegExp("[?&]" + name + "(=([^&#]*)|&|#|$)");
    const results = regex.exec(url);

    if (!results) return null;
    if (!results[2]) return '';

    return decodeURIComponent(results[2].replace(/\+/g, " "));
}

// ============================================================================
// Content Processing
// ============================================================================

/**
 * Render markdown content with custom link handling
 * @param {string} content - Markdown content
 * @returns {string} Rendered HTML
 */
function renderMarkdown(content) {
    const renderer = new marked.Renderer();

    renderer.link = function(hrefObj, title, text) {
        const href = typeof hrefObj === 'string' ? hrefObj : hrefObj.href;

        if (typeof href !== 'string') {
            console.error('Expected href to be a string, got:', hrefObj);
            return `<a href="#">${text}</a>`;
        }

        // Handle special item:// links
        if (href.startsWith('item://')) {
            const item_name = href.split('//')[1];
            let html = `<a href="#" class="item-link">${text}<span class="tooltiptext">
                <span href="#" onclick="bins.HighlightItems('${item_name}');">HIGHLIGHT</span>`;

            if (mode === 'full' || mode === 'pan') {
                const target = mode === 'pan' ? 'inspect_gene_cluster' : 'inspect_contig';
                html += ` | <span href="#" onclick="context_menu_target_id = label_to_node_map['${item_name}'].id;
                                                    menu_callback('${target}');">INSPECT</span>`;
            }

            return html + '</span></a>';
        }

        return `<a target="_blank" href="${href}" title="${title}">${text}</a>`;
    };

    return marked.parse(content, { renderer });
}

// ============================================================================
// Cookie Management
// ============================================================================

/**
 * Get cookie value by name
 * @param {string} name - Cookie name
 * @returns {string|null} Cookie value or null
 */
function getCookie(name) {
    if (!document.cookie) return null;

    const nameEQ = name + '=';
    const cookies = document.cookie.split(';');

    for (const cookie of cookies) {
        const trimmedCookie = cookie.trim();
        if (trimmedCookie.indexOf(nameEQ) === 0) {
            return decodeURIComponent(trimmedCookie.substring(nameEQ.length));
        }
    }

    return null;
}

/**
 * Create or update a cookie
 * @param {string} name - Cookie name
 * @param {string} value - Cookie value
 * @param {number} days - Expiration in days (-1 for 10 years)
 */
function createCookie(name, value, days) {
    let expires = "";
    const date = new Date();

    if (days === -1) {
        // 10 years
        date.setTime(date.getTime() + (10 * 365 * 24 * 60 * 60 * 1000));
    } else if (days) {
        date.setTime(date.getTime() + (days * 24 * 60 * 60 * 1000));
    }

    expires = `; expires=${date.toUTCString()}`;
    document.cookie = `${name}=${value}${expires}; path=/`;
}

// ============================================================================
// Dialog/Modal Functions
// ============================================================================

/**
 * Generic modal dialog creator
 * @param {Object} options - Modal configuration options
 * @private
 */
function _createModalDialog(options) {
    const {
        title,
        content,
        modalClass = 'genericDialog',
        dialogClass = 'modal-dialog',
        noteHTML = null
    } = options;

    const randomID = title.hashCode();

    const noteSection = noteHTML
        ? `<p style="margin: 20px; font-style: italic; flex-shrink: 0;">${noteHTML}</p>`
        : '';

    const template = `
        <div class="modal fade ${modalClass}" id="modal${randomID}" role="dialog">
            <div class="${dialogClass} modal-dialog modal-dialog-centered"
                 style="pointer-events: all; max-width: 90vw; width: 90vw;">
                <div class="modal-content" style="max-height: 80vh; display: flex; flex-direction: column;">
                    <div class="modal-header" style="flex-shrink: 0;">
                        <h4 class="modal-title">${title}</h4>
                        <button type="button" class="close" data-dismiss="modal"
                                aria-hidden="true">${MODALS.CLOSE_BUTTON_HTML}</button>
                    </div>
                    ${noteSection}
                    <div class="modal-body" style="overflow: auto; flex: 1; min-height: 0; padding: ${noteHTML ? '0 20px 20px 20px' : '20px'};">
                        <div class="table-responsive" style="max-height: none;">
                            ${content}
                        </div>
                    </div>
                    <div class="modal-footer" style="flex-shrink: 0;">
                        <button type="button" class="btn btn-outline-danger"
                                data-dismiss="modal">Close</button>
                    </div>
                </div>
            </div>
        </div>`;

    $('body').append(template);
    $(`#modal${randomID}`)
        .modal({ show: true, backdrop: true, keyboard: true })
        .find('.modal-dialog')
        .draggable({ handle: '.modal-header' });

    $(`#modal${randomID}`).on('hidden.bs.modal', function() {
        $(this).remove();
    });
}

/**
 * Show taxonomy table dialog
 * @param {string} title - Dialog title
 * @param {string} content - Dialog content HTML
 */
function showTaxonomyTableDialog(title, content) {
    _createModalDialog({
        title,
        content,
        modalClass: 'taxonomyTableDialog',
        dialogClass: 'taxonomy-modal-dialog'
    });
}

/**
 * Show gene functions summary table dialog
 * @param {string} title - Dialog title
 * @param {string} content - Dialog content HTML
 */
function showGeneFunctionsSummaryTableDialog(title, content) {
<<<<<<< HEAD
    _createModalDialog({
        title,
        content,
        modalClass: 'geneFunctionsSummaryDialog',
        dialogClass: 'gene-functions-modal-dialog',
        noteHTML: 'Here is the list of functions that are associated with the gene calls in your bin.'
=======
    var randomID = title.hashCode();

    var template = `
    <div class="modal fade geneFunctionsSummaryDialog" id="modal${randomID}" role="dialog">
        <div class="gene-functions-modal-dialog modal-dialog modal-dialog-centered" style="pointer-events: all; max-width: 90vw; width: 90vw;">
            <div class="modal-content" style="max-height: 80vh; display: flex; flex-direction: column;">

                <div class="modal-header" style="flex-shrink: 0;">
                    <h4 class="modal-title">${title}</h4>
                    <button type="button" class="close" data-dismiss="modal" aria-hidden="true">&times;</button>
                </div>

                <p style="margin: 20px; font-style: italic; flex-shrink: 0;">
                    Tables below show the functions encoded by the genes in this bin, and their involvement in metabolic modules, if any..
                </p>

                <div class="modal-body" style="overflow: auto; flex: 1; min-height: 0; padding: 0 20px 20px 20px;">
                    <div class="table-responsive" style="max-height: none;">
                        ${content}
                    </div>
                </div>

                <div class="modal-footer" style="flex-shrink: 0;">
                    <button type="button" class="btn btn-outline-danger" data-dismiss="modal">Close</button>
                </div>
            </div>
        </div>
    </div>`;

    $('body').append(template);

    $('#modal' + randomID).modal({
        'show': true,
        'backdrop': true,
        'keyboard': true
    }).find('.modal-dialog').draggable({
        handle: '.modal-header'
>>>>>>> b05a23a0
    });
}

/**
 * Show gene cluster functions summary table dialog
 * @param {string} title - Dialog title
 * @param {string} content - Dialog content HTML
 */
function showGeneClusterFunctionsSummaryTableDialog(title, content) {
    const noteHTML = `
        Please note that this is just a quick view of the functions associated with your gene clusters.
        A much more appropriate way to summarize this information and more is to use the program
        <a href="http://merenlab.org/software/anvio/help/programs/anvi-summarize/" target="_blank">
        anvi-summarize</a>, and inspect the resulting TAB-delimited output file`;

    _createModalDialog({
        title,
        content,
        modalClass: 'geneClusterFunctionsSummaryDialog',
        dialogClass: 'gene-cluster-functions-modal-dialog',
        noteHTML
    });
}

<<<<<<< HEAD
/**
 * Show draggable dialog
 * @param {string} title - Dialog title
 * @param {string} content - Dialog content HTML
 * @param {boolean} updateOnly - Only update existing dialog
 */
function showDraggableDialog(title, content, updateOnly) {
    const randomID = title.hashCode();

    if (updateOnly) {
        if (checkObjectExists(`#modal${randomID}`)) {
            $(`#modal${randomID}`).find('.modal-body').html(content);
        }
        return;
    }

    const template = `
        <div class="modal" id="modal${randomID}" data-backdrop="false" style="pointer-events: none;">
            <div class="modal-dialog" style="pointer-events: all;">
                <div class="modal-content no-shadow">
                    <div class="modal-header">
                        <h4 class="modal-title">${title}</h4>
                        <button type="button" class="close" data-dismiss="modal"
                                aria-hidden="true">${MODALS.CLOSE_BUTTON_HTML}</button>
                    </div>
                    <div class="modal-body">${content}</div>
                    <div class="modal-footer">
                        <button type="button" class="btn btn-outline-danger"
                                data-dismiss="modal">Close</button>
                    </div>
=======

function showGeneClusterFunctionsSummaryTableDialog(title, content) {
    var randomID = title.hashCode();

    var template = `
    <div class="modal fade geneFunctionsSummaryDialog" id="modal${randomID}" role="dialog">
        <div class="gene-functions-modal-dialog modal-dialog modal-dialog-centered" style="pointer-events: all; max-width: 90vw; width: 90vw;">
            <div class="modal-content" style="max-height: 80vh; display: flex; flex-direction: column;">

                <div class="modal-header" style="flex-shrink: 0;">
                    <h4 class="modal-title">${title}</h4>
                    <button type="button" class="close" data-dismiss="modal" aria-hidden="true">&times;</button>
                </div>

                <p style="margin: 20px; font-style: italic; flex-shrink: 0;">
                    Tables below show the functions associated with the gene clusters in this bin, and their involvement in metabolic modules, if any.
                </p>

                <div class="modal-body" style="overflow: auto; flex: 1; min-height: 0; padding: 0 20px 20px 20px;">
                    <div class="table-responsive" style="max-height: none;">
                        ${content}
                    </div>
                </div>

                <div class="modal-footer" style="flex-shrink: 0;">
                    <button type="button" class="btn btn-outline-danger" data-dismiss="modal">Close</button>
>>>>>>> b05a23a0
                </div>
            </div>
        </div>`;

    $('body').append(template);
<<<<<<< HEAD
    $(`#modal${randomID}`)
        .modal({ show: true, backdrop: false, keyboard: false })
        .find('.modal-dialog')
        .draggable({ handle: '.modal-header' });

    $(`#modal${randomID}`).on('hidden.bs.modal', function() {
=======

    $('#modal' + randomID).modal({
        'show': true,
        'backdrop': true,
        'keyboard': true
    }).find('.modal-dialog').draggable({
        handle: '.modal-header'
    });

    $('#modal' + randomID).on('hidden.bs.modal', function () {
>>>>>>> b05a23a0
        $(this).remove();
    });
}

// ============================================================================
// Utility Functions
// ============================================================================

/**
 * Check if Ctrl key is pressed (handles Mac vs PC)
 * @param {Event} event - Keyboard/mouse event
 * @returns {boolean} True if Ctrl/Cmd is pressed
 */
function IsCtrlPressed(event) {
    const isMac = navigator.platform.toUpperCase().indexOf('MAC') >= 0;
    return (isMac && event.metaKey) || event.ctrlKey;
}

/**
 * Check if jQuery selector finds any elements
 * @param {string} selector - jQuery selector
 * @returns {boolean} True if elements exist
 */
function checkObjectExists(selector) {
    return $(selector).length > 0;
}

/**
 * Generate hash code from string
 * @returns {number} Positive hash code
 */
String.prototype.hashCode = function() {
    let hash = 0;
    if (this.length === 0) return hash;

    for (let i = 0; i < this.length; i++) {
        const chr = this.charCodeAt(i);
        hash = ((hash << 5) - hash) + chr;
        hash |= 0; // Convert to 32bit integer
    }

    return Math.abs(hash);
};

/**
 * Check background process status
 */
function checkBackgroundProcess() {
    const errorMessage = "It seems the server that's been serving this page is no longer accessible. " +
                        "You may lose your unsaved changes in this window.";

    $.ajax({
        type: 'GET',
        cache: false,
        url: '/data/session_id',
        success: function(data) {
            if (data != session_id) {
                toastr.error(errorMessage, "", {
                    'timeOut': '0',
                    'extendedTimeOut': '0'
                });
            } else {
                setTimeout(checkBackgroundProcess, 5000);
            }
        },
        error: function() {
            toastr.error(errorMessage, "", {
                'timeOut': '0',
                'extendedTimeOut': '0'
            });
        }
    });
}

/**
 * Check if value is empty
 * @param {*} data - Value to check
 * @returns {boolean} True if empty
 */
function isEmpty(data) {
    if (typeof data === 'object') {
        if (!data || JSON.stringify(data) === '{}' || JSON.stringify(data) === '[]') {
            return true;
        }
        return false;
    } else if (typeof data === 'string') {
        return !data.trim();
    } else if (typeof data === 'undefined') {
        return true;
    }

    return false;
}

/**
 * Check if value is a number
 * @param {*} o - Value to check
 * @returns {boolean} True if number
 */
function isNumber(o) {
    return !isEmpty(o) && !isNaN(o - 0);
}

/**
 * Clear text selection in browser
 */
function clearTextSelection() {
    if (window.getSelection) {
        const selection = window.getSelection();
        if (selection.empty) {
            selection.empty(); // Chrome
        } else if (selection.removeAllRanges) {
            selection.removeAllRanges(); // Firefox
        }
    } else if (document.selection) {
        document.selection.empty(); // IE
    }
}

/**
 * Check if string is alphanumeric
 * @param {string} str - String to check
 * @returns {boolean} True if alphanumeric
 */
function ctype_alnum(str) {
    return /^[a-z0-9]+$/i.test(str);
}

/**
 * Strip HTML tags from string
 * @param {string} html - HTML string
 * @returns {string} Plain text
 */
function strip(html) {
    const tmp = document.createElement("DIV");
    tmp.innerHTML = html;
    return tmp.textContent || tmp.innerText || "";
}

/**
 * Clear min/max inputs for a selectbox row
 * @param {HTMLElement} selectbox - Select element
 */
function clearMinMax(selectbox) {
    const $tr = $(selectbox).parent().parent();
    $tr.find('.input-min').val('0').prop('disabled', true);
    $tr.find('.input-max').val('0').prop('disabled', true);
}

/**
 * Toggle picker visibility based on selection
 * @param {HTMLElement} selectbox - Select element
 * @param {boolean} togglePicker - Whether to toggle picker
 */
function togglePickerStart(selectbox, togglePicker) {
    const $tr = $(selectbox).parent().parent();
    const showPickers = ['intensity', 'line', 'text'].includes(selectbox.value);

    if (showPickers) {
        $tr.find('.picker_start').css('visibility', 'visible');
        if (togglePicker) {
            $tr.find('.picker_end').css('visibility', 'visible');
            $tr.find('.input-height').css('visibility', 'hidden');
            $('.max-font-size-input').show();
        }
    } else {
        $tr.find('.picker_start').css('visibility', 'hidden');
        if (togglePicker) {
            $tr.find('.picker_end').css('visibility', 'hidden');
            $tr.find('.input-height').css('visibility', 'visible').val('30');
        }
    }
}

/**
 * Simple performance timer
 * @param {string} name - Timer name
 */
function BasicTimer(name) {
    this.name = name;
    this.start = new Date().getTime();
    this.previousDelta = this.start;

    /**
     * Get time elapsed and log to console
     * @param {string} event - Event description
     * @param {boolean} consoleOutput - Whether to log to console
     * @returns {Object} Timing information
     */
    this.getDeltaSeconds = function(event, consoleOutput = true) {
        const now = new Date().getTime();
        const deltaSecondsStart = (now - this.start) / 1000;
        const deltaSecondsPrev = (now - this.previousDelta) / 1000;

        this.previousDelta = now;

        const prettyText = `${this.name} [${event}]: ${readableNumber(deltaSecondsPrev)} seconds ` +
                          `(${readableNumber(deltaSecondsStart)} seconds since beginning)`;

        if (consoleOutput) {
            console.log(prettyText);
        }

        return { deltaSecondsStart, deltaSecondsPrev, prettyText };
    };
}

// ============================================================================
// Number Formatting
// ============================================================================

/**
 * Format number in readable format with unit suffixes
 * @param {number} num - Number to format
 * @returns {string} Formatted number
 */
function readableNumber(num) {
    if (num === 0) return 0;
    if (num < 1) return num;

    const e = Math.floor(Math.log(num) / Math.log(1000));
    let result = (num / Math.pow(1000, e)).toPrecision(3);

    if (e < UNITS.READABLE_NUMBER.length) {
        result += UNITS.READABLE_NUMBER[e];
    } else {
        result += 'x10^' + Math.floor(Math.log(num));
    }

    return result;
}

/**
 * Get readable sequence size string
 * @param {number} seqSizeInBases - Sequence size in bases
 * @returns {string|number} Formatted size
 */
function getReadableSeqSizeString(seqSizeInBases) {
    if (seqSizeInBases < 1000) return seqSizeInBases;

    let i = -1;
    let size = seqSizeInBases;

    do {
        size = size / 1000;
        i++;
    } while (size >= 1000 && i < UNITS.SEQ_SIZE.length - 1);

    return Math.round(size) + UNITS.SEQ_SIZE[i];
}

/**
 * Format number with thousands separator
 * @param {number} number - Number to format
 * @param {number} decimals - Decimal places
 * @param {string} dec_point - Decimal separator
 * @param {string} thousands_sep - Thousands separator
 * @returns {string} Formatted number
 */
function getCommafiedNumberString(number, decimals = 2, dec_point = '.', thousands_sep = ',') {
    if (isNaN(parseInt(number))) return number;

    const n = !isFinite(+number) ? 0 : +number;
    const prec = !isFinite(+decimals) ? 2 : Math.abs(decimals);

    const toFixedFix = function(n, prec) {
        const k = Math.pow(10, prec);
        return Math.round(n * k) / k;
    };

    const s = (prec ? toFixedFix(n, prec) : Math.round(n)).toString().split('.');

    if (s[0].length > 3) {
        s[0] = s[0].replace(/\B(?=(?:\d{3})+(?!\d))/g, thousands_sep);
    }

    if ((s[1] || '').length < prec) {
        s[1] = s[1] || '';
        s[1] += new Array(prec - s[1].length + 1).join('0');
    }

    return s[1] > 0 ? s.join(dec_point) : s[0];
}

// ============================================================================
// Geometry and SVG Utilities
// ============================================================================

/**
 * Create SVG line path between two points
 * @param {Object} p0 - Start point {x, y}
 * @param {Object} p1 - End point {x, y}
 * @returns {string} SVG path string
 */
function linePath(p0, p1) {
    return `M ${p0.x} ${p0.y} ${p1.x} ${p1.y}`;
}

/**
 * Calculate distance between two points
 * @param {Object} p0 - First point {x, y}
 * @param {Object} p1 - Second point {x, y}
 * @returns {number} Distance
 */
function distance(p0, p1) {
    const dx = p1.x - p0.x;
    const dy = p1.y - p0.y;
    return Math.sqrt(dx * dx + dy * dy);
}

// ============================================================================
// String Polyfills and Math Extensions
// ============================================================================

// Add trim method if not available (old browsers)
if (!String.prototype.trim) {
    String.prototype.trim = function() {
        return this.replace(/^\s+|\s+$/g, '');
    };
}

/**
 * Convert degrees to radians
 * @param {number} degrees - Angle in degrees
 * @returns {number} Angle in radians
 */
Math.toRadians = function(degrees) {
    return degrees * Math.PI / 180;
};

/**
 * Convert radians to degrees
 * @param {number} radians - Angle in radians
 * @returns {number} Angle in degrees
 */
Math.toDegrees = function(radians) {
    return radians * 180 / Math.PI;
};

// ============================================================================
// Layer Data Operations
// ============================================================================

/**
 * Remove single parents from layer data
 */
function removeSingleParents() {
    // Note: layerdata and parameter_count are global
    for (let i = 1; i < parameter_count; i++) {
        if (layerdata[0][i] !== '__parent__') continue;

        const parent_count_dict = {};

        // Count occurrences of each parent
        for (let j = 1; j < layerdata.length; j++) {
            if (!layerdata[j][i]) continue;

            const parent = layerdata[j][i];
            parent_count_dict[parent] = (parent_count_dict[parent] || 0) + 1;
        }

        // Remove single parents
        for (const [parent_name, count] of Object.entries(parent_count_dict)) {
            if (count === 1) {
                for (let j = 1; j < layerdata.length; j++) {
                    if (layerdata[j][i] === parent_name) {
                        layerdata[j][i] = '';
                    }
                }
            }
        }
    }
}

// ============================================================================
// jQuery Table Sort Helper
// ============================================================================

/**
 * Helper for sortable table rows
 * @param {Event} e - Event
 * @param {jQuery} tr - Table row
 * @returns {jQuery} Helper element
 */
const fixHelperModified = function(e, tr) {
    const $originals = tr.children();
    const $helper = tr.clone();

    $helper.children().each(function(index) {
        $(this).width($originals.eq(index).width());
    });

    return $helper;
};

// ============================================================================
// Zoom and Transform Operations
// ============================================================================

/**
 * Get current transformation matrix
 * @returns {number[]} Matrix values
 */
function getMatrix() {
    const viewport = document.getElementById('viewport');
    const transform = viewport.getAttribute('transform');
    return transform
        .split('(')[1]
        .split(')')[0]
        .split(',')
        .map(parseFloat);
}

/**
 * Set transformation matrix
 * @param {number[]} matrix - Matrix values
 */
function setMatrix(matrix) {
    const viewport = document.getElementById('viewport');
    viewport.setAttribute('transform', `matrix(${matrix.join(',')})`);
}

/**
 * Apply zoom to viewport
 * @param {number} scale - Zoom scale factor
 */
function zoom(scale) {
    const matrix = getMatrix();

    // Scale all matrix values
    for (let i = 0; i < matrix.length; i++) {
        matrix[i] *= scale;
    }

    // Adjust position to zoom from center
    matrix[4] += (1 - scale) * VIEWER_WIDTH / 2;
    matrix[5] += (1 - scale) * VIEWER_HEIGHT / 2;

    setMatrix(matrix);
}

/**
 * Pan viewport
 * @param {number} dx - X offset
 * @param {number} dy - Y offset
 */
function pan(dx, dy) {
    const matrix = getMatrix();
    matrix[4] += dx;
    matrix[5] += dy;
    setMatrix(matrix);
}

/**
 * Reset zoom to fit content
 */
function zoom_reset() {
    const viewport = document.getElementById('viewport');
    const bbox = viewport.getBBox();

    const scale = Math.min(VIEWER_WIDTH / bbox.width, VIEWER_HEIGHT / bbox.height) * 0.80;
    const centerX = VIEWER_WIDTH / 2 - (bbox.x + bbox.width / 2) * scale;
    const centerY = VIEWER_HEIGHT / 2 - (bbox.y + bbox.height / 2) * scale;

    const baseMatrix = [scale, 0, 0, scale, centerX, centerY];
    setMatrix(baseMatrix);
}<|MERGE_RESOLUTION|>--- conflicted
+++ resolved
@@ -503,6 +503,7 @@
                             ${content}
                         </div>
                     </div>
+
                     <div class="modal-footer" style="flex-shrink: 0;">
                         <button type="button" class="btn btn-outline-danger"
                                 data-dismiss="modal">Close</button>
@@ -542,52 +543,12 @@
  * @param {string} content - Dialog content HTML
  */
 function showGeneFunctionsSummaryTableDialog(title, content) {
-<<<<<<< HEAD
     _createModalDialog({
         title,
         content,
         modalClass: 'geneFunctionsSummaryDialog',
         dialogClass: 'gene-functions-modal-dialog',
         noteHTML: 'Here is the list of functions that are associated with the gene calls in your bin.'
-=======
-    var randomID = title.hashCode();
-
-    var template = `
-    <div class="modal fade geneFunctionsSummaryDialog" id="modal${randomID}" role="dialog">
-        <div class="gene-functions-modal-dialog modal-dialog modal-dialog-centered" style="pointer-events: all; max-width: 90vw; width: 90vw;">
-            <div class="modal-content" style="max-height: 80vh; display: flex; flex-direction: column;">
-
-                <div class="modal-header" style="flex-shrink: 0;">
-                    <h4 class="modal-title">${title}</h4>
-                    <button type="button" class="close" data-dismiss="modal" aria-hidden="true">&times;</button>
-                </div>
-
-                <p style="margin: 20px; font-style: italic; flex-shrink: 0;">
-                    Tables below show the functions encoded by the genes in this bin, and their involvement in metabolic modules, if any..
-                </p>
-
-                <div class="modal-body" style="overflow: auto; flex: 1; min-height: 0; padding: 0 20px 20px 20px;">
-                    <div class="table-responsive" style="max-height: none;">
-                        ${content}
-                    </div>
-                </div>
-
-                <div class="modal-footer" style="flex-shrink: 0;">
-                    <button type="button" class="btn btn-outline-danger" data-dismiss="modal">Close</button>
-                </div>
-            </div>
-        </div>
-    </div>`;
-
-    $('body').append(template);
-
-    $('#modal' + randomID).modal({
-        'show': true,
-        'backdrop': true,
-        'keyboard': true
-    }).find('.modal-dialog').draggable({
-        handle: '.modal-header'
->>>>>>> b05a23a0
     });
 }
 
@@ -612,7 +573,6 @@
     });
 }
 
-<<<<<<< HEAD
 /**
  * Show draggable dialog
  * @param {string} title - Dialog title
@@ -643,58 +603,17 @@
                         <button type="button" class="btn btn-outline-danger"
                                 data-dismiss="modal">Close</button>
                     </div>
-=======
-
-function showGeneClusterFunctionsSummaryTableDialog(title, content) {
-    var randomID = title.hashCode();
-
-    var template = `
-    <div class="modal fade geneFunctionsSummaryDialog" id="modal${randomID}" role="dialog">
-        <div class="gene-functions-modal-dialog modal-dialog modal-dialog-centered" style="pointer-events: all; max-width: 90vw; width: 90vw;">
-            <div class="modal-content" style="max-height: 80vh; display: flex; flex-direction: column;">
-
-                <div class="modal-header" style="flex-shrink: 0;">
-                    <h4 class="modal-title">${title}</h4>
-                    <button type="button" class="close" data-dismiss="modal" aria-hidden="true">&times;</button>
-                </div>
-
-                <p style="margin: 20px; font-style: italic; flex-shrink: 0;">
-                    Tables below show the functions associated with the gene clusters in this bin, and their involvement in metabolic modules, if any.
-                </p>
-
-                <div class="modal-body" style="overflow: auto; flex: 1; min-height: 0; padding: 0 20px 20px 20px;">
-                    <div class="table-responsive" style="max-height: none;">
-                        ${content}
-                    </div>
-                </div>
-
-                <div class="modal-footer" style="flex-shrink: 0;">
-                    <button type="button" class="btn btn-outline-danger" data-dismiss="modal">Close</button>
->>>>>>> b05a23a0
                 </div>
             </div>
         </div>`;
 
     $('body').append(template);
-<<<<<<< HEAD
     $(`#modal${randomID}`)
         .modal({ show: true, backdrop: false, keyboard: false })
         .find('.modal-dialog')
         .draggable({ handle: '.modal-header' });
 
     $(`#modal${randomID}`).on('hidden.bs.modal', function() {
-=======
-
-    $('#modal' + randomID).modal({
-        'show': true,
-        'backdrop': true,
-        'keyboard': true
-    }).find('.modal-dialog').draggable({
-        handle: '.modal-header'
-    });
-
-    $('#modal' + randomID).on('hidden.bs.modal', function () {
->>>>>>> b05a23a0
         $(this).remove();
     });
 }
