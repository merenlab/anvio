--- conflicted
+++ resolved
@@ -395,15 +395,10 @@
                     Tables below show the functions encoded by the genes in this bin, and their involvement in metabolic modules, if any..
                 </p>
 
-<<<<<<< HEAD
-                <div class="modal-body" style="overflow-x:hidden;">
-                    ` + content + `
-=======
                 <div class="modal-body" style="overflow: auto; flex: 1; min-height: 0; padding: 0 20px 20px 20px;">
                     <div class="table-responsive" style="max-height: none;">
                         ${content}
                     </div>
->>>>>>> d95060b2
                 </div>
 
                 <div class="modal-footer" style="flex-shrink: 0;">
