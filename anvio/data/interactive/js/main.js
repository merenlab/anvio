/**
 * Javascript library for anvi'o interactive interface
 *
 *  Author: Özcan Esen <ozcanesen@gmail.com>
 *  Credits: A. Murat Eren, Doğan Can Kilment
 *  Copyright 2015, The anvio Project
 *
 * This file is part of anvi'o (<https://github.com/meren/anvio>).
 *
 * Anvi'o is a free software. You can redistribute this program
 * and/or modify it under the terms of the GNU General Public
 * License as published by the Free Software Foundation, either
 * version 3 of the License, or (at your option) any later version.
 *
 * You should have received a copy of the GNU General Public License
 * along with anvi'o. If not, see <http://opensource.org/licenses/GPL-3.0>.
 *
 * @license GPL-3.0+ <http://opensource.org/licenses/GPL-3.0>
 */

<<<<<<< HEAD
const VERSION = '0.2.1';
const LINE_COLOR='#888888';
const MONOSPACE_FONT_ASPECT_RATIO = 0.6;

=======
var VERSION = '2';
var LINE_COLOR='#888888';
var MONOSPACE_FONT_ASPECT_RATIO = 0.6;
>>>>>>> 1c15ff54
var VIEWER_WIDTH;
var VIEWER_HEIGHT;

var scale = 0;
var drawer;

var samples_id_to_node_map;
var total_radius = 0;

var bins;
var clusteringData;

var layerdata;
var item_lengths;
var parameter_count;

var tree_type;
var layer_types;

var categorical_data_colors = {};
var categorical_stats = {};
var stack_bar_colors = {};
var legends = [];

var layerdata_title = {};
var empty_tooltip = "";

var last_settings;

var search_column;
var search_results = [];

var views = {};
var layers = {};
var current_view = '';
var layer_order;

var current_state_name = "";

var session_id;
var mode;
var server_mode = false;
var samples_tree_hover = false;
var bbox;

var request_prefix = getParameterByName('request_prefix');
//---------------------------------------------------------
//  Init
//---------------------------------------------------------

$(window).resize(function() {
     // get current client size
    VIEWER_WIDTH = document.getElementById('svg').clientWidth || document.getElementById('svg').width.baseVal.value;
    VIEWER_HEIGHT = document.getElementById('svg').clientHeight || document.getElementById('svg').height.baseVal.value;
});

$(document).ready(function() {

    $.ajaxPrefilter(function(options) {
        if (request_prefix) {
            options.url = request_prefix + options.url;
            if (options.type.toLowerCase() == 'post')
            {
                options.data += '&csrfmiddlewaretoken=' + getCookie('csrftoken');
            }
        }
        return options;
    });

    $(window).trigger('resize');
    toastr.options = {
        "closeButton": true,
        "debug": false,
        "newestOnTop": true,
        "progressBar": false,
        "positionClass": "toast-top-right",
        "preventDuplicates": false,
        "onclick": null,
        "showDuration": "500",
        "hideDuration": "2000",
        "timeOut": "6000",
        "extendedTimeOut": "1000",
        "showEasing": "swing",
        "hideEasing": "linear",
        "showMethod": "fadeIn",
        "hideMethod": "fadeOut",
    }

    $('#tree_type').change(function() {
        if ($('#tree_type').val()=='circlephylogram') 
        {
            $('.phylogram_settings').hide();
            $('.circlephylogram_settings').show();
        }
        else
        {
            $('.phylogram_settings').show();
            $('.circlephylogram_settings').hide();
        }
    });

    // initialize colorpicker for search result highlight color.
    $('#picker_highlight').colpick({
        layout: 'hex',
        submit: 0,
        colorScheme: 'light',
        onChange: function(hsb, hex, rgb, el, bySetColor) {
            $(el).css('background-color', '#' + hex);
            $(el).attr('color', '#' + hex);

            if (!bySetColor) $(el).val(hex);
        }
    }).keyup(function() {
        $(this).colpickSetColor(this.value);
    });

    $('#grid_color').colpick({
        layout: 'hex',
        submit: 0,
        colorScheme: 'light',
        onChange: function(hsb, hex, rgb, el, bySetColor) {
            $(el).css('background-color', '#' + hex);
            $(el).attr('color', '#' + hex);

            if (!bySetColor) $(el).val(hex);
        },
        onHide: function() {
            emit('bin-settings-changed');
        }
    }).keyup(function() {
        $(this).colpickSetColor(this.value);
    });

    $("li[role='presentation']").click(function (e) {
        if ($(this).hasClass('disabled')) {
            e.preventDefault();
            return false;
        }  
    });

    if (!$.browser.chrome)
    {
        toastr.warning("We tested anvi'o only on Google Chrome, and it seems you are using a different browser.\
                        For the best performance, and to avoid unexpected issues, please consider using anvi'o with\
                        the lastest version of Chrome.", "", { 'timeOut': '0', 'extendedTimeOut': '0' });
    }

    initData();
});

function initData() {
    $.ajax({
        type: 'GET',
        cache: false,
        url: '/data/init',
        success: function(response) {
            mode = response.mode;
            server_mode = response.server_mode;
            switchUserInterfaceMode(response.project, response.title);
            setupDescriptionPanel(response.description);

            document.title = response.title;
            $('#title-panel-first-line').text(response.title);

            session_id = response.session_id;
            if (response.check_background_process) {
                setTimeout(checkBackgroundProcess, 5000);
            }

            if(!response.inspection_available){
                toastr.info("Inspection of data items is not going to be available for this project.");
                $('.menuItemInspect').addClass('menu-disabled');
            }

            if(!response.sequences_available && mode != "collection" && mode != "pan"){
                toastr.info("No sequence data is available. Some menu items will be disabled.");
                $('.menuItemSequence').addClass('menu-disabled');
            }

            if (response.read_only)
            {
                toastr.info("It seems that this is a read-only instance, therefore the database-writing \
                            functions will be inaccessible.", "", { 'timeOut': '0', 'extendedTimeOut': '0' });

                $('[disabled-in-read-only=true]').addClass('disabled').prop('disabled', true);
            }

            item_lengths = response.item_lengths;

            var default_tree  = response.item_orders[0];
            var available_trees = response.item_orders[2];
            $('#trees_container').append(getComboBoxContent(default_tree, available_trees));
            clusteringData = response.item_orders[1]['data'];

            var default_view = response.views[0];
            var available_views = response.views[2];
            $('#views_container').append(getComboBoxContent(default_view, available_views));

            $("#tbody_layers").sortable({helper: fixHelperModified, handle: '.drag-icon', items: "> tr"}).disableSelection(); 
            $("#tbody_samples").sortable({helper: fixHelperModified, handle: '.drag-icon', items: "> tr"}).disableSelection(); 
            
            samples_order_dict = response.layers_order;
            samples_information_dict = response.layers_information;
            let samples_information_default_layer_order = response.layers_information_default_order;
            let samples_groups = Object.keys(samples_information_dict).sort();

            samples_groups.forEach(function (group_name) {
                $('#sample_groups_container').append(`
                    <div style="float: left; padding: 4px 4px;">
                        <input type="checkbox" onclick="toggleSampleGroups();" id="group_${group_name}" value="${group_name}" ${group_name == 'default' ? 'checked="checked"' : ''}>
                        <label style="margin-left: 2px;" onclick="toggleSampleGroups();" for="group_${group_name}">${group_name}</label>
                    </div>`);
            });

            let available_orders = Object.keys(samples_order_dict).sort();
            $('#samples_order').append(new Option('custom'));
            available_orders.forEach(function(order)
            {
                var order_name = order;
                if (samples_order_dict[order]['newick'] != null && samples_order_dict[order]['newick'] != '')
                    order_name += " (tree)";

                $('#samples_order').append(new Option(order_name, order));
            });
            
            buildSamplesTable(convert_samples_order_to_array(samples_information_default_layer_order));
            toggleSampleGroups();
            changeViewData(response.views[1]);

            if (response.state[0] && response.state[1]) {
                processState(response.state[0], response.state[1]);
            }

            $('.loading-screen').hide();

            bins = new Bins(response.bin_prefix, document.getElementById('tbody_bins'));
            bins.NewBin();
            if (response.autodraw)
            {
                $('#btn_draw_tree').removeClass('glowing-button');

                $.when()
                 .then(drawTree)
                 .then(function() {
                    if (response.collection !== null && mode !== 'refine' && mode !== 'gene')
                    {
                        processCollection(response.collection);
                    }

                    if ($('#panel-left').is(':visible')) {
                        setTimeout(toggleLeftPanel, 500);
                    }
                 });
            }
<<<<<<< HEAD
=======

            if (!response.collection) {
                newBin();
            }   
>>>>>>> 1c15ff54
        }
    });
}

function switchUserInterfaceMode(project, title) {
    if (server_mode == false && (mode == 'pan' || mode == 'gene' || mode == 'full')) {
        $('#search_functions_button').attr('disabled', false);
        $('#searchFunctionsValue').attr('disabled', false);
        $('.functions-not-available-message').hide();
    }

    // hide all mode dependent divs:
    $('.full-mode, .pan-mode, .collection-mode, .manual-mode, .server-mode, .refine-mode').hide();

    console.log("The running mode for the interface: " + mode);

    $('.' + mode + '-mode').show();
    $('.nav-tabs').css('background-image', 'url(images/' + mode + '-bg.png)');

    if (mode == 'pan') {
        $('#completion_title').attr('title', 'Gene Clusters').html('Gene Clusters');
        $('#redundancy_title').attr('title', 'Gene Calls').html('Gene Calls');
        $('#splits_title').hide();
        $('#len_title').hide();
        $('.gene-filters-not-available-message').hide();
        $('.pan-filters button,input:checkbox').removeAttr('disabled')
    }

    if (server_mode) {
        $('.server-mode').show();
        $('.nav-tabs').css('background-image', 'url(images/server-bg.png)');
        $('#multiUser').show();
        $('#multiUser > span').html('<b>' + title + '</b><br /><i>(by <a href="/' + project.username + '" target="_blank">' + project.fullname + '</a>)</i>');
        $('#multiUser > img').attr('src', project.user_avatar);
        $('#multiUser > .download-button').attr('href', project.download_zip_url);
        $('#sidebar').css('margin-top', '81px');
        $('.upload-button').hide();
    }
}

function setupDescriptionPanel(description) {  
    $('#description-editor').val(description);
    $('#description-editor').markdown({
        'onShow': function (e) {
            $('[data-handler="bootstrap-markdown-cmdPreview"]').trigger('click');
        },
        'hiddenButtons': ['cmdUrl', 'cmdImage', 'cmdCode', 'cmdQuote'],
        'parser': function(content) {
            return renderMarkdown(content);
        },
        'additionalButtons': [
          [{
            data: [{
              name: 'cmdSave',
              title: 'Save',
              btnText: 'Save',
              btnClass: 'btn btn-success btn-sm',
              icon: {
                'glyph': 'glyphicon glyphicon-floppy-save',
              },
              callback: function(e) {
                $.ajax({
                        type: 'POST',
                        cache: false,
                        url: '/store_description',
                        data: {description: e.getContent()},
                        success: function(data) {
                            toastr.info("Description successfully saved to database.");
                        }
                    });
              }
            }]
          }]
        ],
        'fullscreen': {'enable': false},
    });

    if (description.length > 100) {
        toggleRightPanel('#description-panel');
    }
}

function onViewChange() {
    var defer = $.Deferred();
    console.log('View data ' + $('#views_container').val() + ' requested.');

    $('#views_container').prop('disabled', false);
    $('#btn_draw_tree').prop('disabled', true);

    waitingDialog.show('Requesting view data from the server ...', 
        {
            dialogSize: 'sm', 
            onHide: function() {
                defer.resolve(); 
            },
            onShow: function() {
                $.ajax({
                    type: 'GET',
                    cache: false,
                    url: '/data/view/' + $('#views_container').val(),
                    success: function(data) {
                        changeViewData(data);
                        waitingDialog.hide();
                    }
                });
            },
        });

    return defer.promise();
}


function changeViewData(view_data) {
    layerdata = view_data;
    parameter_count = layerdata[0].length;

    // since we are painting parent layers odd-even, 
    // we should remove single parents (single means no parent)
    removeSingleParents(); // in utils.js

    layer_order = Array.apply(null, Array(parameter_count-1)).map(function (_, i) {return i+1;}); // range(1, parameter_count)
    layer_types = {};

    // add layerdata columns to search window
    $('#searchLayerList').empty();
    for (var i=0; i < parameter_count; i++)
    {
        if (i == 0) {
            $('#searchLayerList').append(new Option("Item Name", i));
        } else {
            $('#searchLayerList').append(new Option(getPrettyName(layerdata[0][i]),i));
        }
    }

    $('#views_container').attr('disabled', false);
    $('#btn_draw_tree').attr('disabled', false);

    if (current_view != '') {
        // backup current layer order and layers table to global views object
        syncViews();
    }
    current_view = $('#views_container').val();

    $("#tbody_layers").empty();

    buildLayersTable(layer_order, views[current_view]);
    populateColorDicts();
    buildLegendTables();
}


function populateColorDicts() {
    for (var layer_id=0; layer_id < parameter_count; layer_id++)
    {
        let layer_name = layerdata[0][layer_id];

        if (layer_types[layer_id] == 1) {
            if (!(layer_id in stack_bar_colors))
            {
                stack_bar_colors[layer_id] = new Array();
                var bars = (layer_name.indexOf('!') > -1) ? layer_name.split('!')[1].split(';') : layer_name.split(';');
                for (var j=0; j < bars.length; j++)
                {
                    stack_bar_colors[layer_id].push(getNamedCategoryColor(bars[j]));
                } 
            }
        }

        if (layer_types[layer_id] == 2) {
            if (!(layer_id in categorical_data_colors))
            {
                categorical_stats[layer_id] = {};
                categorical_data_colors[layer_id] = {};
                for (var i=1; i < layerdata.length; i++)
                {
                    var _category_name = layerdata[i][layer_id];
                    if (_category_name == null || _category_name == '' || _category_name == 'null')
                        _category_name = 'None';
                    layerdata[i][layer_id] = _category_name;

                    if (typeof categorical_data_colors[layer_id][_category_name] === 'undefined'){
                        categorical_data_colors[layer_id][_category_name]  = getNamedCategoryColor(_category_name);
                        categorical_stats[layer_id][_category_name] = 0;
                    }

                    categorical_stats[layer_id][_category_name]++;
                }
            }
        }
    }

    for (let group in samples_information_dict) {
        var first_sample = Object.keys(samples_information_dict[group])[0];

        if (typeof first_sample !== 'undefined')
        {
            for (let sample_layer_name in samples_information_dict[group][first_sample])
            {
                if (isNumber(samples_information_dict[group][first_sample][sample_layer_name]))
                {
                    // no color table for numeric
                }
                else if (sample_layer_name.indexOf(';') > -1) // stack bar
                {
                    if (typeof samples_stack_bar_colors[group] === 'undefined') {
                        samples_stack_bar_colors[group] = {};
                    }

                    if (!(sample_layer_name in samples_stack_bar_colors[group]))
                    {
                        samples_stack_bar_colors[group][sample_layer_name] = new Array();
                        for (var j=0; j < sample_layer_name.split(";").length; j++)
                        {
                            samples_stack_bar_colors[group][sample_layer_name].push(randomColor());
                        } 
                    }
                }
                else // categorical
                {
                    if (typeof samples_categorical_colors[group] === 'undefined') {
                        samples_categorical_colors[group] = {};
                        samples_categorical_stats[group] = {};
                    }

                    if (typeof samples_categorical_colors[group][sample_layer_name] === 'undefined') {
                        samples_categorical_colors[group][sample_layer_name] = {};
                        samples_categorical_stats[group][sample_layer_name] = {};

                        for (let _sample in samples_information_dict[group])
                        {
                            var _category_name = samples_information_dict[group][_sample][sample_layer_name];
                            if (_category_name == null || _category_name == '' || _category_name == 'null')
                                _category_name = 'None';
                            samples_information_dict[group][_sample][sample_layer_name] = _category_name;

                            if (typeof samples_categorical_colors[group][sample_layer_name][_category_name] === 'undefined'){
                                samples_categorical_colors[group][sample_layer_name][_category_name] = getNamedCategoryColor(_category_name);
                                samples_categorical_stats[group][sample_layer_name][_category_name] = 0;
                            }

                            samples_categorical_stats[group][sample_layer_name][_category_name]++;
                        }
                    }
                }
            }
        }
    }
}

function buildLegendTables() {
    if(typeof $('#legend_settings').data("ui-accordion") != "undefined"){
        $('#legend_settings').accordion("destroy");
        $('#legend_settings').empty();
    }
    
    legends = [];

    for (let pindex in categorical_data_colors)
    {
        var names = Object.keys(categorical_stats[pindex]).sort(function(a,b){return categorical_stats[pindex][b]-categorical_stats[pindex][a]});

        names.push(names.splice(names.indexOf('None'), 1)[0]); // move null and empty categorical items to end

        legends.push({
            'name': getPrettyName(getLayerName(pindex)),
            'source': 'categorical_data_colors',
            'key': pindex,
            'item_names': names,
            'item_keys': names,
            'stats': categorical_stats[pindex]
        });
    }

    for (pindex in stack_bar_colors)
    {
        var layer_name = getLayerName(pindex);
        var names = (layer_name.indexOf('!') > -1) ? layer_name.split('!')[1].split(';') : layer_name.split(';');
        var keys = Array.apply(null, Array(names.length)).map(function (_, i) {return i;});

        var pretty_name = getLayerName(pindex);
        pretty_name = (pretty_name.indexOf('!') > -1) ? pretty_name.split('!')[0] : pretty_name;

        legends.push({
            'name': getPrettyName(pretty_name),
            'source': 'stack_bar_colors',
            'key': pindex,
            'item_names': names,
            'item_keys': keys,
        });    
    }

    for (let group in samples_categorical_colors) {
        for (let sample in samples_categorical_colors[group])
        {
            var names = Object.keys(samples_categorical_colors[group][sample]);

            legends.push({
                'name': group + ' :: ' + getPrettyName(sample),
                'source': 'samples_categorical_colors',
                'group': group,
                'key': sample,
                'item_names': names,
                'item_keys': names,
                'stats': samples_categorical_stats[group][sample]
            });
        }
    }

    for (let group in samples_stack_bar_colors) {
        for (let sample in samples_stack_bar_colors[group])
        {
            var names = (sample.indexOf('!') > -1) ? sample.split('!')[1].split(';') : sample.split(';');
            var keys = Array.apply(null, Array(names.length)).map(function (_, i) {return i;});
            var pretty_name = (sample.indexOf('!') > -1) ? sample.split('!')[0] : sample;

            legends.push({
                'name': group + ' :: ' + getPrettyName(pretty_name),
                'source': 'samples_stack_bar_colors',
                'group': group,
                'key': sample,
                'item_names': names,
                'item_keys': keys
            });
        }
    }

    for (var i=0; i < legends.length; i++)
    {
        var legend = legends[i];
        var template = '<span>';

        if (legends[i]['source'].indexOf('samples') > -1) {
            template += '<span class="label label-default">Samples</span> '
        } else {
            template += '<span class="label label-default">Main</span> '
        }

        template += legend['name'] + '</span><div>';
        if (legend.hasOwnProperty('stats')) {
            template += `Sort: <div class="btn-group" role="group">
                            <button type="button" class="btn btn-default" onClick="orderLegend(` + i + `, 'alphabetical');"><span class="glyphicon glyphicon-sort-by-alphabet"></span> Alphabetical</button>
                            <button type="button" class="btn btn-default" onClick="orderLegend(` + i + `, 'count');"><span class="glyphicon glyphicon-sort-by-order-alt"></span> Count</button>
                        </div>
                        <div class="btn-group" role="group">
                            <button type="button" class="btn btn-default" style="margin-left: 10px;" onClick="$('#batch_coloring_` + i + `').slideToggle();"><span class="glyphicon glyphicon-tint"></span> Batch coloring</button>
                        </div>
                        <div id="batch_coloring_` + i + `"  style="display: none; margin: 10px;">
                            <table class="col-md-12 table-spacing">
                                <tr>
                                    <td class="col-md-2">Rule: </td>
                                    <td class="col-md-10">
                                        <input type="radio" name="batch_rule_`+i+`" value="all" checked> All <br />
                                        <input type="radio" name="batch_rule_`+i+`" value="name"> Name contains <input type="text" id="name_rule_`+i+`" size="8"><br />
                                        <input type="radio" name="batch_rule_`+i+`" value="count"> Count 
                                            <select id="count_rule_`+i+`">
                                                <option selected>==</option>
                                                <option>&lt;</option>
                                                <option>&gt;</option>
                                            </select>
                                            <input type="text" id="count_rule_value_`+i+`" size="3">
                                        <br />
                                    </td>
                                </tr>
                                <tr>
                                    <td class="col-md-2">Color: </td>
                                    <td class="col-md-10"><div id="batch_colorpicker_`+i+`" class="colorpicker" color="#FFFFFF" style="margin-right: 5px; background-color: #FFFFFF; float: none; "></div></td>
                                </tr>
                                <tr>
                                    <td class="col-md-2"></td>
                                    <td class="col-md-10"><input id="batch_randomcolor_`+i+`" type="checkbox" /> Assign random color</td>
                                </tr>
                                <tr>
                                    <td class="col-md-2"></td>
                                    <td class="col-md-10"><button type="button" class="btn btn-default" onclick="batchColor(`+i+`);">Apply</button></td>
                                </tr>
                            </table>
                        </div>
                        <div style="clear: both; display:block;"></div>
                        <hr style="margin-top: 4px; margin-bottom: 4px; "/>`;
        }
        template += '<div id="legend_content_' + i + '"></div>';
        template = template + '<div style="clear: both; display:block;"></div>';
        $('#legend_settings').append(template + '</div>');

        createLegendColorPanel(i); // this fills legend_content_X
    }

    $('#legend_settings, #search_tab_content').accordion({heightStyle: "content", collapsible: true});

    $('.colorpicker').colpick({
        layout: 'hex',
        submit: 0,
        colorScheme: 'light',
        onChange: function(hsb, hex, rgb, el, bySetColor) {
            $(el).css('background-color', '#' + hex);
            $(el).attr('color', '#' + hex);
        }
    });
}

function batchColor(legend_id) {
    var rule = $('[name=batch_rule_'+legend_id+']:checked').val()
    var color = $('#batch_colorpicker_' + legend_id).attr('color');
    var randomize_color = $('#batch_randomcolor_' + legend_id).is(':checked');
    var legend = legends[legend_id];

    for (var i=0; i < legend['item_keys'].length; i++)
    {
        if (randomize_color) {
            color = randomColor();
        }

        if (rule == 'all') {
            if (typeof legend['group'] === 'undefined') {
                window[legend['source']][legend['key']][legend['item_keys'][i]] = color;
            } else {
                window[legend['source']][legend['group']][legend['key']][legend['item_keys'][i]] = color;
            }
        }
        else if (rule == 'name') {
            if (legend['item_names'][i].toLowerCase().indexOf($('#name_rule_' + legend_id).val().toLowerCase()) > -1) {
                if (typeof legend['group'] === 'undefined') {
                    window[legend['source']][legend['key']][legend['item_keys'][i]] = color;
                } else {
                    window[legend['source']][legend['group']][legend['key']][legend['item_keys'][i]] = color;
                }
            }
        } 
        else if (rule == 'count') {
            if (eval("legend['stats'][legend['item_keys'][i]] " + unescape($('#count_rule_'+legend_id).val()) + " " + parseFloat($('#count_rule_value_'+legend_id).val()))) {
                if (typeof legend['group'] === 'undefined') {
                    window[legend['source']][legend['key']][legend['item_keys'][i]] = color;
                } else {
                    window[legend['source']][legend['group']][legend['key']][legend['item_keys'][i]] = color;
                }
            }
        }
    }

    createLegendColorPanel(legend_id);
}

function createLegendColorPanel(legend_id) {
    var legend = legends[legend_id];
    var template = '';

    for (var j = 0; j < legend['item_names'].length; j++) {

        var _name = legend['item_names'][j];

        if (legend.hasOwnProperty('group')) {
            var _color = window[legend['source']][legend['group']][legend['key']][legend['item_keys'][j]];
        } else {
            var _color = window[legend['source']][legend['key']][legend['item_keys'][j]];
        }

        if (legend.hasOwnProperty('stats') && legend['stats'][_name] == 0) {
            continue;
        }

        if (legend.hasOwnProperty('stats')) {
            _name = _name + ' (' + legend['stats'][_name] + ')';
        }

        template = template + '<div style="float: left; width: 50%; display: inline-block; padding: 3px 5px;">' + 
                                '<div class="colorpicker legendcolorpicker" color="' + _color + '"' +
                                'style="margin-right: 5px; background-color: ' + _color + '"' +
                                'callback_source="' + legend['source'] + '"' +
                                'callback_group="' + ((typeof legend['group'] !== 'undefined') ? legend['group'] : '') + '"' +
                                'callback_pindex="' + legend['key'] + '"' +
                                'callback_name="' + legend['item_keys'][j] + '"' + 
                               '></div>' + _name + '</div>';
    }

    $('#legend_content_' + legend_id).empty();
    $('#legend_content_' + legend_id).html(template);

    $('.legendcolorpicker').colpick({
        layout: 'hex',
        submit: 0,
        colorScheme: 'light',
        onChange: function(hsb, hex, rgb, el, bySetColor) {
            $(el).css('background-color', '#' + hex);
            if (el.getAttribute('callback_group') !== '') {
                window[el.getAttribute('callback_source')][el.getAttribute('callback_group')][el.getAttribute('callback_pindex')][el.getAttribute('callback_name')] = '#' + hex;
            } else {
                window[el.getAttribute('callback_source')][el.getAttribute('callback_pindex')][el.getAttribute('callback_name')] = '#' + hex;
            }
        }
    });
}

function orderLegend(legend_id, type) {
    if (type == 'alphabetical') {
        legends[legend_id]['item_names'] = legends[legend_id]['item_names'].sort();
    }
    else if (type == 'count') {
        legends[legend_id]['item_names'] = legends[legend_id]['item_names'].sort(function(a,b){return legends[legend_id]['stats'][b]-legends[legend_id]['stats'][a]});
    }

    // in both cases we will move None to end.
    legends[legend_id]['item_names'].push(legends[legend_id]['item_names'].splice(legends[legend_id]['item_names'].indexOf('None'), 1)[0]);

    createLegendColorPanel(legend_id);
}

function onTreeClusteringChange() {
    var defer = $.Deferred();
    console.log('Tree clustering data ' + $('#trees_container').val() + ' requested.');
    $('#trees_container').prop('disabled', true);
    $('#btn_draw_tree').prop('disabled', true);

    waitingDialog.show('Requesting the tree data ...', 
        {
            dialogSize: 'sm', 
            onHide: function() { 
                defer.resolve(); 
            },
            onShow: function() {    
                $.ajax({
                    type: 'GET',
                    cache: false,
                    url: '/tree/' + $('#trees_container').val(),
                    success: function(data) {
                        clusteringData = data;
                        $('#trees_container').attr('disabled', false);
                        $('#btn_draw_tree').attr('disabled', false); 
                        waitingDialog.hide();
                    }
                });
            },
        });

    return defer.promise();
}

function syncViews() {
    views[current_view] = {};
    layer_order = new Array();
    $('#tbody_layers tr').each(
        function(index, layer) {
            var layer_id = $(layer).find('.input-height')[0].id.replace('height', '');
            layers[layer_id] = {};
            layer_order.push(layer_id);

            views[current_view][layer_id] = {};
            views[current_view][layer_id]["normalization"] = $(layer).find('.normalization').val();
            views[current_view][layer_id]["min"] = {'value': $(layer).find('.input-min').val(), 'disabled': $(layer).find('.input-min').is(':disabled') }; 
            views[current_view][layer_id]["max"] = {'value': $(layer).find('.input-max').val(), 'disabled': $(layer).find('.input-max').is(':disabled') };

            layers[layer_id]["color"] = $(layer).find('.colorpicker:last').attr('color');
            layers[layer_id]["height"] = $(layer).find('.input-height').val();
            layers[layer_id]["margin"] = $(layer).find('.input-margin').val();
            layers[layer_id]["type"] = $(layer).find('.type').val();
            layers[layer_id]["color-start"] = $(layer).find('.colorpicker:first').attr('color');

            if (layers[layer_id]["type"] === 'text')
                layers[layer_id]["height"] = '0';
        }
    );    
}


function getComboBoxContent(default_item, available_items){
    available_items = available_items.sort()
    var combo = '';
    var combo_item = '<option value="{val}"{sel}>{text}</option>';

    $.each(available_items, function(index, item) {
        let text_val;
        if (item.indexOf(':') == -1) {
            text_val = getPrettyName(item);
        } else {
            text_val = getClusteringPrettyName(item);
        }

        if(item == default_item)
        {
            combo += combo_item
                        .replace('{val}', item)
                        .replace('{sel}', ' selected')
                        .replace('{text}', text_val);
        }
        else
        {
            combo += combo_item
                        .replace('{val}', item)
                        .replace('{sel}', '')
                        .replace('{text}', text_val);
        }
    });

    return combo;
}

function buildLayersTable(order, settings)
{
    for (var i = 0; i < order.length; i++) 
    {
        // common layer variables
        var layer_id = order[i];
        var layer_name = layerdata[0][layer_id];

        var short_name = (layer_name.indexOf('!') > -1) ? layer_name.split('!')[0] : layer_name;
        short_name = (short_name.length > 10) ? short_name.slice(0,10) + "..." : short_name;

        var hasViewSettings = false;
        if (typeof settings !== 'undefined' && typeof settings[layer_id] !== 'undefined') {
            var view_settings = settings[layer_id];
            var hasViewSettings = true;
        }

        var hasLayerSettings = false;
        if (typeof layers[layer_id] !== 'undefined')
        {
            var layer_settings = layers[layer_id];
            hasLayerSettings = true;
        }

        //
        //  parent layer
        //
        if (layer_name == '__parent__')
        {
           layer_types[layer_id] = 0;

            if (hasLayerSettings) 
            {
                var height = layer_settings['height'];
                var margin = layer_settings['margin'];
            }
            else 
            {
                var height = '50';
                var margin = '15';
            }

            var template = '<tr>' +
                '<td><img src="images/drag.gif" /></td>' +
                '<td>Parent</td>' +
                '<td>n/a</td>' +
                '<td>n/a</td>' +
                '<td>n/a</td>' +
                '<td><input class="input-height" type="text" size="3" id="height{id}" value="{height}"></input></td>' +
                '<td class="column-margin"><input class="input-margin" type="text" size="3" id="margin{id}" value="{margin}"></input></td>' +
                '<td>n/a</td>' +
                '<td>n/a</td>' +
                '<td><input type="checkbox" class="layer_selectors"></input></td>' +
                '</tr>';

            template = template.replace(new RegExp('{id}', 'g'), layer_id)
                               .replace(new RegExp('{height}', 'g'), height)
                               .replace(new RegExp('{margin}', 'g'), margin);

            $('#tbody_layers').prepend(template);
        }
        //
        // stack bar layer
        //
        else if (layer_name.indexOf(';') > -1) 
        {
            layer_types[layer_id] = 1;

            if (hasLayerSettings)
            {
                var height = layer_settings['height'];
                var margin = layer_settings['margin'];
            }
            else
            {
                var height = '300';
                var margin = '15';           
            }

            if (hasViewSettings)
            {
                var norm = view_settings['normalization'];
            }
            else
            {
                var norm = (mode == 'full') ? 'log' : 'none';
            }

            var template = '<tr>' +
                '<td><img class="drag-icon" src="images/drag.gif" /></td>' +
                '<td title="{name}" class="titles" id="title{id}">{short-name}</td>' +
                '<td>n/a</td>' +
                '<td>n/a</td>' +
                '<td>' +
                '    <select id="normalization{id}" onChange="clearMinMax(this);" class="normalization">' +
                '        <option value="none"{option-none}>none</option>' +
                '        <option value="sqrt"{option-sqrt}>sqrt</option>' +
                '        <option value="log"{option-log}>log</option>' +
                '    </select>' +
                '</td>' +
                '<td><input class="input-height" type="text" size="3" id="height{id}" value="{height}"></input></td>' +
                '<td class="column-margin"><input class="input-margin" type="text" size="3" id="margin{id}" value="{margin}"></input></td>' +
                '<td>n/a</td>' +
                '<td>n/a</td>' +
                '<td><input type="checkbox" class="layer_selectors"></input></td>' +
                '</tr>';

            template = template.replace(new RegExp('{id}', 'g'), layer_id)
                               .replace(new RegExp('{name}', 'g'), layer_name)
                               .replace(new RegExp('{short-name}', 'g'), short_name)
                               .replace(new RegExp('{option-' + norm + '}', 'g'), ' selected')
                               .replace(new RegExp('{option-([a-z]*)}', 'g'), '')
                               .replace(new RegExp('{height}', 'g'), height)
                               .replace(new RegExp('{margin}', 'g'), margin);

            $('#tbody_layers').append(template);
        }
        //
        // categorical layer
        //
        else if (layerdata[1][layer_id] === null || !isNumber(layerdata[1][layer_id]))
        { 
            layer_types[layer_id] = 2;

            if (hasLayerSettings)
            {
                var height = layer_settings['height'];
                var margin = layer_settings['margin'];
                var type = layer_settings['type'];
                var color = layer_settings['color'];
                var color_start = layer_settings['color-start'];
            }
            else
            {
                var color = "#000000";
                var height = '90';
                var margin = '15';
                var color_start = "#DDDDDD";

                if (mode == 'collection') {
                    var type = getNamedLayerDefaults(layer_name, 'type', 'color');
                    $('.max-font-size-input').show();
                } else {
                    var type = 'color';
                }

                // set default categorical layer type to 'text' 
                // if there are more than 11 unique values and leaf count is less than 300
                // 301 because layerdata has one extra row for the titles
                if (layerdata.length <= 301)
                {
                    var _unique_items = [];
                    for (var _pos = 1; _pos < layerdata.length; _pos++)
                    {
                        if (_unique_items.indexOf(layerdata[_pos][layer_id]) === -1)
                            _unique_items.push(layerdata[_pos][layer_id]);

                        if (_unique_items.length > 11) {
                            height = '0';
                            type = 'text';
                            // we have at least one text layer, we can show max font size input
                            $('.max-font-size-input').show();
                            break;
                        }
                    }
                }
            }
            
            var template = '<tr>' +
                '<td><img class="drag-icon" src="images/drag.gif" /></td>' +
                '<td title="{name}" class="titles" id="title{id}">{short-name}</td>' +
                '<td><div id="picker_start{id}" class="colorpicker picker_start" color="{color-start}" style="background-color: {color-start}; {color-start-hide}"></div><div id="picker{id}" class="colorpicker picker_end" color="{color}" style="background-color: {color}; {color-hide}"></div></td>' +
                '<td style="width: 50px;">' +
                '    <select id="type{id}" style="width: 50px;" class="type" onChange="togglePickerStart(this, true);">' +
                '        <option value="color"{option-type-color}>Color</option>' +
                '        <option value="text"{option-type-text}>Text</option>' +
                '    </select>' +
                '</td>' +
                '<td>n/a</td>' +
                '<td><input class="input-height" type="text" size="3" id="height{id}" value="{height}" style="{height-hide}"></input></td>' +
                '<td class="column-margin"><input class="input-margin" type="text" size="3" id="margin{id}" value="{margin}"></input></td>' +
                '<td>n/a</td>' +
                '<td>n/a</td>' +
                '<td><input type="checkbox" class="layer_selectors"></input></td>' +
                '</tr>';

            template = template.replace(new RegExp('{id}', 'g'), layer_id)
                               .replace(new RegExp('{name}', 'g'), layer_name)
                               .replace(new RegExp('{option-type-' + type + '}', 'g'), ' selected')
                               .replace(new RegExp('{option-type-([a-z]*)}', 'g'), '')
                               .replace(new RegExp('{short-name}', 'g'), short_name)
                               .replace(new RegExp('{color}', 'g'), color)
                               .replace(new RegExp('{color-start}', 'g'), color_start)
                               .replace(new RegExp('{color-hide}', 'g'), (type!='text') ? '; visibility: hidden;' : '')
                               .replace(new RegExp('{color-start-hide}', 'g'), (type!='text') ? '; visibility: hidden;' : '')
                               .replace(new RegExp('{height-hide}', 'g'), (type=='text') ? '; visibility: hidden;' : '')
                               .replace(new RegExp('{height}', 'g'), height)
                               .replace(new RegExp('{margin}', 'g'), margin);

            $('#tbody_layers').append(template);
        } 
        //
        // numerical layer
        //
        else
        {
            layer_types[layer_id] = 3;

            if (hasViewSettings)
            {
                var norm   = view_settings['normalization'];
                var min    = view_settings['min']['value'];
                var max    = view_settings['max']['value'];
                var min_disabled = view_settings['min']['disabled'];
                var max_disabled = view_settings['max']['disabled'];
            }
            else
            {
                var norm   = getNamedLayerDefaults(layer_name, 'norm', (mode == 'full' || mode == 'refine') ? 'log' : 'none');
                var min    = getNamedLayerDefaults(layer_name, 'min', 0);
                var max    = getNamedLayerDefaults(layer_name, 'max', 0);
                var min_disabled = getNamedLayerDefaults(layer_name, 'min_disabled', true);
                var max_disabled = getNamedLayerDefaults(layer_name, 'max_disabled', true);
            }

            if (hasLayerSettings)
            {
                var height = layer_settings['height'];
                var color  = layer_settings['color'];
                var margin = layer_settings['margin'];
                var color_start = layer_settings['color-start'];
                var type = layer_settings['type'];
            }
            else
            {
                var height = getNamedLayerDefaults(layer_name, 'height', '180');
                var color  = getNamedLayerDefaults(layer_name, 'color', '#000000');
                var margin = '15';
                if (mode == 'collection') {
                    var type = getNamedLayerDefaults(layer_name, 'type', 'intensity');
                    var color_start = "#EEEEEE";
                } else {
                    var type = 'bar'
                    var color_start = "#FFFFFF";
                }
            }

            var template = '<tr>' +
                '<td><img class="drag-icon" src="images/drag.gif" /></td>' +
                '<td title="{name}" class="titles" id="title{id}">{short-name}</td>' +
                '<td><div id="picker_start{id}" class="colorpicker picker_start" color="{color-start}" style="background-color: {color-start}; {color-start-hide}"></div><div id="picker{id}" class="colorpicker" color="{color}" style="background-color: {color}"></div></td>' +
                '<td style="width: 50px;">' +
                '    <select id="type{id}" style="width: 50px;" class="type" onChange="togglePickerStart(this);">' +
                '        <option value="bar"{option-type-bar}>Bar</option>' +
                '        <option value="intensity"{option-type-intensity}>Intensity</option>' +
                '        <option value="line"{option-type-line}>Line</option>' +
                '    </select>' +
                '</td>' +
                '<td>' +
                '    <select id="normalization{id}" onChange="clearMinMax(this);" class="normalization">' +
                '        <option value="none"{option-none}>none</option>' +
                '        <option value="sqrt"{option-sqrt}>sqrt</option>' +
                '        <option value="log"{option-log}>log</option>' +
                '    </select>' +
                '</td>' +
                '<td><input class="input-height" type="text" size="3" id="height{id}" value="{height}"></input></td>' +
                '<td class="column-margin"><input class="input-margin" type="text" size="3" id="margin{id}" value="{margin}"></input></td>' +
                '<td><input class="input-min" type="text" size="4" id="min{id}" value="{min}"{min-disabled}></input></td>' +
                '<td><input class="input-max" type="text" size="4" id="max{id}" value="{max}"{min-disabled}></input></td>' +
                '<td><input type="checkbox" class="layer_selectors"></input></td>' +
                '</tr>';

            template = template.replace(new RegExp('{id}', 'g'), layer_id)
                               .replace(new RegExp('{name}', 'g'), layer_name)
                               .replace(new RegExp('{short-name}', 'g'), short_name)
                               .replace(new RegExp('{option-' + norm + '}', 'g'), ' selected')
                               .replace(new RegExp('{option-([a-z]*)}', 'g'), '')
                               .replace(new RegExp('{option-type-' + type + '}', 'g'), ' selected')
                               .replace(new RegExp('{option-type-([a-z]*)}', 'g'), '')
                               .replace(new RegExp('{color}', 'g'), color)
                               .replace(new RegExp('{color-start}', 'g'), color_start)
                               .replace(new RegExp('{color-start-hide}', 'g'), (type!='intensity') ? '; visibility: hidden;' : '')
                               .replace(new RegExp('{height}', 'g'), height)
                               .replace(new RegExp('{min}', 'g'), min)
                               .replace(new RegExp('{max}', 'g'), max)
                               .replace(new RegExp('{min-disabled}', 'g'), (min_disabled) ? ' disabled': '')
                               .replace(new RegExp('{max-disabled}', 'g'), (max_disabled) ? ' disabled': '')
                               .replace(new RegExp('{margin}', 'g'), margin);


            $('#tbody_layers').append(template);
        }

        $('#tbody_layers .input-height:last').change(function (ev) {
            // setting height 0 changes samples order to custom, only if layer is in samples order
            if (ev.target.value == 0) {
                var layer_name = $(ev.target).parent().parent().find('td:nth(1)').attr('title');
                var layer_names_in_samples = null;

                if (samples_order_dict.hasOwnProperty($('#samples_order').val())) {
                    var samples_organization = samples_order_dict[$('#samples_order').val()];

                    if (samples_organization['basic'] != null && samples_organization['basic'] != "")
                    {
                        layer_names_in_samples = samples_organization['basic'].split(',');
                    }
                    else
                    {
                        layer_names_in_samples = get_newick_leaf_order(samples_organization['newick']);
                    }

                    if (layer_names_in_samples.indexOf(layer_name) > -1) {
                        $('#samples_order').val('custom').trigger('change');
                    }
                }
            }
        });

        if($('#custom_layer_margin').is(':checked'))
        {
            $('.column-margin').show();
        }
        else
        {
            $('.column-margin').hide();
        }

        $('#picker'+ layer_id + ', #picker_start' + layer_id).colpick({
            layout: 'hex',
            submit: 0,
            colorScheme: 'light',
            onChange: function(hsb, hex, rgb, el, bySetColor) {
                $(el).css('background-color', '#' + hex);
                $(el).attr('color', '#' + hex);

                if (!bySetColor) $(el).val(hex);
            }
        }).keyup(function() {
            $(this).colpickSetColor(this.value);
        });

        $('#table_layers .drag-icon').on('mousedown', function() {
            $('#samples_order').val('custom').trigger('change');
        });
    }
}

function getLayerName(layer_id)
{
    return layerdata[0][layer_id];
}

function getLayerId(layer_name) 
{
    for (var i=0; i < parameter_count; i++)
    {
        if (layer_name == layerdata[0][i])
            return i;
    }
    return -1;
}



function serializeSettings(use_layer_names) {

    if (typeof use_layer_names === 'undefined')
        use_layer_names = false;

    var state = {};
    state['version'] = VERSION;
    state['tree-type'] = $('#tree_type').val();
    state['order-by'] = $('#trees_container').val();
    state['current-view'] = $('#views_container').val();
    state['angle-min'] = $('#angle-min').val();
    state['angle-max'] = $('#angle-max').val();
    state['tree-radius'] = $('#tree-radius').val();
    state['tree-height'] = $('#tree_height').val();
    state['tree-width'] = $('#tree_width').val();
    state['layer-margin'] = $('#layer-margin').val();
    state['outer-ring-height'] = $('#outer-ring-height').val();
    state['outer-ring-margin'] = $('#outer-ring-margin').val();
    state['edge-normalization'] = $('#edge_length_normalization').is(':checked');
    state['custom-layer-margin'] = $('#custom_layer_margin').is(':checked');
    state['show-grid-for-bins'] = $('#show_grid_for_bins').is(':checked');
    state['grid-color'] = $('#grid_color').attr('color');
    state['grid-width'] = $('#grid_width').val();
    state['samples-order'] = $('#samples_order').val();
    state['max-font-size'] = $('#max_font_size').val();
    state['optimize-speed'] = $('#optimize_speed').is(':checked');
    state['show-bin-labels'] = $('#show_bin_labels').is(':checked');
    state['bin-labels-font-size'] = $('#bin_labels_font_size').val();
    state['autorotate-bin-labels'] = $('#autorotate_bin_labels').is(':checked');
    state['bin-labels-angle'] = $('#bin_labels_angle').val();
    state['background-opacity'] = $('#background_opacity').val();
    state['max-font-size-label'] = $('#max_font_size_label').val();
    state['draw-guide-lines'] = $('#draw_guide_lines').val();
    
    // sync views object and layers table
    syncViews();

    if (use_layer_names)
    {
        // save state file with layer name instead of id.

        state['layer-order'] = [];
        for (var i=0; i < layer_order.length; i++)
        {
            state['layer-order'].push(getLayerName(layer_order[i]));
        }

        state['categorical_data_colors'] = {};
        for (var key in categorical_data_colors)
        {
            state['categorical_data_colors'][getLayerName(key)] = categorical_data_colors[key];
        }

        state['stack_bar_colors'] = {};
        for (var key in stack_bar_colors)
        {
            state['stack_bar_colors'][getLayerName(key)] = stack_bar_colors[key];
        }

        state['layers'] = {};
        for (var key in layers)
        {
            state['layers'][getLayerName(key)] = layers[key];
        }

        state['views'] = {};
        for (var view_key in views)
        {
            state['views'][view_key] = {};
            for (var key in views[view_key])
            {
                state['views'][view_key][getLayerName(key)] = views[view_key][key];
            }
        }
    }
    else
    {
        state['views'] = views;
        state['layer-order'] = layer_order;
        state['layers'] = layers;

        state['categorical_data_colors'] = categorical_data_colors;
        state['stack_bar_colors'] = stack_bar_colors;
    }

    state['samples-categorical-colors'] = samples_categorical_colors;
    state['samples-stack-bar-colors'] = samples_stack_bar_colors;
    state['samples-order'] = $('#samples_order').val();
    state['samples-edge-length-normalization'] = $('#samples_edge_length_normalization').is(':checked');
    state['samples-ignore-branch-length'] = $('#samples_ignore_branch_length').is(':checked');
    state['samples-tree-height'] = $('#samples_tree_height').val();

    state['samples-layer-order'] = [];
    state['samples-layers'] = {};
    $('#tbody_samples tr').each(
        function(index, tr) {
            var samples_layer_name = $(tr).attr('samples-layer-name');
            var samples_group_name = $(tr).attr('samples-group-name');

            state['samples-layer-order'].push({
                'layer_name': samples_layer_name,
                'group': samples_group_name
            });

            if (!state['samples-layers'].hasOwnProperty(samples_group_name)) {
                state['samples-layers'][samples_group_name] = {};
            }

            state['samples-layers'][samples_group_name][samples_layer_name] = {
                'data-type'     : $(tr).attr('data-type'),
                'height'        : parseFloat($(tr).find('.input-height').val()),
                'margin'        : parseFloat($(tr).find('.input-margin').val()),
                'normalization' : $(tr).find('.normalization').val(),
                'color'         : $(tr).find('.colorpicker:last').attr('color'),
                'min'           : {'value': parseFloat($(tr).find('.input-min').val()), 'disabled': $(tr).find('.input-min').is(':disabled') },
                'max'           : {'value': parseFloat($(tr).find('.input-max').val()), 'disabled': $(tr).find('.input-max').is(':disabled') },
                'type'          : $(tr).find('.type').val(),
                'color-start'   : $(tr).find('.colorpicker:first').attr('color'),
            };
        }
    );

    state['samples-groups'] = {};
    $('#sample_groups_container input:checkbox').each((index, checkbox) => {
        state['samples-groups'][$(checkbox).val()] = $(checkbox).is(':checked');
    });

    return state;
}

function drawTree(collapsed_node_id) {
    var defer = $.Deferred();
    var settings = serializeSettings();
    tree_type = settings['tree-type'];

    $('#btn_draw_tree').removeClass('glowing-button');
    $('#draw_delta_time').html('');
    $('#btn_draw_tree').prop('disabled', true);
    $('#bin_settings_tab').removeClass("disabled"); // enable bins tab
    $('#sample_settings_tab').removeClass("disabled"); // enable bins tab
    $('#mouse_tooltips_tab').removeClass("disabled"); // enable bins tab
    $('#search_panel_tab').removeClass("disabled"); // enable bins tab


    // clear existing diagram, if any
    document.getElementById('svg').innerHTML = "";

    waitingDialog.show('Drawing ...', 
        {
            dialogSize: 'sm', 
            onHide: function() {
                defer.resolve(); 
            },
            onShow: function() {
                drawer = new Drawer(settings);
                if (typeof collapsed_node_id !== 'undefined') {
                    drawer.tree.nodes[collapsed_node_id].collaped = true;
                }

                drawer.draw();

                // last_settings used in export svg for layer information,
                // we didn't use "settings" sent to draw_tree because draw_tree updates layer's min&max
                last_settings = serializeSettings();

                bins.RedrawBins();

                $('#btn_draw_tree').prop('disabled', false);
                $('#btn_redraw_samples').prop('disabled', false);

                if (settings['tree-radius'] == 0)
                {
                    $('#tree-radius-container').show();
                    $('#tree-radius').val(Math.max(VIEWER_HEIGHT, VIEWER_WIDTH));
                }
                waitingDialog.hide();
            },
        });

    return defer.promise();
}

function showContigNames(bin_id, updateOnly) {
    if (typeof updateOnly === 'undefined')
        updateOnly = false;

    var title = 'Splits in "' + $('#bin_name_' + bin_id).val() + '"';

    if (updateOnly && !checkObjectExists('#modal' + title.hashCode()))
        return;

    var msg = '<table class="table table-striped">';
    for (const label of bins.GetBinNodeLabels(bin_id)) {
        msg += `<tr><td><a href='#' class='no-link' onclick="bins.HighlightItems('${label}');">${label}</a></td></tr>`;
    }

    msg = msg + '</table>';

    showDraggableDialog(title, msg, updateOnly);
}

function showGenSummaryWindow() {
    $.ajax({
        type: 'GET',
        cache: false,
        url: '/data/collections',
        success: function(data) {
            $('#summaryCollection_list').empty();

            for (source in data) {
                var read_only = data[source]["read_only"];

                if (read_only) {
                    var _name = source + ' (read only)';
                }
                else
                {
                    var _name = source;
                }

                $('#summaryCollection_list').append('<option value="' + source + '">' + _name + '</option>');
            }

            showCollectionDetails('');
            $('#modGenerateSummary').modal('show');
        }
    });
}

function showCompleteness(bin_id, updateOnly) {
    if (typeof updateOnly === 'undefined')
        updateOnly = false;

    if (!bins.cache['completeness'].hasOwnProperty(bin_id))
        return;

    var refs = bins.cache['completeness'][bin_id]['refs'];
    var stats = bins.cache['completeness'][bin_id]['stats'];
    var averages = bins.cache['completeness'][bin_id]['averages'];

    var title = 'Completeness of "' + $('#bin_name_' + bin_id).val() + '"';

    if (updateOnly && !checkObjectExists('#modal' + title.hashCode()))
        return;

    var msg = '<table class="table table-striped sortable">' +
        '<thead><tr><th data-sortcolumn="0" data-sortkey="0-0">Source</th><th data-sortcolumn="1" data-sortkey="1-0">SCG domain</th><th data-sortcolumn="2" data-sortkey="2-0">Percent completion</th></tr></thead><tbody>';

    for (let source in stats){
        if(stats[source]['domain'] != averages['domain'])
            // if the source is not matching the best domain recovered
            // don't show it in the interface
            continue;

        msg += "<tr><td data-value='" + source  + "'><a href='" + refs[source] + "' class='no-link' target='_blank'>" + source + "</a></td><td data-value='" + stats[source]['domain'] + "'>" + stats[source]['domain'] + "</td><td data-value='" + stats[source]['percent_completion'] + "'>" + stats[source]['percent_completion'].toFixed(2) + "%</td></tr>";
    }

    msg = msg + '</tbody></table>';

    showDraggableDialog(title, msg, updateOnly);
}

function showRedundants(bin_id, updateOnly) {
    if (typeof updateOnly === 'undefined')
        updateOnly = false;
    
    if (!bins.cache['completeness'].hasOwnProperty(bin_id))
        return;

    var stats = bins.cache['completeness'][bin_id]['stats'];
    var averages = bins.cache['completeness'][bin_id]['averages'];

    var output_title = 'Redundants of "' + $('#bin_name_' + bin_id).val() + '"';

    if (updateOnly && !checkObjectExists('#modal' + output_title.hashCode()))
        return;

    var output = '<div class="col-md-12">'
    var oddeven=0;

    for(var source in stats) {
        if(stats[source]['domain'] !== averages['domain'])
            continue;

        oddeven++;
        var tabletext = '<div class="table-responsive col-md-6"><table style="margin-bottom: 10px;"><tr><td>';
        tabletext += '<h5>' + source + ' (' + Object.keys(stats[source]['redundants']).length + ')</h5></td></tr>';

        var redundants_html = '';
        var split_array_all = '';

        for (var redundant in stats[source]['redundants']) {
            var title = '';
            var split_array = '';
            for (var i = 0; i < stats[source]['redundants'][redundant].length; i++)
            {
                var contig = stats[source]['redundants'][redundant][i];

                for (var j = 0; j < contig.length; j++) {
                    // splits
                    title += contig[j] + '\n';
                    split_array += '\'' + contig[j] + '\', ';
                }

                split_array_all += split_array;
            }

            redundants_html += '<span style="cursor:pointer;" \
                                    data-toggle="tooltip" data-placement="top" title="' + title + '" \
                                    onclick="bins.HighlightItems([' + split_array + ']);"> \
                                    ' + redundant + ' (' + stats[source]['redundants'][redundant].length + ') \
                                  </span><br />';
        }

        tabletext += '<tr><td valign="top">' + redundants_html + '<br /><br /><span style="cursor:pointer;" \
                                    onclick="bins.HighlightItems([' + split_array_all + ']);">(Highlight All)\
                                  </span></tr></td></table></div>';
        output += tabletext;

        if (oddeven%2==0)
        {
            output += '</div><div class="col-md-12">'
        }
    }

    output += '</div>';

    showDraggableDialog(output_title, output, updateOnly);
}

function exportSvg(dontDownload) {
    if (!drawer) 
        return;

    // draw bin and layer legend to output svg
    var settings = serializeSettings();

    var bins_to_draw = new Array();
    $('#tbody_bins tr').each(
        function(index, bin) {
            var bin_id = $(bin).attr('bin-id');

            var _bin_info = {
                'name': $('#bin_name_' + bin_id).val(),
                'color': $('#bin_color_' + bin_id).attr('color'),
            };

            if (mode == 'pan') {
                _bin_info['gene_clusters'] = $('#completeness_' + bin_id).val(); 
                _bin_info['gene-calls'] = $('#redundancy_' + bin_id).val(); 
            } else {
                _bin_info['contig-length'] = $('#contig_length_' + bin_id).html();
                _bin_info['contig-count'] = $('#contig_count_' + bin_id).val();
            }
            
            bins_to_draw.push(_bin_info);
        }
    );

    var left = 0 - total_radius - 400; // draw on the left top
    var top = 20 - total_radius;

    if (bins_to_draw.length > 0) {
        drawBinLegend(bins_to_draw, top, left);
        top = top + 100 + (bins_to_draw.length + 2.5) * 20
    }

    // important,
    // we used current settings because we want current bin information.
    // now we are going to use "last_settings" which updated by draw button.
    var settings = {};
    settings = last_settings; 
    drawLayerLegend(settings['layers'], settings['views'][current_view], settings['layer-order'], top, left);
    var detached_clones = $('#samples_tree path.clone').detach();
    drawTitle(last_settings);
    drawLegend();

    var svg = document.getElementById('svg');
    var viewBox = svg.getBBox();
    svg.setAttribute('viewBox', viewBox['x'] + " " + viewBox['y'] + " " + viewBox['width'] + " " + viewBox['height'])

    if (dontDownload == true) {
        return;
    }

    svgCrowbar();

    svg.removeAttribute('viewBox');
    $('#samples_tree').prepend(detached_clones);
    $('#bin_legend').remove();
    $('#layer_legend').remove();
    $('#title_group').remove();
    $('#legend_group').remove();
}


function storeRefinedBins() {
    let collection_info = bins.ExportCollection();

    $.ajax({
        type: 'POST',
        cache: false,
        url: '/data/store_refined_bins',
        data: { 
            data: JSON.stringify(collection_info['data'], null, 4), 
            colors: JSON.stringify(collection_info['colors'], null, 4)
        },
        success: function(data) {
            if (data.status == -1){
                toastr.error(data.message, "You made the server upset :(");
            } else {
                toastr.info(data.message, "The server is on board");
            }
        }
    });
}


function generateSummary() {
    var collection = $('#summaryCollection_list').val();

    if (collection === null)
        return;

    waitingDialog.show('Generating summary...', {dialogSize: 'sm'});

    $.ajax({
        type: 'GET',
        cache: false,
        url: '/summarize/' + collection,
        success: function(data) {
            if ('error' in data){
                $('#modGenerateSummary').modal('hide');
                waitingDialog.hide();
                toastr.error(data['error'], "", { 'timeOut': '0', 'extendedTimeOut': '0' });
            } else {
                $('#modGenerateSummary').modal('hide');
                waitingDialog.hide();

                // generate a full url using the window origin and collection path:
                var summary_url = window.location.origin + '/' + data['path'];

                $('#summary_link').html("Summary link: <a href='" + summary_url + "' target='_blank'>" + summary_url + "</a>");
                $('#modSummaryResult').modal('show');
            }
        }
    });
}

<<<<<<< HEAD
=======

function showLoadCollectionWindow() {
    $.ajax({
        type: 'GET',
        cache: false,
        url: '/data/collections',
        success: function(data) {
            $('#loadCollection_list').empty();

            for (let source in data) {
                var read_only = data[source]["read_only"];

                if (read_only) {
                    var _name = source + ' (read only)';
                }
                else
                {
                    var _name = source;
                }

                $('#loadCollection_list').append('<option value="' + source + '">' + _name + '</option>');
            }

            $('#loadCollection_list, #btn-load-collection').prop('disabled', false);
            showCollectionDetails('');
            $('#modLoadCollection').modal('show');
        }
    });
}

function showCollectionDetails(list) {

    var cname = $(list).val();

    if (cname=='' || typeof cname === 'undefined')
    {
        // clear details
        var tbl = '<div class="col-md-12">Collection Details</div><hr>' +
            '<div class="col-md-8">Number of Splits:</div><div class="col-md-4"><b>n/a</b></div>' +
            '<div class="col-md-8">Number of Bins:</div><div class="col-md-4"><b>n/a</b></div>';

        $('.collection-details').html(tbl);

        return;
    }

    $.ajax({
        type: 'GET',
        cache: false,
        url: '/data/collections',
        success: function(data) {
            var tbl = '<div class="col-md-12">Collection Details</div><hr>' +
                '<div class="col-md-8">Number of Splits:</div><div class="col-md-4"><b>' + data[cname]['num_splits'] + '</b></div>' +
                '<div class="col-md-8">Number of Bins:</div><div class="col-md-4"><b>' + data[cname]['num_bins'] + '</b></div>';

            $('.collection-details').html(tbl);
        }
    });
}

function loadCollection(default_collection) {
    if ($.isEmptyObject(label_to_node_map)) {
        toastr.warning('You should draw tree before load collection.');
        return;
    }

    $('#modLoadCollection').modal('hide');
    var collection = $('#loadCollection_list').val();

    if (collection === null) {
        toastr.warning('Please select a collection.');
        return;
    }

    $('#loadCollection_list, #btn-load-collection').prop('disabled', true);
    
    var bin_list = [];
    var total_selection = 0;
    
    $('#tbody_bins tr').each(
    function(index, bin) {
        bin_list.push(parseInt($(bin).attr('bin-id')));
    });
    for (let _i = 0; _i < bin_list.length; _i++) {
        let bin_id = bin_list[_i];
        for (let j = 0; j < SELECTED[bin_id].length; j++) {
            if (label_to_node_map[SELECTED[bin_id][j]].IsLeaf())
                total_selection++;
        }
    }

    if (total_selection > 0 && !confirm("You will lost current bins, please be sure you stored current bins. Do you want to continue?")) {
        showLoadCollectionWindow();
        return;
    }

    $.ajax({
        type: 'GET',
        cache: false,
        url: '/data/collection/' + collection,
        success: function(data) {
            processCollection(data);
        }
    });
}

function processCollection(collection_data) {
    SELECTED = new Array();
    var bins_cleared = false;
    bin_count = 0;
    bin_counter = 0;

    // calculate treshold.
    var threshold = parseFloat($('#loadCollection_threshold').val()) * $('#loadCollection_threshold_base').val();

    // load new bins
    var bin_id=0;
    for (let bin in collection_data['data'])
    {
        // collection may be contain unknown splits/contigs, we should clear them.
        var contigs = new Array();
        var sum_contig_length = 0;

        for (let index in collection_data['data'][bin])
        {
            if (mode === 'manual' || mode === 'pan' || mode === 'server'){
                contigs.push(collection_data['data'][bin][index]);
            } else if (typeof contig_lengths[collection_data['data'][bin][index]] !== 'undefined') {
                contigs.push(collection_data['data'][bin][index]);
                sum_contig_length += contig_lengths[collection_data['data'][bin][index]];
            }
            
        }

        if (mode === 'manual' || mode === 'pan' || mode === 'server' || sum_contig_length >= threshold)
        {
            if (!bins_cleared)
            {
                $('#tbody_bins').empty();
                bins_cleared = true;
            }
            bin_id++;
            bin_counter++;
            SELECTED[bin_id] = contigs;

            var _color =  (collection_data['colors'][bin]) ? collection_data['colors'][bin] : randomColor();

            newBin(bin_id, {'name': bin, 'color': _color});
        }
    }

    rebuildIntersections();
    updateBinsWindow();
    redrawBins();    
}

>>>>>>> 1c15ff54
function showSaveStateWindow()
{
    $.ajax({
        type: 'GET',
        cache: false,
        url: '/state/all',
        success: function(state_list) {
            $('#saveState_list').empty();

            for (let state_name in state_list) {
                var _select = "";
                if (state_name == current_state_name)
                {
                    _select = ' selected="selected"'; 
                }
                $('#saveState_list').append('<option ' + _select + '>' + state_name + '</option>');
            }

            $('#modSaveState').modal('show');
            if ($('#saveState_list').val() === null) {
                $('#saveState_name').val('default');
            } else {
                $('#saveState_list').trigger('change');
            }
        }
    });
}

function showGeneratePhylogeneticTreeWindow() {
    $('#phylogeny_gene_cluster').empty();
    $('#phylogeny_programs').empty();
    $('#modPhylogeneticTree :input').attr("disabled", false);
    $('.generating-tree').hide();
    $.ajax({
        type: 'GET',
        cache: false,
        url: '/data/phylogeny/programs',
        success: function(available_programs) {
              $.ajax({
                type: 'GET',
                cache: false,
                url: '/data/phylogeny/aligners',
                success: function(available_aligners) {
                    $('#phylogeny_programs').empty();
                    for (var i=0; i < available_programs.length; i++) {
                        if (available_programs[i] == 'default')
                            continue;

                        $('#phylogeny_programs').append(new Option(available_programs[i]))
                    }

                    $('#phylogeny_aligners').empty();
                    for (var i=0; i < available_aligners.length; i++) {
                        if (available_aligners[i] == 'default')
                            continue;

                        $('#phylogeny_aligners').append(new Option(available_aligners[i]))
                    }

                    $('#tbody_bins tr').each(
                        function(index, bin) {
                            var bin_id = $(bin).attr('bin-id');
                            var bin_name = $('#bin_name_' + bin_id).val();

                            $('#phylogeny_gene_cluster').append('<option value="' + bin_id + '">' + bin_name + '</option>');
                        }
                    );
                    $('#modPhylogeneticTree').modal('show');
                }});
        }});
}

function generatePhylogeneticTree() {
    var new_phylogeny_name = $('#phylogeny_name').val();
    var gene_cluster_list = [];
    var gene_clusters_id = $('#phylogeny_gene_cluster').val();
    
    for (const node of this.selections[gene_clusters_id].values()) {
        if (node.IsLeaf()) {
            gene_cluster_list.push(node.label);
        } 
    }

    if (gene_cluster_list.length == 0) {
        alert("The Bin you selected does not contain any gene_clusters.");
        return;
    }

    if (samples_order_dict.hasOwnProperty(new_phylogeny_name)) {
        alert("The name '" + new_phylogeny_name + "' already exists, please give another name. ");
        return;
    }

    $('#modPhylogeneticTree :input').attr("disabled", true);
    $('.generating-tree').show();
    $.ajax({
        type: 'POST',
        cache: false,
        url: '/data/phylogeny/generate_tree',
        data: {
            'name': $('#phylogeny_name').val(),
            'program': $('#phylogeny_programs').val(),
            'aligner': $('#phylogeny_aligners').val(),
            'gene_clusters': gene_cluster_list,
            'store_tree': $('#phylogeny_store_generated_tree').is(':checked'),
        },
        success: function(response) {
            if (response['status'] != 0) {
                alert(response['message']);
                showGeneratePhylogeneticTreeWindow();
                return;
            } else {
                samples_order_dict[$('#phylogeny_name').val()] = {'basic': '', 'newick': response['tree']};
                $('#samples_order').append('<option value="'+ new_phylogeny_name + '">' + new_phylogeny_name + '</option>');
                $('#samples_order').val(new_phylogeny_name);
                $('#samples_order').trigger('change');
                $('#modPhylogeneticTree').modal('hide');
                drawTree();
            }
        }
    });
}

function saveState() 
{
    var name = $('#saveState_name').val();

    if (name.length==0) {
        $('#saveState_name').focus();
        return;
    }

    $.ajax({
        type: 'GET',
        cache: false,
        url: '/state/all',
        success: function(state_list) {
            for (let state_name in state_list) {
                if (state_name == name)
                {
                    if (!confirm('"' + name + '" already exist, do you want to overwrite it?'))
                        return;
                }
            }

        }
    });

    $.ajax({
        type: 'POST',
        cache: false,
        url: '/state/save/' + name,
        data: {
            'content': JSON.stringify(serializeSettings(true), null, 4)
        },
        success: function(response) {
            if (typeof response != 'object') {
                response = JSON.parse(response);
            }

            if (response['status_code']==0)
            {
                toastr.error("Failed, Interface running in read only mode.");
            }
            else if (response['status_code']==1)
            {
                // successfull
                $('#modSaveState').modal('hide');

                current_state_name = name;
                toastr.success("State '" + current_state_name + "' successfully saved.");
            }
        }
    });
}

function showUploadProject() {
    $('#upload_state').empty();
    $('#upload_collection').empty();
    $('#upload_view').empty();
    $('#upload_ordering').empty();

    $('#trees_container option').each(function(index, option) {
        $(option).clone().appendTo('#upload_ordering');
    });

    $('#views_container option').each(function(index, option) {
        $(option).clone().appendTo('#upload_view');
    });

    $('#upload_state').append('<option selected>Select State</option>');
    $('#upload_collection').append('<option>Select Collection</option>');

    $('#upload_project_name').val($('#title-panel-first-line').text());

    $.ajax({
        type: 'GET',
        cache: false,
        url: '/state/all',
        success: function(state_list) {
            for (let state_name in state_list) {
                $('#upload_state').append('<option>' + state_name + '</option>');
            }

            $.ajax({
                type: 'GET',
                cache: false,
                url: '/data/collections',
                success: function(collection_list) {
                    for (collection_name in collection_list) {
                        $('#upload_collection').append('<option>' + collection_name + '</option>');
                    }
                }
            });
        }
    });
    $('#modUpload').modal('show');
}

function uploadProject() {
    $.ajax({
        type: 'POST',
        cache: false,
        url: '/upload_project',
        data: {
            username: $('#username').val(),
            password: $('#password').val(),
            project_name: $('#upload_project_name').val(),
            ordering: $('#upload_ordering').val(),
            view: $('#upload_view').val(),
            state: $('#upload_state').val(),
            collection: $('#upload_collection').val(),
            delete_if_exists: $('#upload_delete_if_exists').is(':checked'),
            include_samples: $('#upload_include_samples').is(':checked'),
            include_description: $('#upload_include_description').is(':checked')
        },
        success: function(data) {
            if (data['status'] == 1) {
                $('.upload-message').removeClass('alert-success').addClass('alert-danger');
                $('.upload-message').show();
                $('.upload-message').html(data['message']);
            } else {
                $('.upload-message').removeClass('alert-danger').addClass('alert-success');
                $('.upload-message').show();
                $('.upload-message').html("Project successfully uploaded, to view your projects click <a href='https://anvi-server.org/projects' target='_blank'>here.</a>");
            }
        }
    });
}


function showLoadStateWindow()
{
    $.ajax({
        type: 'GET',
        cache: false,
        url: '/state/all',
        success: function(state_list) {
            $('#loadState_list').empty();

            for (let state_name in state_list) {
                $('#loadState_list').append('<option lastmodified="' + state_list[state_name]['last_modified'] + '">' + state_name + '</option>');
            }

            $('#modLoadState').modal('show');
        }
    });
}

function loadState()
{
    var defer = $.Deferred();
    $('#modLoadState').modal('hide');
    if ($('#loadState_list').val() == null) {
        defer.reject();
        return;
    }

    var state_name = $('#loadState_list').val();
    waitingDialog.show('Requesting state data from the server ...', 
        {
            dialogSize: 'sm', 
            onHide: function() {
                defer.resolve(); 
            },
            onShow: function() {
                $.ajax({
                        type: 'GET',
                        cache: false,
                        url: '/state/get/' + state_name,
                        success: function(response) {
                            try{
                                clusteringData = response[1]['data'];
                                changeViewData(response[2]);
                                processState(state_name, response[0]);
                            }catch(e){
                                console.error("Exception thrown", e.stack);
                                toastr.error('Failed to parse state data, ' + e);
                                defer.reject();
                                return;
                            }
                            waitingDialog.hide();
                        }
                    });
            },
        }
    );

    return defer.promise();
}

function processState(state_name, state) {
    if (!state.hasOwnProperty('version'))
    {
        toastr.error("Interface received a state without version information, it will be not loaded.");
        throw "";
    }

    if (state['version'] == '0.2.1') {
        // switch to numerical versioning instead semantic one.
        state['version'] = '1';
    }

    if (state['version'] != VERSION) {
        toastr.info(`Interface received a state at version ${state['version']} but the current version of the
            interface is ${VERSION}. Anvi'o will try to upgrade it automatically.`);

        state = migrate_state(state);
    }

    if (state.hasOwnProperty('layer-order')) {
        layer_order = [];
        for (var i = 0; i < state['layer-order'].length; i++)
        {
            // remove non-exists layers.
            var layer_id = getLayerId(state['layer-order'][i]);

            if (layer_id != -1)
            {
                layer_order.push(layer_id);
            }
        }

        // add layers that not exist in state and exist in layerdata
        for (var i=1; i < parameter_count; i++)
        {
            if ($.inArray(i, layer_order) === -1)
            {
                layer_order.push(i);
            }
        }

    } else {
        layer_order = Array.apply(null, Array(parameter_count-1)).map(function (_, i) {return i+1;}); // range(1, parameter_count)
    }

    if (state.hasOwnProperty('views')) {
        views = {};
        for (let view_key in state['views'])
        {
            views[view_key] = {};
            for (let key in state['views'][view_key])
            {
                let layer_id = getLayerId(key);
                if (layer_id != -1)
                {
                    views[view_key][layer_id] = state['views'][view_key][key];
                }
            }
        }
    }

    if (state.hasOwnProperty('layers')) {
        layers = {};
        for (let key in state['layers'])
        {
            let layer_id = getLayerId(key);
            if (layer_id != -1)
            {
                layers[layer_id] = state['layers'][key];
            }
        }
    }

    if (state.hasOwnProperty('categorical_data_colors')) {
        for (let key in state['categorical_data_colors'])
        {
            let layer_id = getLayerId(key);
            if (layer_id != -1)
            {
                categorical_data_colors[layer_id] = state['categorical_data_colors'][key];
            }
        }
    }

    if (state.hasOwnProperty('stack_bar_colors')) {
        for (let key in state['stack_bar_colors'])
        {
            let layer_id = getLayerId(key);
            if (layer_id != -1)
            {
                stack_bar_colors[layer_id] = state['stack_bar_colors'][key];
            }
        }
    }

    if (state.hasOwnProperty('tree-type'))
        $('#tree_type').val(state['tree-type']).trigger('change');
    if (state.hasOwnProperty('angle-min'))
        $('#angle-min').val(state['angle-min']);
    if (state.hasOwnProperty('tree-height'))
        $('#tree_height').val(state['tree-height']);
    if (state.hasOwnProperty('tree-width'))
        $('#tree_width').val(state['tree-width']);
    if (state.hasOwnProperty('angle-max'))
        $('#angle-max').val(state['angle-max']);
    if (state.hasOwnProperty('tree-radius')) {
        $('#tree-radius-container').show();
        $('#tree-radius').val(state['tree-radius']);
    }
    if (state.hasOwnProperty('order-by') && $("#trees_container option[value='" + state['order-by'] + "']").length) {
        $('#trees_container').val(state['order-by']);
    }
    if (state.hasOwnProperty('current-view') && $("#views_container option[value='" + state['current-view'] + "']").length) {
        $('#views_container').val(state['current-view']);
    }
    if (state.hasOwnProperty('max-font-size')) {
        $('#max_font_size').val(state['max-font-size']);
    }
    if (state.hasOwnProperty('max-font-size-label')) {
        $('#max_font_size_label').val(state['max-font-size-label']);
    }
    if (state.hasOwnProperty('layer-margin'))
        $('#layer-margin').val(state['layer-margin']);
    if (state.hasOwnProperty('outer-ring-height'))
        $('#outer-ring-height').val(state['outer-ring-height']);
    if (state.hasOwnProperty('outer-ring-margin'))
        $('#outer-ring-margin').val(state['outer-ring-margin']);
    if (state.hasOwnProperty('edge-normalization'))
        $('#edge_length_normalization').prop('checked', state['edge-normalization']);
    if (state.hasOwnProperty('optimize-speed'))
        $('#optimize_speed').prop('checked', state['optimize-speed']);
    if (state.hasOwnProperty('custom-layer-margin')) {
        $('#custom_layer_margin').prop('checked', state['custom-layer-margin']).trigger('change');
    }
    if (state.hasOwnProperty('grid-color')) {
        $('#grid_color').attr('color', state['grid-color']);
        $('#grid_color').css('background-color', state['grid-color']);
    }
    if (state.hasOwnProperty('grid-width')) {
        $('#grid_width').val(state['grid-width']);
    }
    if (state.hasOwnProperty('bin-labels-font-size')) {
        $('#bin_labels_font_size').val(state['bin-labels-font-size']);
    }
    if (state.hasOwnProperty('bin-labels-angle')) {
        $('#bin_labels_angle').val(state['bin-labels-angle']);
    }
    if (state.hasOwnProperty('show-bin-labels')) {
        $('#show_bin_labels').prop('checked', state['show-bin-labels']).trigger('change');
    }
    if (state.hasOwnProperty('autorotate-bin-labels')) {
        $('#autorotate_bin_labels').prop('checked', state['autorotate-bin-labels']).trigger('change');
    }
    if (state.hasOwnProperty('show-grid-for-bins')) {
        $('#show_grid_for_bins').prop('checked', state['show-grid-for-bins']).trigger('change');
    }
    if (state.hasOwnProperty('samples-edge-length-normalization')) {
        $('#samples_edge_length_normalization').prop('checked', state['samples-edge-length-normalization']);
    }
    if (state.hasOwnProperty('samples-ignore-branch-length')) {
        $('#samples_ignore_branch_length').prop('checked', state['samples-ignore-branch-length']);
    }
    if (state.hasOwnProperty('samples-tree-height')) {
        $('#samples_tree_height').val(state['samples-tree-height']);
    }
    if (state.hasOwnProperty('background-opacity')) {
        $('#background_opacity').val(state['background-opacity']);
    }
    if (state.hasOwnProperty('draw-guide-lines')) {
        $('#draw_guide_lines').val(state['draw-guide-lines'])
    }

    // reload layers
    var current_view = $('#views_container').val();
    $("#tbody_layers").empty();

    if (state.hasOwnProperty('samples-categorical-colors')) {
        for (let key in state['samples-categorical-colors']) {
            if (key in samples_categorical_colors) {
                samples_categorical_colors[key] = state['samples-categorical-colors'][key];
            } 
        }
    }
    if (state.hasOwnProperty('samples-stack-bar-colors')) {
        for (let key in state['samples-stack-bar-colors']) {
            if (key in samples_stack_bar_colors) {
                samples_stack_bar_colors[key] = state['samples-stack-bar-colors'][key];
            } 
        }
    }

    if (state.hasOwnProperty('samples-order'))
        $('#samples_order').val(state['samples-order']);

    buildLayersTable(layer_order, views[current_view]);
    buildSamplesTable(state['samples-layer-order'], state['samples-layers']);

    if (state.hasOwnProperty('samples-groups')) {
        for (let group_name in state['samples-groups']) {
            let checkbox = $('input:checkbox#group_' + group_name);

            if (checkbox) {
                $(checkbox).prop('checked', state['samples-groups'][group_name]);
            }
        }
    }

    buildLegendTables();

    current_state_name = state_name;

    toastr.success("State '" + current_state_name + "' successfully loaded.");
}


function restoreOriginalTree() {
    $.when()
     .then(onTreeClusteringChange)
     .then(
        function() {
            $('#tree_modified_warning').hide();
            drawTree();
        }
    );
}


function showSaveModifiedTree() {
    $('#saveModifiedTree').modal('show');
}<|MERGE_RESOLUTION|>--- conflicted
+++ resolved
@@ -18,16 +18,11 @@
  * @license GPL-3.0+ <http://opensource.org/licenses/GPL-3.0>
  */
 
-<<<<<<< HEAD
-const VERSION = '0.2.1';
-const LINE_COLOR='#888888';
-const MONOSPACE_FONT_ASPECT_RATIO = 0.6;
-
-=======
+
 var VERSION = '2';
 var LINE_COLOR='#888888';
 var MONOSPACE_FONT_ASPECT_RATIO = 0.6;
->>>>>>> 1c15ff54
+
 var VIEWER_WIDTH;
 var VIEWER_HEIGHT;
 
@@ -282,13 +277,10 @@
                     }
                  });
             }
-<<<<<<< HEAD
-=======
 
             if (!response.collection) {
                 newBin();
             }   
->>>>>>> 1c15ff54
         }
     });
 }
@@ -1697,165 +1689,6 @@
     });
 }
 
-<<<<<<< HEAD
-=======
-
-function showLoadCollectionWindow() {
-    $.ajax({
-        type: 'GET',
-        cache: false,
-        url: '/data/collections',
-        success: function(data) {
-            $('#loadCollection_list').empty();
-
-            for (let source in data) {
-                var read_only = data[source]["read_only"];
-
-                if (read_only) {
-                    var _name = source + ' (read only)';
-                }
-                else
-                {
-                    var _name = source;
-                }
-
-                $('#loadCollection_list').append('<option value="' + source + '">' + _name + '</option>');
-            }
-
-            $('#loadCollection_list, #btn-load-collection').prop('disabled', false);
-            showCollectionDetails('');
-            $('#modLoadCollection').modal('show');
-        }
-    });
-}
-
-function showCollectionDetails(list) {
-
-    var cname = $(list).val();
-
-    if (cname=='' || typeof cname === 'undefined')
-    {
-        // clear details
-        var tbl = '<div class="col-md-12">Collection Details</div><hr>' +
-            '<div class="col-md-8">Number of Splits:</div><div class="col-md-4"><b>n/a</b></div>' +
-            '<div class="col-md-8">Number of Bins:</div><div class="col-md-4"><b>n/a</b></div>';
-
-        $('.collection-details').html(tbl);
-
-        return;
-    }
-
-    $.ajax({
-        type: 'GET',
-        cache: false,
-        url: '/data/collections',
-        success: function(data) {
-            var tbl = '<div class="col-md-12">Collection Details</div><hr>' +
-                '<div class="col-md-8">Number of Splits:</div><div class="col-md-4"><b>' + data[cname]['num_splits'] + '</b></div>' +
-                '<div class="col-md-8">Number of Bins:</div><div class="col-md-4"><b>' + data[cname]['num_bins'] + '</b></div>';
-
-            $('.collection-details').html(tbl);
-        }
-    });
-}
-
-function loadCollection(default_collection) {
-    if ($.isEmptyObject(label_to_node_map)) {
-        toastr.warning('You should draw tree before load collection.');
-        return;
-    }
-
-    $('#modLoadCollection').modal('hide');
-    var collection = $('#loadCollection_list').val();
-
-    if (collection === null) {
-        toastr.warning('Please select a collection.');
-        return;
-    }
-
-    $('#loadCollection_list, #btn-load-collection').prop('disabled', true);
-    
-    var bin_list = [];
-    var total_selection = 0;
-    
-    $('#tbody_bins tr').each(
-    function(index, bin) {
-        bin_list.push(parseInt($(bin).attr('bin-id')));
-    });
-    for (let _i = 0; _i < bin_list.length; _i++) {
-        let bin_id = bin_list[_i];
-        for (let j = 0; j < SELECTED[bin_id].length; j++) {
-            if (label_to_node_map[SELECTED[bin_id][j]].IsLeaf())
-                total_selection++;
-        }
-    }
-
-    if (total_selection > 0 && !confirm("You will lost current bins, please be sure you stored current bins. Do you want to continue?")) {
-        showLoadCollectionWindow();
-        return;
-    }
-
-    $.ajax({
-        type: 'GET',
-        cache: false,
-        url: '/data/collection/' + collection,
-        success: function(data) {
-            processCollection(data);
-        }
-    });
-}
-
-function processCollection(collection_data) {
-    SELECTED = new Array();
-    var bins_cleared = false;
-    bin_count = 0;
-    bin_counter = 0;
-
-    // calculate treshold.
-    var threshold = parseFloat($('#loadCollection_threshold').val()) * $('#loadCollection_threshold_base').val();
-
-    // load new bins
-    var bin_id=0;
-    for (let bin in collection_data['data'])
-    {
-        // collection may be contain unknown splits/contigs, we should clear them.
-        var contigs = new Array();
-        var sum_contig_length = 0;
-
-        for (let index in collection_data['data'][bin])
-        {
-            if (mode === 'manual' || mode === 'pan' || mode === 'server'){
-                contigs.push(collection_data['data'][bin][index]);
-            } else if (typeof contig_lengths[collection_data['data'][bin][index]] !== 'undefined') {
-                contigs.push(collection_data['data'][bin][index]);
-                sum_contig_length += contig_lengths[collection_data['data'][bin][index]];
-            }
-            
-        }
-
-        if (mode === 'manual' || mode === 'pan' || mode === 'server' || sum_contig_length >= threshold)
-        {
-            if (!bins_cleared)
-            {
-                $('#tbody_bins').empty();
-                bins_cleared = true;
-            }
-            bin_id++;
-            bin_counter++;
-            SELECTED[bin_id] = contigs;
-
-            var _color =  (collection_data['colors'][bin]) ? collection_data['colors'][bin] : randomColor();
-
-            newBin(bin_id, {'name': bin, 'color': _color});
-        }
-    }
-
-    rebuildIntersections();
-    updateBinsWindow();
-    redrawBins();    
-}
-
->>>>>>> 1c15ff54
 function showSaveStateWindow()
 {
     $.ajax({
