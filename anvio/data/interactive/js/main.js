/**
 * Javascript library for anvi'o interactive interface
 *
 *  Authors: A. Murat Eren <a.murat.eren@gmail.com>
 *           Ozcan Esen
 *           Isaac Fink <iafink@uchicago.edu>
 *
 * Copyright 2015-2021, The anvi'o project (http://anvio.org)
 *
 * Anvi'o is a free software. You can redistribute this program
 * and/or modify it under the terms of the GNU General Public
 * License as published by the Free Software Foundation, either
 * version 3 of the License, or (at your option) any later version.
 *
 * You should have received a copy of the GNU General Public License
 * along with anvi'o. If not, see <http://opensource.org/licenses/GPL-3.0>.
 *
 * @license GPL-3.0+ <http://opensource.org/licenses/GPL-3.0>
 */


var VERSION = '3';
var ANVIO_VERSION; // release version
var LINE_COLOR='#888888';
var MONOSPACE_FONT_ASPECT_RATIO = 0.6;

var VIEWER_WIDTH;
var VIEWER_HEIGHT;

var scale = 0;
var drawer;

var samples_id_to_node_map;
var total_radius = 0;

var bins;
var clusteringData;

var layerdata;
var item_lengths;
var parameter_count;

var tree_type;
var layer_types;

var categorical_data_colors = {};
var categorical_stats = {};
var stack_bar_colors = {};
var stack_bar_stats = {};
var legends = [];

var layerdata_title = {};
var empty_tooltip = "";

var last_settings;

var search_column;
var search_results = [];

var views = {};
var layers = {};
var current_view = '';
var layer_order;
var sample_names;

var current_state_name = "";
var a_default_state_is_found = false;

var collapsedNodes = [];

var session_id;
var mode;
var server_mode = false;
var samples_tree_hover = false;
var inspection_available = false;
var sequences_available = false;
var load_full_state = false;
var bbox;

var a_display_is_drawn = false;
var max_branch_support_value_seen = null;
var min_branch_support_value_seen = null;
var multiple_support_value_seen = false;

var request_prefix = getParameterByName('request_prefix');

var structure_pan_mode = false;
//---------------------------------------------------------
//  Init
//---------------------------------------------------------

$(window).resize(function() {
     // get current client size
    var svgElement = document.getElementById('svg');
    
    if (svgElement) {
        VIEWER_WIDTH = svgElement.clientWidth || (svgElement.width && svgElement.width.baseVal.value) || 0;
        VIEWER_HEIGHT = svgElement.clientHeight || (svgElement.height && svgElement.height.baseVal.value) || 0;
    }
});

$(document).ready(function() {

    $.ajaxPrefilter(function(options) {
        if (request_prefix) {
            options.url = request_prefix + options.url;
            if (options.type.toLowerCase() == 'post')
            {
                options.data += '&csrfmiddlewaretoken=' + getCookie('csrftoken');
            }
        }
        return options;
    });

    $(window).trigger('resize');
    toastr.options = {
        "closeButton": true,
        "debug": false,
        "newestOnTop": true,
        "progressBar": false,
        "positionClass": "toast-top-right",
        "preventDuplicates": false,
        "onclick": null,
        "showDuration": "500",
        "hideDuration": "2000",
        "timeOut": "12000",
        "extendedTimeOut": "1000",
        "showEasing": "swing",
        "hideEasing": "linear",
        "showMethod": "fadeIn",
        "hideMethod": "fadeOut",
    }

    // Dendrogram settings changes depending on drawing type
    $('#tree_type').change(function() {
        if ($('#tree_type').val()=='circlephylogram')
        {
            $('#tree_type_circlephylogram').show();
            $('#tree_type_phylogram').hide();
        }
        else
        {
            $('#tree_type_circlephylogram').hide();
            $('#tree_type_phylogram').show();
        }
    });

    // initialize colorpicker for search result highlight color.
    $('#picker_highlight').colpick({
        layout: 'hex',
        submit: 0,
        colorScheme: 'light',
        onChange: function(hsb, hex, rgb, el, bySetColor) {
            $(el).css('background-color', '#' + hex);
            $(el).attr('color', '#' + hex);

            if (!bySetColor) $(el).val(hex);
        }
    }).keyup(function() {
        $(this).colpickSetColor(this.value);
    });

    $('#grid_color').colpick({
        layout: 'hex',
        submit: 0,
        colorScheme: 'light',
        onChange: function(hsb, hex, rgb, el, bySetColor) {
            $(el).css('background-color', '#' + hex);
            $(el).attr('color', '#' + hex);

            if (!bySetColor) $(el).val(hex);
        },
        onHide: function() {
            emit('bin-settings-changed');
        }
    }).keyup(function() {
        $(this).colpickSetColor(this.value);
    });

    $('#inverse_color').colpick({
        layout: 'hex',
        submit: 0,
        colorScheme: 'light',
        onChange: function(hsb, hex, rgb, el, bySetColor) {
            $(el).css('background-color', '#' + hex);
            $(el).attr('color', '#' + hex);

            if (!bySetColor) $(el).val(hex);
        },
        onHide: function() {
            emit('bin-settings-changed');
        }
    }).keyup(function() {
        $(this).colpickSetColor(this.value);
    });

    $("li[role='presentation']").click(function (e) {
        if ($(this).hasClass('disabled')) {
            e.preventDefault();
            return false;
        }
    });


    if (!(/Chrome/.test(navigator.userAgent))) {
        toastr.warning("We tested anvi'o only on Google Chrome, and it seems you are using a different browser.\
                        For the best performance, and to avoid unexpected issues, please consider using anvi'o with\
                        the lastest version of Chrome.", "", { 'timeOut': '0', 'extendedTimeOut': '0' });
    }

    initData();
        // Sidebar Hide/Show button 
        $(".sidebar-toggle").click(function() {
            $(this).text(function(i, text) {
                if(text === "Hide"){
                    $('#inner-sidebar').hide();

                }else{
                    $('#inner-sidebar').show();
                }
                return text === "Hide" ? "Show" : "Hide";
            });
        });
});

function initData() {
    $.ajax({
        type: 'GET',
        cache: false,
        url: '/data/init',
        success: function(response) {
            ANVIO_VERSION = response.version;
            mode = response.mode;
            server_mode = response.server_mode;
            item_lengths = response.item_lengths;

            switchUserInterfaceMode(response.project, response.title);
            setupDescriptionPanel(response.description);

            if (response.state[0] && response.state[0] == 'default')
                a_default_state_is_found = true;

            document.title = response.title;
            $('#title-panel-first-line').text(response.title);

            session_id = response.session_id;
            if (response.check_background_process) {
                setTimeout(checkBackgroundProcess, 5000);
            }

            inspection_available = response.inspection_available;
            if((mode == 'full' || mode == 'gene' || mode == 'refine') && !response.inspection_available){
                toastr.info("Inspection of data items is not going to be available for this project.");
            }

            sequences_available = response.sequences_available;
            if(!response.sequences_available && mode != "collection" && mode != "pan"){
                toastr.info("No sequence data is available. Some menu items will be disabled.");
            }

            if (response.read_only)
            {
                toastr.info("It seems that this is a read-only instance, therefore the database-writing \
                            functions will be inaccessible.", "", { 'timeOut': '0', 'extendedTimeOut': '0' });

                $('[disabled-in-read-only=true]').addClass('disabled').prop('disabled', true);
            }

            var default_tree  = response.item_orders[0];
            var default_order = response.item_orders[1];
            var available_trees = response.item_orders[2];
            $('#trees_container').append(getComboBoxContent(default_tree, available_trees));
            clusteringData = default_order['data'];

            if (default_order.hasOwnProperty('additional')) {
                default_order['additional'] = JSON.parse(default_order['additional']);
            }

            loadOrderingAdditionalData(default_order);

            var default_view = response.views[0];
            var available_views = response.views[2];
            $('#views_container').append(getComboBoxContent(default_view, available_views));


            sortable('#tbody_layers', {
                forcePlaceholderSize: true,
                handle: '.drag-icon',
                items: 'tr'
            });

            sortable('#tbody_samples', {
                forcePlaceholderSize: true,
                handle: '.drag-icon',
                items: 'tr'
            });

            let merged = samplesMergeStackbarLayers(response.layers_information, response.layers_information_default_order);

            samples_order_dict = response.layers_order;
            samples_information_dict = merged['dict'];
            let samples_information_default_layer_order = merged['default_order'];

            let samples_groups = Object.keys(samples_information_dict).sort();

            samples_groups.forEach(function (group_name) {
                $('#sample_groups_container').append(`
                    <div class="mr-5 col-5">
                        <input type="checkbox" onclick="toggleSampleGroups();" id="group_${group_name}" value="${group_name}" ${group_name == 'default' ? 'checked="checked"' : ''}>
                        <label onclick="toggleSampleGroups();" for="group_${group_name}">${group_name}</label>
                    </div>`);
            });

            let available_orders = Object.keys(samples_order_dict).sort();
            $('#samples_order').append(new Option('custom', 'custom'));
            available_orders.forEach(function(order)
            {
                var order_name = order;
                if (samples_order_dict[order]['newick'] != null && samples_order_dict[order]['newick'] != '')
                    order_name += " (tree)";

                $('#samples_order').append(new Option(order_name, order));
            });
            $('#samples_order').val('custom').trigger('change');

            // Populate function sources checkboxes in search functions panel.
            if (response.functions_sources.length > 0) {
                $('#functions_sources_list').empty();
            }

            response.functions_sources.forEach((source) => {
                $('#functions_sources_list').append(`<label style="margin: 5px;"><input type="checkbox" value="${source}" checked="checked" style="margin-right: 2px;"/>${source}</label>`);
            });

            buildSamplesTable(convert_samples_order_to_array(samples_information_default_layer_order));
            toggleSampleGroups();
            changeViewData(response.views[1]);

            sample_names = response.samples;
            load_full_state = response.load_full_state;

            if (response.state[0] && response.state[1]) {
                processState(response.state[0], response.state[1]);
            }

            $('.loading-screen').hide();

            // Scale bar on the sidebar
            drawInlineScaleBar();

            bins = new Bins(response.bin_prefix, document.getElementById('tbody_bins'));

            // redoing intiial bin causes some weird behaviors
            bins.keepHistory = false;
            bins.NewBin();
            bins.keepHistory = true;

            if (response.autodraw)
            {
                $.when()
                 .then(drawTree)
                 .then(function() {
                    if (response.collection !== null && mode !== 'refine')
                    {
                        bins.ImportCollection(response.collection);
                    }

                    if ($('#panel-left').is(':visible')) {
                        setTimeout(toggleLeftPanel, 500);
                    }
                 });
            }
        }, error:function(response) {console.log(response);}

    });

    // hide support value params on onready -- there is probably a better place to do this?
    $('#support_value_params').hide()
    $('#support_color_range_param').hide()
    $('#show_symbol_options').hide()
    $('#show-text-option').hide()
}

function drawInlineScaleBar() {
    var settings = serializeSettings();

    try {
        $.ajax({
            type: 'POST',
            cache: false,
            url: '/data/get_scale_bar',
            contentType: 'application/json',
            data: JSON.stringify({
                'newick': clusteringData,
            }),
            success: function(data) {
                var scale_bar_value = data['scale_bar_value'];
                console.log("Max Branch Length:", scale_bar_value);

                if ((settings['tree-type'] == 'circlephylogram' || settings['tree-type'] == 'phylogram')) {

                    var scale_bar = document.getElementById('scale-bar-scope');
                    if (!scale_bar) {
                        console.error('Scale bar element with id scale-bar-scope not found');
                        return;
                    }
                    var scaleValue = (scale_bar_value).toFixed(2);

                    // Create a text node with the scale value
                    var textNode = document.createTextNode(scaleValue);

                    // Append the text node to the scale bar element
                    scale_bar.appendChild(textNode);
                }
            },
            error: function(error) {
                console.error('Error:', error);
            }
        });
    } catch (error) {
        console.error('Error:', error);
    }
}

function switchUserInterfaceMode(project, title) {
    if (server_mode == false && (mode == 'pan' || mode == 'gene' || mode == 'full' || mode == 'refine' || mode == 'codon-frequencies')) {
        $('#search_functions_button').attr('disabled', false);
        $('#searchFunctionsValue').attr('disabled', false);
        $('.functions-not-available-message').hide();
    }

    // hide all mode dependent divs:
    $('.full-mode, .pan-mode, .collection-mode, .manual-mode, .server-mode, .refine-mode').hide();

    $('.' + mode + '-mode').show();
    $('<b title="This info shows your anvio mode" class="title-mode">' + mode + ' mode' + '<b/>').appendTo('#title-panel');

    if (mode == 'pan') {
        $('#completion_title').attr('title', 'Gene Clusters').html('Gene Clusters');
        $('#redundancy_title').attr('title', 'Gene Calls').html('Gene Calls');
        $('#splits_title').hide();
        $('#len_title').hide();
        $('.gene-filters-not-available-message').hide();
        $('.pan-filters button,input:checkbox').removeAttr('disabled')
        $.ajax({
            type: 'POST',
            cache: false,
            url: '/data/check_homogeneity_info',
            success: function(data){
                if (data['status'] == 1){
                    $('#min_func').attr("disabled", 'disabled');
                    $('#max_func').attr("disabled", 'disabled');
                    $('#min_geo').attr("disabled", 'disabled');
                    $('#max_geo').attr("disabled", 'disabled')
                    $('#min_combined').attr("disabled", 'disabled');
                    $('#max_combined').attr("disabled", 'disabled');
                } else {
                    if (data['functional_homogeneity_info_is_available'] == 0){
                        $('#min_func').attr("disabled", 'disabled');
                        $('#max_func').attr("disabled", 'disabled');
                    }
                    if (data['geometric_homogeneity_info_is_available'] == 0){
                        $('#min_geo').attr("disabled", 'disabled');
                        $('#max_geo').attr("disabled", 'disabled');
                    }
                    if (data['combined_homogeneity_info_is_available'] == 0){
                        $('#min_combined').attr("disabled", 'disabled');
                        $('#max_combined').attr("disabled", 'disabled');
                    }
                }
            }
        })

        // Manipulate the UI elements for the structure pan mode
        // Structure pan is also pan mode but with a different data structure
        if (Object.keys(item_lengths).some(key => key.startsWith("PSGC"))) {
            structure_pan_mode = true;
            $('#search-gc-filters-mode').text('Search PSGC using filters');
            $('.title-mode').text('structure pan mode');
        }
    }

    if (mode == 'codon-frequencies') {
        $('#completion_title').attr('title', 'Genes Selected').html('Genes Selected');
        $('#redundancy_title').hide();
        $('#splits_title').hide();
        $('#len_title').hide();
    }

    if (server_mode) {
        $('.server-mode').show();
        $('#multiUser').show();
        $('#multiUser > span').html('<b>' + title + '</b><br /><i>(by <a href="/' + project.username + '" target="_blank">' + project.fullname + '</a>)</i>');
        $('#multiUser > img').attr('src', project.user_avatar);
        $('#multiUser > .download-button').attr('href', project.download_zip_url);
        $('#sidebar').css('margin-top', '81px');
        $('.upload-button').hide();
    }
}

function setupDescriptionPanel(description) {
    $('#description-editor').val(description);
    $('#description-editor').markdown({
        'onShow': function (e) {
            $('[data-handler="bootstrap-markdown-cmdPreview"]').trigger('click');
        },
        'hiddenButtons': ['cmdUrl', 'cmdImage', 'cmdCode', 'cmdQuote'],
        'parser': function(content) {
            return renderMarkdown(content);
        },
        'additionalButtons': [
          [{
            data: [{
              name: 'cmdSave',
              title: 'Save',
              btnText: 'Save',
              btnClass: 'btn btn-success btn-sm',
              icon: {
                'glyph': 'glyphicon glyphicon-floppy-save',
              },
              callback: function(e) {
                $.ajax({
                        type: 'POST',
                        cache: false,
                        url: '/store_description',
                        data: {description: e.getContent()},
                        success: function(data) {
                            toastr.info("Description successfully saved to database.");
                        }
                    });
              }
            }]
          }]
        ],
        'fullscreen': {'enable': false},
    });
}

function onViewChange() {
    var defer = $.Deferred();
    console.log('View data ' + $('#views_container').val() + ' requested.');

    $('#views_container').prop('disabled', false);
    $('#btn_draw_tree').prop('disabled', true);

    waitingDialog.show('Requesting view data from the server ...',
        {
            dialogSize: 'sm',
            onHide: function() {
                defer.resolve();
            },
            onShow: function() {
                $.ajax({
                    type: 'GET',
                    cache: false,
                    url: '/data/view/' + $('#views_container').val(),
                    success: function(data) {
                        changeViewData(data);
                        waitingDialog.hide();
                    }
                });
            },
        });

    return defer.promise();
}


function changeViewData(view_data) {
    layerdata = mergeStackbarLayers(view_data);
    parameter_count = layerdata[0].length;

    // since we are painting parent layers odd-even,
    // we should remove single parents (single means no parent)
    removeSingleParents(); // in utils.js

    layer_order = Array.apply(null, Array(parameter_count-1)).map(function (_, i) {return i+1;}); // range(1, parameter_count)
    layer_types = {};

    // add layerdata columns to search window
    $('#searchLayerList').empty();
    for (var i=0; i < parameter_count; i++)
    {
        if (i == 0) {
            $('#searchLayerList').append(new Option("Item Name", i));
        } else {
            $('#searchLayerList').append(new Option(getPrettyName(layerdata[0][i]),i));
        }
    }

    $('#views_container').attr('disabled', false);
    $('#btn_draw_tree').attr('disabled', false);

    if (current_view != '') {
        // backup current layer order and layers table to global views object
        syncViews();
    }
    current_view = $('#views_container').val();

    $("#tbody_layers").empty();

    buildLayersTable(layer_order, views[current_view]);
    populateColorDicts();
    buildLegendTables();
}


function mergeStackbarLayers(view_data) {
    layerdata = []

    for (let i=0; i < view_data.length; i++) {
        layerdata.push([]);
    }

    for (let i=0; i < view_data[0].length; i++) {
        let pos = -1;
        let stack_group_name; // part before !
        let stack_layer_name; // after !

        if (view_data[0][i].indexOf('!') > -1) {
            stack_group_name = view_data[0][i].split('!')[0];
            stack_layer_name = view_data[0][i].split('!')[1];

            for (let j=0; j < layerdata[0].length; j++) {
                if (layerdata[0][j].startsWith(stack_group_name + '!')) {
                    pos = j;
                    break;
                }
            }
        }

        for (let j=0; j < view_data.length; j++) {
            if (pos == -1) {
                layerdata[j].push(view_data[j][i]);
            } else {
                if (j==0) {
                    layerdata[0][pos] += ';' + stack_layer_name;
                }
                else {
                    layerdata[j][pos] += ';' + view_data[j][i];
                }
            }
        }
    }

    return layerdata;
}


function populateColorDicts() {
    for (var layer_id=0; layer_id < parameter_count; layer_id++)
    {
        let layer_name = layerdata[0][layer_id];

        if (layer_types[layer_id] == 1) {
            if (!(layer_id in stack_bar_colors))
            {
                stack_bar_colors[layer_id] = {};
                stack_bar_stats[layer_id] = {};

                var bars = (layer_name.indexOf('!') > -1) ? layer_name.split('!')[1].split(';') : layer_name.split(';');
                for (var j=0; j < bars.length; j++)
                {
                    stack_bar_colors[layer_id][bars[j]] = getNamedCategoryColor(bars[j]);

                    let sum = 0;
                    for (let i=1; i < layerdata.length; i++) {
                        sum += parseFloat(layerdata[i][layer_id].split(';')[j]);
                    }

                    stack_bar_stats[layer_id][bars[j]] = sum;
                }
            }
        }

        if (layer_types[layer_id] == 2) {
            if (!(layer_id in categorical_data_colors))
            {
                categorical_data_colors[layer_id] = {};
            }
            categorical_stats[layer_id] = {};

            for (var i=1; i < layerdata.length; i++)
            {
                var _category_name = layerdata[i][layer_id];
                if (_category_name == null || _category_name == '' || _category_name == 'null')
                    _category_name = 'None';
                layerdata[i][layer_id] = _category_name;

                if (typeof categorical_data_colors[layer_id][_category_name] === 'undefined'){
                    categorical_data_colors[layer_id][_category_name]  = getNamedCategoryColor(_category_name);
                }

                if (typeof categorical_stats[layer_id][_category_name] === 'undefined') {
                    categorical_stats[layer_id][_category_name] = 0;
                }

                categorical_stats[layer_id][_category_name]++;
            }
        }
    }

    for (let group in samples_information_dict) {
        var first_sample = Object.keys(samples_information_dict[group])[0];

        if (typeof first_sample !== 'undefined')
        {
            for (let sample_layer_name in samples_information_dict[group][first_sample])
            {
                if (isNumber(samples_information_dict[group][first_sample][sample_layer_name]))
                {
                    // no color table for numeric
                }
                else if (sample_layer_name.indexOf(';') > -1) // stack bar
                {
                    if (typeof samples_stack_bar_colors[group] === 'undefined') {
                        samples_stack_bar_colors[group] = {};
                        samples_stack_bar_stats[group] = {};
                    }

                    if (!(sample_layer_name in samples_stack_bar_colors[group]))
                    {
                        samples_stack_bar_colors[group][sample_layer_name] = {};
                        samples_stack_bar_stats[group][sample_layer_name] = {};

                        for (var j=0; j < sample_layer_name.split(";").length; j++)
                        {
                            let item_name = sample_layer_name.split('!')[1].split(';')[j];

                            samples_stack_bar_colors[group][sample_layer_name][item_name] = randomColor();

                            let sum = 0;
                            for (let _sample in samples_information_dict[group]) {
                                sum += parseFloat(samples_information_dict[group][_sample][sample_layer_name].split(';')[j]);
                            }

                            samples_stack_bar_stats[group][sample_layer_name][item_name] = sum;
                        }
                    }
                }
                else // categorical
                {
                    if (typeof samples_categorical_colors[group] === 'undefined') {
                        samples_categorical_colors[group] = {};
                        samples_categorical_stats[group] = {};
                    }

                    if (typeof samples_categorical_colors[group][sample_layer_name] === 'undefined') {
                        samples_categorical_colors[group][sample_layer_name] = {};
                        samples_categorical_stats[group][sample_layer_name] = {};

                        for (let _sample in samples_information_dict[group])
                        {
                            var _category_name = samples_information_dict[group][_sample][sample_layer_name];
                            if (_category_name == null || _category_name == '' || _category_name == 'null')
                                _category_name = 'None';
                            samples_information_dict[group][_sample][sample_layer_name] = _category_name;

                            if (typeof samples_categorical_colors[group][sample_layer_name][_category_name] === 'undefined'){
                                samples_categorical_colors[group][sample_layer_name][_category_name] = getNamedCategoryColor(_category_name);
                                samples_categorical_stats[group][sample_layer_name][_category_name] = 0;
                            }

                            samples_categorical_stats[group][sample_layer_name][_category_name]++;
                        }
                    }
                }
            }
        }
    }
}

function buildLegendTables() {
    // Clear existing legend tables first
    $("#legend_settings").empty();
    
    legends = [];
    let toastr_warn_flag = false;

    // Add null checks for categorical data
    for (let pindex in categorical_data_colors) {
        // Skip if categorical_stats is undefined or doesn't have this pindex
        if (!categorical_stats || !categorical_stats[pindex]) {
            continue;
        }

        let names;
        if (Object.keys(categorical_stats[pindex]).length > 20) {
            toastr_warn_flag = true;
            names = false;
        } else {
            names = Object.keys(categorical_stats[pindex]).sort(function(a,b) {
                return categorical_stats[pindex][b] - categorical_stats[pindex][a];
            });
            if (names.indexOf('None') !== -1) {
                names.push(names.splice(names.indexOf('None'), 1)[0]);
            }
        }

        legends.push({
            'name': getPrettyName(getLayerName(pindex)),
            'source': 'categorical_data_colors',
            'key': pindex,
            'item_names': names,
            'item_keys': names,
            'stats': categorical_stats[pindex]
        });
    }

    // Add null checks for stack bar colors
    for (let pindex in stack_bar_colors) {
        if (!stack_bar_stats || !stack_bar_stats[pindex]) {
            continue;
        }

        let layer_name = getLayerName(pindex);
        let names = (layer_name.indexOf('!') > -1) ? layer_name.split('!')[1].split(';') : layer_name.split(';');
        let pretty_name = getLayerName(pindex);
        pretty_name = (pretty_name.indexOf('!') > -1) ? pretty_name.split('!')[0] : pretty_name;

        legends.push({
            'name': getPrettyName(pretty_name),
            'source': 'stack_bar_colors',
            'key': pindex,
            'item_names': names,
            'item_keys': names,
            'stats': stack_bar_stats[pindex]
        });
    }

    // Add null checks for samples categorical colors
    for (let group in samples_categorical_colors) {
        if (!samples_categorical_stats || !samples_categorical_stats[group]) {
            continue;
        }

        for (let sample in samples_categorical_colors[group]) {
            if (!samples_categorical_stats[group][sample]) {
                continue;
            }

            let names = Object.keys(samples_categorical_colors[group][sample]);

            legends.push({
                'name': group + ' :: ' + getPrettyName(sample),
                'source': 'samples_categorical_colors',
                'group': group,
                'key': sample,
                'item_names': names,
                'item_keys': names,
                'stats': samples_categorical_stats[group][sample]
            });
        }
    }

    // Add null checks for samples stack bar colors
    for (let group in samples_stack_bar_colors) {
        if (!samples_stack_bar_stats || !samples_stack_bar_stats[group]) {
            continue;
        }

        for (let sample in samples_stack_bar_colors[group]) {
            if (!samples_stack_bar_stats[group][sample]) {
                continue;
            }

            let names = (sample.indexOf('!') > -1) ? sample.split('!')[1].split(';') : sample.split(';');
            let pretty_name = (sample.indexOf('!') > -1) ? sample.split('!')[0] : sample;

            legends.push({
                'name': group + ' :: ' + getPrettyName(pretty_name),
                'source': 'samples_stack_bar_colors',
                'group': group,
                'key': sample,
                'item_names': names,
                'item_keys': names,
                'stats': samples_stack_bar_stats[group][sample]
            });
        }
    }

    // Rest of the function remains the same...
    if (toastr_warn_flag) {
        toastr.warning("Some of your layers have A LOT of categorical data - we've adjusted the legends tab accordingly to save you the headache!");
    }

    // ... continue with existing code ...

    if(legends.length == 0) {
        $('#legend_settings').append('<div class="alert alert-danger" role="alert">There are no legends to edit in this display.</div>');
        return;
    }

    // Build legend panels
    for (var i = 0; i < legends.length; i++) {
        var legend = legends[i];
        var template = '<div class="shadow-box mb-3 p-3 rounded"><span class="header">';

        if (legends[i]['source'].indexOf('samples') > -1) {
            template += '<span class="label label-default header mb-2">Layer</span> '
        } else {
            template += '<span class="label label-default header">Item</span> '
        }
        template += legend['name'] + '</span><div><div style="height:10px;"></div>';

        if (!legends[i]['item_names']){
            const currentColors = categorical_data_colors[legend['key']] || {};
            const defaultColor = Object.values(currentColors)[0] || '#FFFFFF';
            
            template += `
                <p style="background: #f3f3f3; border-radius: 3px; padding: 10px; font-style: italic;">
                Use the table below to set colors for your categories in the layer <b>${legend['name']}</b>. Here you can (1) use the input box below to type in the name of a category
                and choose a color from the color picker to set a single color, (2) use the color picker in the second row to set each category to the same color, or (3) use the
                button in the third row to randomly assign colors to each category.</p>
                <div>
                    <table class="col-md-12 table-spacing table-striped" style="margin-bottom: 10px;">
                        <tr>
                            <td class="col-8 d-flex mr-1" style="white-space: nowrap; width: 160px;"><span class="d-flex align-middle mr-1 mt-2">For</span><input class="form-control" type="text" placeholder="Item Name" id="${legend['name'].toLowerCase().replaceAll(' ','-')}-query-input"></td>
                            <td class="col-2" style="text-align: center;">Color: <div id="${legend['name'].replaceAll(' ','-')}-colorpicker" class="colorpicker" color="${defaultColor}" style="vertical-align: middle; background-color: ${defaultColor}; float: none; "></div> </td>
                            <td class="col-2 p-2" style="text-align: center;"><button type="button" class="btn btn-outline-secondary btn-sm" id="${legend['name'].replaceAll(' ','-')}" onclick=queryLegends()>Set</button></td>
                        </tr>
                        <tr>
                            <td class="col-md-auto">For all categories</td>
                            <td class="col-md-10" style="text-align: center;">Color: <div id="${legend['name'].replaceAll(' ','-')}-batch-colorpicker" class="colorpicker" color="${defaultColor}" style="vertical-align: middle; background-color: ${defaultColor}; float: none; "></div></td>
                            <td class="col-md-10 p-2" style="text-align: center;"><button type="button" class="btn btn-outline-secondary btn-sm" id="${legend['name'].replaceAll(' ','-')}" onclick=queryLegends('batch')>Set</button></td>
                        </tr>
                        <tr>
                            <td class="col-md-auto">For all categories</td>
                            <td class="col-md-auto d-flex justify-content-center align-middle mt-2">Color: <div class="d-flex justify-content-center align-middle">Random</div></td>
                            <td class="col-md-10 p-2" style="text-align: center;"><button type="button" class="btn btn-outline-secondary btn-sm" id="${legend['name'].replaceAll(' ','-')}" onclick="queryLegends('random')">Set</button></td>
                        </tr>
                    </table>

                    <table class="col-md-12 table-spacing" id="${legend['name'].toLowerCase().replaceAll(' ','-')}-success-message" style="display: none;">
                        <tr>
                        <td style="background-color: #85eb8559; color: black; text-align: center; border-radius: 3px; width: 100%">All set! Don't forget to click <b>Draw</b> to see changes when you're done :)</td>
                        </tr>
                    </table>
                </div>
            `
        } else {
            template += `<div class="btn-group" role="group">
                            <button type="button" class="btn btn-outline-secondary btn-md" onClick="orderLegend(` + i + `, 'alphabetical');"><span class="bi bi-sort-alpha-down"></span> Alphabetical</button>
                            <button type="button" class="btn btn-outline-secondary btn-md" onClick="orderLegend(` + i + `, 'count');"><span class="bi bi-sort-numeric-down-alt"></span> Count</button>
                        </div>
                        <div class="btn-group" role="group">
                            <button type="button" class="btn btn-outline-secondary btn-md" style="margin-left: 10px;" onClick="$('#batch_coloring_` + i + `').slideToggle();"><span class="bi bi-droplet"></span> Batch coloring</button>
                        </div>
                        <div id="batch_coloring_` + i + `"  style="display: none; margin: 10px;">
                            <table class="col-md-12 table-spacing">
                                <tr>
                                    <td class="col-md-2">Rule: </td>
                                    <td class="col-md-10">
                                        <input class="mb-3" type="radio" name="batch_rule_`+i+`" value="all" checked> All <br />
                                        <input class="mb-3" type="radio" name="batch_rule_`+i+`" value="name"> Name contains <input type="text" id="name_rule_`+i+`" size="8"><br />
                                        <input type="radio" name="batch_rule_`+i+`" value="count"> Count
                                            <select style="margin-left: 48px;" id="count_rule_`+i+`">
                                                <option selected>==</option>
                                                <option>&lt;</option>
                                                <option>&gt;</option>
                                            </select>
                                            <input type="text" id="count_rule_value_`+i+`" size="3">
                                        <br />
                                    </td>
                                </tr>
                                <tr>
                                    <td class="col-md-2">Color: </td>
                                    <td class="col-md-10"><div id="batch_colorpicker_`+i+`" class="colorpicker" color="#FFFFFF" style="margin-right: 5px; background-color: #FFFFFF; float: none; "></div></td>
                                </tr>
                                <tr>
                                    <td class="col-md-2">Random Color:</td>
                                    <td class="col-md-10"><input id="batch_randomcolor_`+i+`" type="checkbox" /></td>
                                </tr>
                                <tr>
                                    <td class="col-md-2"></td>
                                    <td class="col-md-10"><button type="button" class="btn btn-outline-info btn-sm" onclick="batchColor(`+i+`);">Apply</button></td>
                                </tr>
                            </table>
                        </div>
                        <div style="clear: both; display:block;"></div>`;
        }

        template += '<div id="legend_content_' + i + '"></div>';
        template = template + '<div style="clear: both; display:block;"></div>';
        $('#legend_settings').append(template + '</div></div>');

        createLegendColorPanel(i); // this fills legend_content_X
    }

    // Initialize colorpickers
    $('.colorpicker').colpick({
        layout: 'hex',
        submit: 0,
        colorScheme: 'light',
        onChange: function(hsb, hex, rgb, el, bySetColor) {
            $(el).css('background-color', '#' + hex);
            $(el).attr('color', '#' + hex);
            
            // Immediately update the corresponding color in the data structures
            const legendId = el.id.split('-colorpicker')[0];
            const legend = legends.find(l => l.name.replaceAll(' ', '-') === legendId);
            if (legend) {
                if (legend.source === 'categorical_data_colors') {
                    categorical_data_colors[legend.key] = categorical_data_colors[legend.key] || {};
                    categorical_data_colors[legend.key][el.getAttribute('data-category')] = '#' + hex;
                } else if (legend.source === 'stack_bar_colors') {
                    stack_bar_colors[legend.key] = stack_bar_colors[legend.key] || {};
                    stack_bar_colors[legend.key][el.getAttribute('data-category')] = '#' + hex;
                }
            }
            
            if (!bySetColor && drawer) {
                drawer.draw();
            }
        }
    });
}

function queryLegends(mode){
    let legendFormatted = event.target.id.replaceAll('-', '_').toLowerCase()
    let query = $(`#${event.target.id.toLowerCase()}-query-input`).val()
    let color = String()

    // because the legends iterator above does not match the categorical_data_colors key
    // we need to reference the layerdata index value by the same legend name
    // because layerdata key casing is unpredictable, we clone the layerdata object to a lowercase copy
    let lowercase_layerdata = layerdata[0].map(l => l.toLowerCase())
    let legend_index = lowercase_layerdata.indexOf(legendFormatted)

    if(mode == 'random'){
        for (let [key, value] of Object.entries(categorical_data_colors[legend_index])) {
            categorical_data_colors[legend_index][key] = randomColor()
        }
        displaySuccessMessage()
    } else if(mode == 'batch'){
        color = $(`#${event.target.id}-batch-colorpicker`).attr('color')
        for (let [key, value] of Object.entries(categorical_data_colors[legend_index])) {
            categorical_data_colors[legend_index][key] = color
        }
        displaySuccessMessage()
    } else if(categorical_data_colors[legend_index]?.[query]){
        color = $(`#${event.target.id}-colorpicker`).attr('color')
        categorical_data_colors[legend_index][query] = color
        displaySuccessMessage()
    } else {
        alert('query not found')
    }
    $(`#${event.target.id}-query-input`).val('')
    $(`#${event.target.id}-colorpicker`).attr('color', "#FFFFFF")
    $(`#${event.target.id}-batch-colorpicker`).attr('color', "#FFFFFF")

    function displaySuccessMessage(){
        $(`#${legendFormatted.replaceAll('_','-')}-success-message`).fadeIn(300).delay(4000).fadeOut(300)
    }
}

function batchColor(legend_id) {
    var rule = $('[name=batch_rule_'+legend_id+']:checked').val()
    var color = $('#batch_colorpicker_' + legend_id).attr('color');
    var randomize_color = $('#batch_randomcolor_' + legend_id).is(':checked');
    var legend = legends[legend_id];

    for (var i=0; i < legend['item_keys'].length; i++)
    {
        if (randomize_color) {
            color = randomColor();
        }

        if (rule == 'all') {
            if (typeof legend['group'] === 'undefined') {
                window[legend['source']][legend['key']][legend['item_keys'][i]] = color;
            } else {
                window[legend['source']][legend['group']][legend['key']][legend['item_keys'][i]] = color;
            }
        }
        else if (rule == 'name') {
            if (legend['item_names'][i].toLowerCase().indexOf($('#name_rule_' + legend_id).val().toLowerCase()) > -1) {
                if (typeof legend['group'] === 'undefined') {
                    window[legend['source']][legend['key']][legend['item_keys'][i]] = color;
                } else {
                    window[legend['source']][legend['group']][legend['key']][legend['item_keys'][i]] = color;
                }
            }
        }
        else if (rule == 'count') {
            if (eval("legend['stats'][legend['item_keys'][i]] " + unescape($('#count_rule_'+legend_id).val()) + " " + parseFloat($('#count_rule_value_'+legend_id).val()))) {
                if (typeof legend['group'] === 'undefined') {
                    window[legend['source']][legend['key']][legend['item_keys'][i]] = color;
                } else {
                    window[legend['source']][legend['group']][legend['key']][legend['item_keys'][i]] = color;
                }
            }
        }
    }

    createLegendColorPanel(legend_id);
}

function createLegendColorPanel(legend_id) {
    var legend = legends[legend_id];
    var template = '';

    for (var j = 0; j < legend['item_names'].length; j++) {

        var _name = legend['item_names'][j];

        if (legend.hasOwnProperty('group')) {
            var _color = window[legend['source']][legend['group']][legend['key']][legend['item_keys'][j]];
        } else {
            var _color = window[legend['source']][legend['key']][legend['item_keys'][j]];
        }

        if (legend.hasOwnProperty('stats') && legend['stats'][_name] == 0) {
            continue;
        }

        if (legend['source'].indexOf('stack') > -1) {
            _name = _name.replace('Unknown_t_', '').replace('_', ' ') + ' <span title="' + legend['stats'][_name] + '">(Total: ' + readableNumber(legend['stats'][_name]) + ')</span>';
        } else {
            _name = _name + ' (' + legend['stats'][_name] + ')';
        }

        template = template + '<div style="float: left; width: 50%; display: inline-block; padding: 3px 5px;">' +
                                '<div class="colorpicker-base legendcolorpicker" color="' + _color + '"' +
                                'style="margin-right: 5px; background-color: ' + _color + '"' +
                                'callback_source="' + legend['source'] + '"' +
                                'callback_group="' + ((typeof legend['group'] !== 'undefined') ? legend['group'] : '') + '"' +
                                'callback_pindex="' + legend['key'] + '"' +
                                'callback_name="' + legend['item_keys'][j] + '"' +
                               '></div>' + _name + '</div>';
    }

    $('#legend_content_' + legend_id).empty();
    $('#legend_content_' + legend_id).html(template);

    $('.legendcolorpicker').colpick({
        layout: 'hex',
        submit: 0,
        colorScheme: 'light',
        onChange: function(hsb, hex, rgb, el, bySetColor) {
            $(el).css('background-color', '#' + hex);
            $(el).attr('color', '#' + hex);
            if (el.getAttribute('callback_group') !== '') {
                window[el.getAttribute('callback_source')][el.getAttribute('callback_group')][el.getAttribute('callback_pindex')][el.getAttribute('callback_name')] = '#' + hex;
            } else {
                window[el.getAttribute('callback_source')][el.getAttribute('callback_pindex')][el.getAttribute('callback_name')] = '#' + hex;
            }
        }
    });
}

function orderLegend(legend_id, type) {
    if (type == 'alphabetical') {
        legends[legend_id]['item_names'] = legends[legend_id]['item_names'].sort();
    }
    else if (type == 'count') {
        legends[legend_id]['item_names'] = legends[legend_id]['item_names'].sort(function(a,b){return legends[legend_id]['stats'][b]-legends[legend_id]['stats'][a]});
    }

    // in both cases we will move None to end.
    legends[legend_id]['item_names'].push(legends[legend_id]['item_names'].splice(legends[legend_id]['item_names'].indexOf('None'), 1)[0]);

    createLegendColorPanel(legend_id);
}

function loadOrderingAdditionalData(order) {
    collapsedNodes = [];

    if (order.hasOwnProperty('additional')) {
        let orders_additional = order['additional'];

        if (typeof orders_additional === 'string') {
            orders_additional = JSON.parse(orders_additional);
        }

        if (orders_additional.hasOwnProperty('collapsedNodes')) {
            collapsedNodes = orders_additional['collapsedNodes'];
        }
    }
}

function onTreeClusteringChange() {
    var defer = $.Deferred();
    console.log('Tree clustering data ' + $('#trees_container').val() + ' requested.');
    $('#trees_container').prop('disabled', true);
    $('#btn_draw_tree').prop('disabled', true);

    waitingDialog.show('Requesting the tree data ...',
        {
            dialogSize: 'sm',
            onHide: function() {
                defer.resolve();
            },
            onShow: function() {
                $.ajax({
                    type: 'GET',
                    cache: false,
                    url: '/tree/' + $('#trees_container').val(),
                    success: function(order) {
                        clusteringData = order['data'];
                        loadOrderingAdditionalData(order);

                        $('#trees_container').attr('disabled', false);
                        $('#btn_draw_tree').attr('disabled', false);
                        waitingDialog.hide();
                    }
                });
            },
        });

    return defer.promise();
}

function syncViews() {
    views[current_view] = {};
    layer_order = new Array();
    $('#tbody_layers tr').each(
        function(index, layer) {
            var layer_id = $(layer).find('.input-height')[0].id.replace('height', '');
            layers[layer_id] = {};
            layer_order.push(layer_id);

            views[current_view][layer_id] = {};
            views[current_view][layer_id]["normalization"] = $(layer).find('.normalization').val();
            views[current_view][layer_id]["min"] = {'value': $(layer).find('.input-min').val(), 'disabled': $(layer).find('.input-min').is(':disabled') };
            views[current_view][layer_id]["max"] = {'value': $(layer).find('.input-max').val(), 'disabled': $(layer).find('.input-max').is(':disabled') };

            layers[layer_id]["color"] = $(layer).find('.colorpicker:last').attr('color');
            layers[layer_id]["height"] = $(layer).find('.input-height').val();
            layers[layer_id]["margin"] = $(layer).find('.input-margin').val();
            layers[layer_id]["type"] = $(layer).find('.type').val();
            layers[layer_id]["color-start"] = $(layer).find('.colorpicker:first').attr('color');

            if (layers[layer_id]["type"] === 'text')
                layers[layer_id]["height"] = '0';
        }
    );
}


function getComboBoxContent(default_item, available_items){
    available_items = available_items.sort()
    var combo = '';
    var combo_item = '<option value="{val}"{sel}>{text}</option>';

    $.each(available_items, function(index, item) {
        let text_val;
        if (item.indexOf(':') == -1) {
            text_val = getPrettyName(item);
        } else {
            text_val = getClusteringPrettyName(item);
        }

        if(item == default_item)
        {
            combo += combo_item
                        .replace('{val}', item)
                        .replace('{sel}', ' selected')
                        .replace('{text}', text_val);
        }
        else
        {
            combo += combo_item
                        .replace('{val}', item)
                        .replace('{sel}', '')
                        .replace('{text}', text_val);
        }
    });

    return combo;
}

function buildLayersTable(order, settings)
{
    for (var i = 0; i < order.length; i++)
    {
        // common layer variables
        var layer_id = order[i];
        var layer_name = layerdata[0][layer_id];

        var short_name = (layer_name.indexOf('!') > -1) ? layer_name.split('!')[0] : layer_name;
        short_name = (short_name.length > 10) ? short_name.slice(0,10) + "..." : short_name;

        var hasViewSettings = false;
        if (typeof settings !== 'undefined' && typeof settings[layer_id] !== 'undefined') {
            var view_settings = settings[layer_id];
            var hasViewSettings = true;
        }

        var hasLayerSettings = false;
        if (typeof layers[layer_id] !== 'undefined')
        {
            var layer_settings = layers[layer_id];
            hasLayerSettings = true;
        }

        //
        //  parent layer
        //
        if (layer_name == '__parent__')
        {
           layer_types[layer_id] = 0;

            if (hasLayerSettings)
            {
                var height = layer_settings['height'];
                var margin = layer_settings['margin'];
            }
            else
            {
                var height = '50';
                var margin = '15';
            }

            var template = '<tr>' +
                '<td><img src="images/drag.gif" /></td>' +
                '<td>Parent</td>' +
                '<td>n/a</td>' +
                '<td>n/a</td>' +
                '<td>n/a</td>' +
                '<td><input class="form-control form-control-sm input-height" type="text" size="3" id="height{id}" value="{height}"></input></td>' +
                '<td class="column-margin"><input class="form-control form-control-sm input-margin" type="text" size="3" id="margin{id}" value="{margin}"></input></td>' +
                '<td>n/a</td>' +
                '<td>n/a</td>' +
                '<td><input type="checkbox" class="layer_selectors"></input></td>' +
                '</tr>';

            template = template.replace(new RegExp('{id}', 'g'), layer_id)
                               .replace(new RegExp('{height}', 'g'), height)
                               .replace(new RegExp('{margin}', 'g'), margin);

            $('#tbody_layers').prepend(template);
        }
        //
        // stack bar layer
        //
        else if (layer_name.indexOf(';') > -1)
        {
            layer_types[layer_id] = 1;

            if (hasLayerSettings)
            {
                var height = layer_settings['height'];
                var margin = layer_settings['margin'];
            }
            else
            {
                var height = '300';
                var margin = '15';
            }

            if (hasViewSettings)
            {
                var norm = view_settings['normalization'];
            }
            else
            {
                var norm = (mode == 'full') ? 'log' : 'none';
            }

            var template = '<tr>' +
                '<td><img class="drag-icon" src="images/drag.gif" /></td>' +
                '<td title="{name}" class="titles" id="title{id}">{short-name}</td>' +
                '<td>n/a</td>' +
                '<td>n/a</td>' +
                '<td>' +
                '    <select id="normalization{id}" onChange="clearMinMax(this);" style="width: 50px;" class="type type_multiple form-control form-control-sm col-12 select-sm normalization">' +
                '        <option value="none"{option-none}>none</option>' +
                '        <option value="sqrt"{option-sqrt}>sqrt</option>' +
                '        <option value="log"{option-log}>log</option>' +
                '    </select>' +
                '</td>' +
                '<td><input class="form-control form-control-sm input-height" type="text" size="3" id="height{id}" value="{height}"></input></td>' +
                '<td class="column-margin"><input class="form-control form-control-sm input-margin" type="text" size="3" id="margin{id}" value="{margin}"></input></td>' +
                '<td>n/a</td>' +
                '<td>n/a</td>' +
                '<td><input type="checkbox" class="layer_selectors"></input></td>' +
                '</tr>';

            template = template.replace(new RegExp('{id}', 'g'), layer_id)
                               .replace(new RegExp('{name}', 'g'), layer_name)
                               .replace(new RegExp('{short-name}', 'g'), short_name)
                               .replace(new RegExp('{option-' + norm + '}', 'g'), ' selected')
                               .replace(new RegExp('{option-([a-z]*)}', 'g'), '')
                               .replace(new RegExp('{height}', 'g'), height)
                               .replace(new RegExp('{margin}', 'g'), margin);

            $('#tbody_layers').append(template);
        }
        else
        {
            // find if numeric or categorical
            let is_numeric = true;
            for (let j=1; j < layerdata.length; j++) {
                if (layerdata[j][layer_id] == '' || layerdata[j][layer_id] == null)
                    continue;

                if (!isNumber(layerdata[j][layer_id])) {
                    is_numeric = false;
                    break;
                }
            }

            //
            // categorical layer
            //
            if (!is_numeric)
            {
                layer_types[layer_id] = 2;

                if (hasLayerSettings)
                {
                    var height = layer_settings['height'];
                    var margin = layer_settings['margin'];
                    var type = layer_settings['type'];
                    var color = layer_settings['color'];
                    var color_start = layer_settings['color-start'];
                }
                else
                {
                    var height = getNamedLayerDefaults(layer_name, 'height', '90');
                    var margin = getNamedLayerDefaults(layer_name, 'margin', '15');
                    var color = "#000000";
                    var color_start = "#DDDDDD";

                    if (mode == 'collection') {
                        var type = getNamedLayerDefaults(layer_name, 'type', 'color');
                        $('.max-font-size-input').show();
                    } else {
                        var type = 'color';
                    }

                    // set default categorical layer type to 'text'
                    // if there are more than 11 unique values and leaf count is less than 300
                    // 301 because layerdata has one extra row for the titles
                    var _unique_items = [];
                    for (var _pos = 1; _pos < layerdata.length; _pos++)
                    {
                        if (_unique_items.indexOf(layerdata[_pos][layer_id]) === -1)
                            _unique_items.push(layerdata[_pos][layer_id]);

                        if (_unique_items.length > 250 && !a_default_state_is_found) {
                            toastr.warning("The layer '" + layer_name + "' has TOO MANY unique categorical values " +
                                           "to be shown as colors (precisely " + _unique_items.length + " of them) :/ " +
                                           "So, anvi'o set the `height` value of this layer to 0. You can change it " +
                                           "from the 'Main' panel, and tame your colors through the 'Legends' panel.");
                            height = '0';
                            break;
                        }
                    }
                }

                var template = '<tr>' +
                    '<td><img class="drag-icon" src="images/drag.gif" /></td>' +
                    '<td title="{name}" class="titles" id="title{id}">{short-name}</td>' +
                    '<td><div id="picker_start{id}" class="colorpicker picker_start" color="{color-start}" style="background-color: {color-start}; {color-start-hide}"></div><div id="picker{id}" class="colorpicker picker_end" color="{color}" style="background-color: {color}; {color-hide}"></div></td>' +
                    '<td style="width: 50px;">' +
                    '    <select id="type{id}" style="width: 50px;" class="type type_multiple form-control form-control-sm col-12 select-sm" onChange="togglePickerStart(this, true);">' +
                    '        <option value="color"{option-type-color}>Color</option>' +
                    '        <option value="text"{option-type-text}>Text</option>' +
                    '    </select>' +
                    '</td>' +
                    '<td style="width:55px;">n/a</td>' +
                    '<td><input class="form-control form-control-sm input-height" type="text" size="3" id="height{id}" value="{height}" style="{height-hide}"></input></td>' +
                    '<td class="column-margin"><input class="form-control form-control-sm input-margin" type="text" size="3" id="margin{id}" value="{margin}"></input></td>' +
                    '<td style="width:55px;">n/a</td>' +
                    '<td style="width:55px;">n/a</td>' +
                    '<td><input type="checkbox" class="layer_selectors"></input></td>' +
                    '</tr>';

                template = template.replace(new RegExp('{id}', 'g'), layer_id)
                                   .replace(new RegExp('{name}', 'g'), layer_name)
                                   .replace(new RegExp('{option-type-' + type + '}', 'g'), ' selected')
                                   .replace(new RegExp('{option-type-([a-z]*)}', 'g'), '')
                                   .replace(new RegExp('{short-name}', 'g'), short_name)
                                   .replace(new RegExp('{color}', 'g'), color)
                                   .replace(new RegExp('{color-start}', 'g'), color_start)
                                   .replace(new RegExp('{color-hide}', 'g'), (type!='text') ? '; visibility: hidden;' : '')
                                   .replace(new RegExp('{color-start-hide}', 'g'), (type!='text') ? '; visibility: hidden;' : '')
                                   .replace(new RegExp('{height-hide}', 'g'), (type=='text') ? '; visibility: hidden;' : '')
                                   .replace(new RegExp('{height}', 'g'), height)
                                   .replace(new RegExp('{margin}', 'g'), margin);

                $('#tbody_layers').append(template);
            }
            //
            // numerical layer
            //
            else
            {
                layer_types[layer_id] = 3;

                if (hasViewSettings)
                {
                    var norm   = view_settings['normalization'];
                    var min    = view_settings['min']['value'];
                    var max    = view_settings['max']['value'];
                    var min_disabled = view_settings['min']['disabled'];
                    var max_disabled = view_settings['max']['disabled'];
                }
                else
                {
                    var norm   = getNamedLayerDefaults(layer_name, 'norm', (mode == 'full' || mode == 'refine') ? 'log' : 'none');
                    var min    = getNamedLayerDefaults(layer_name, 'min', 0);
                    var max    = getNamedLayerDefaults(layer_name, 'max', 0);
                    var min_disabled = getNamedLayerDefaults(layer_name, 'min_disabled', true);
                    var max_disabled = getNamedLayerDefaults(layer_name, 'max_disabled', true);
                }

                if (hasLayerSettings)
                {
                    var height = layer_settings['height'];
                    var color  = layer_settings['color'];
                    var margin = layer_settings['margin'];
                    var color_start = layer_settings['color-start'];
                    var type = layer_settings['type'];
                }
                else
                {
                    var height = getNamedLayerDefaults(layer_name, 'height', '180');
                    var color  = getNamedLayerDefaults(layer_name, 'color', '#000000');
                    var margin = getNamedLayerDefaults(layer_name, 'margin', '15');
                    if (mode == 'collection') {
                        var type = getNamedLayerDefaults(layer_name, 'type', 'intensity');
                        var color_start = "#EEEEEE";
                    } else {
                        var type = getNamedLayerDefaults(layer_name, 'type', 'bar');
                        var color_start = getNamedLayerDefaults(layer_name, 'color-start', '#FFFFFF');
                    }
                }

                var template = '<tr>' +
                    '<td><img class="drag-icon" src="images/drag.gif" /></td>' +
                    '<td title="{name}" class="titles" id="title{id}">{short-name}</td>' +
                    '<td><div id="picker_start{id}" class="colorpicker picker_start" color="{color-start}" style="background-color: {color-start}; {color-start-hide}"></div><div id="picker{id}" class="colorpicker" color="{color}" style="background-color: {color}"></div></td>' +
                    '<td style="width: 50px;">' +
                    '    <select id="type{id}" style="width: 50px;" class="form-control form-control-sm col-12 select-sm type" onChange="togglePickerStart(this);">' +
                    '        <option value="bar"{option-type-bar}>Bar</option>' +
                    '        <option value="intensity"{option-type-intensity}>Intensity</option>' +
                    '        <option value="line"{option-type-line}>Line</option>' +
                    '    </select>' +
                    '</td>' +
                    '<td>' +
                    '    <select id="normalization{id}" onChange="clearMinMax(this);" class="form-control form-control-sm col-12 select-sm normalization">' +
                    '        <option value="none"{option-none}>none</option>' +
                    '        <option value="sqrt"{option-sqrt}>sqrt</option>' +
                    '        <option value="log"{option-log}>log</option>' +
                    '    </select>' +
                    '</td>' +
                    '<td><input class="form-control form-control-sm input-height" type="text" size="3" id="height{id}" value="{height}"></input></td>' +
                    '<td class="column-margin"><input class="form-control form-control-sm input-margin " type="text" size="3" id="margin{id}" value="{margin}"></input></td>' +
                    '<td><input class="form-control form-control-sm input-min" type="text" size="4" id="min{id}" value="{min}"{min-disabled}></input></td>' +
                    '<td><input class="form-control form-control-sm input-max" type="text" size="4" id="max{id}" value="{max}"{min-disabled}></input></td>' +
                    '<td><input type="checkbox" class="layer_selectors"></input></td>' +
                    '</tr>';

                template = template.replace(new RegExp('{id}', 'g'), layer_id)
                                   .replace(new RegExp('{name}', 'g'), layer_name)
                                   .replace(new RegExp('{short-name}', 'g'), short_name)
                                   .replace(new RegExp('{option-' + norm + '}', 'g'), ' selected')
                                   .replace(new RegExp('{option-([a-z]*)}', 'g'), '')
                                   .replace(new RegExp('{option-type-' + type + '}', 'g'), ' selected')
                                   .replace(new RegExp('{option-type-([a-z]*)}', 'g'), '')
                                   .replace(new RegExp('{color}', 'g'), color)
                                   .replace(new RegExp('{color-start}', 'g'), color_start)
                                   .replace(new RegExp('{color-start-hide}', 'g'), (type!='intensity') ? '; visibility: hidden;' : '')
                                   .replace(new RegExp('{height}', 'g'), height)
                                   .replace(new RegExp('{min}', 'g'), min)
                                   .replace(new RegExp('{max}', 'g'), max)
                                   .replace(new RegExp('{min-disabled}', 'g'), (min_disabled) ? ' disabled': '')
                                   .replace(new RegExp('{max-disabled}', 'g'), (max_disabled) ? ' disabled': '')
                                   .replace(new RegExp('{margin}', 'g'), margin);


                $('#tbody_layers').append(template);
            }

        }

        $('#tbody_layers .input-height:last').change(function (ev) {
            // setting height 0 changes samples order to custom, only if layer is in samples order
            if (ev.target.value == 0) {
                var layer_name = $(ev.target).parent().parent().find('td:nth(1)').attr('title');
                var layer_names_in_samples = null;

                if (samples_order_dict.hasOwnProperty($('#samples_order').val())) {
                    var samples_organization = samples_order_dict[$('#samples_order').val()];

                    if (samples_organization['basic'] != null && samples_organization['basic'] != "")
                    {
                        layer_names_in_samples = samples_organization['basic'].split(',');
                    }
                    else
                    {
                        layer_names_in_samples = get_newick_leaf_order(samples_organization['newick']);
                    }

                    if (layer_names_in_samples.indexOf(layer_name) > -1) {
                        samplesClusteringData = {'newick': '', 'basic': null};
                        $('#samples_order').val('custom').trigger('change');
                    }
                }
            }
        });

        $('.column-margin').show();

        $('#picker'+ layer_id + ', #picker_start' + layer_id).colpick({
            layout: 'hex',
            submit: 0,
            colorScheme: 'light',
            onChange: function(hsb, hex, rgb, el, bySetColor) {
                $(el).css('background-color', '#' + hex);
                $(el).attr('color', '#' + hex);

                if (!bySetColor) $(el).val(hex);
            }
        }).keyup(function() {
            $(this).colpickSetColor(this.value);
        });

        $('#table_layers .drag-icon').on('mousedown', function() {
            samplesClusteringData = {'newick': '', 'basic': null};
            $('#samples_tree_modified_warning').hide();
            $('#samples_order').val('custom').trigger('change');
        });
    }
}

function getLayerName(layer_id)
{
    return layerdata[0][layer_id];
}

function getLayerId(layer_name)
{
    for (var i=0; i < parameter_count; i++)
    {
        if (layer_name == layerdata[0][i])
            return i;
    }
    return -1;
}



function serializeSettings(use_layer_names) {

    if (typeof use_layer_names === 'undefined')
        use_layer_names = false;

    var state = {};
    state['version'] = VERSION;
    state['tree-type'] = $('#tree_type').val();
    state['order-by'] = $('#trees_container').val();
    state['current-view'] = $('#views_container').val();
    state['angle-min'] = $('#angle-min').val();
    state['angle-max'] = $('#angle-max').val();
    state['tree-radius'] = $('#tree-radius').val();
    state['tree-height'] = $('#tree_height').val();
    state['tree-width'] = $('#tree_width').val();
    state['layer-margin'] = $('#layer-margin').val() ? $('#layer-margin').val() : 15;
    state['outer-ring-height'] = $('#outer-ring-height').val();
    state['outer-ring-margin'] = $('#outer-ring-margin').val();
    state['edge-normalization'] = $('#edge_length_normalization').is(':checked');
    state['show-grid-for-bins'] = $('#show_grid_for_bins').is(':checked');
    state['show-shade-for-bins'] = $('#show_shade_for_bins').is(':checked');
    state['shade-fill-opacity'] = $('#shade_fill_opacity').val();
    state['invert-shade-for-bins'] = $('#invert_shade_for_bins').is(':checked');
    state['inverse-fill-opacity'] = $('#inverse_fill_opacity').val();
    state['inverse-color'] = $('#inverse_color').attr('color')
    state['grid-color'] = $('#grid_color').attr('color');
    state['grid-width'] = $('#grid_width').val();
    state['samples-order'] = $('#samples_order').val();
    state['max-font-size'] = $('#max_font_size').val();
    state['optimize-speed'] = $('#optimize_speed').is(':checked');
    state['show-bin-labels'] = $('#show_bin_labels').is(':checked');
    state['begins-from-branch'] = $('#begins_from_branch').is(':checked');
    state['bin-labels-font-size'] = $('#bin_labels_font_size').val();
    state['autorotate-bin-labels'] = $('#autorotate_bin_labels').is(':checked');
    state['estimate-taxonomy'] = $('#estimate_taxonomy').is(':checked');
    state['bin-labels-angle'] = $('#bin_labels_angle').val();
    state['background-opacity'] = $('#background_opacity').val();
    state['max-font-size-label'] = $('#max_font_size_label').val();
    state['draw-guide-lines'] = $('#draw_guide_lines').val();
    state['state-name'] = current_state_name;
    //
    // grab support value user input, store in state
    state['show-support-values'] = $('#support_value_checkbox').is(':checked')
    state['support-range-low'] = $('#support_range_low').val()
    state['support-range-high'] = $('#support_range_high').val()
    state['support-display-symbol'] = $('#support_display_symbol').is(':checked')
    state['support-symbol-invert'] = $('#support_invert_symbol').is(':checked')
    state['support-display-number'] = $('#support_display_number').is(':checked')
    state['support-symbol-size'] = $('#support_symbol_size').val()
    state['support-min-symbol-size'] = $('#support_min_symbol_size').val()
    state['support-symbol-color'] = $('#support_symbol_color').attr('color')
    state['second-support-symbol-color'] = $('#second_support_symbol_color').attr('color')
    state['support-font-color'] = $('#support_font_color').attr('color')
    state['second-support-font-color'] = $('#second_support_font_color').attr('color')
    state['support-font-size'] = $('#support_font_size').val()
    state['support-text-rotation'] = $('#support_text_rotation').val()
    state['support-threshold'] = $('#support_threshold').val()
    state['support-symbol-data'] = $('#support_symbol_data').val()

    state['support-show-operator'] = $('#support_show_operator').val()
    state['support-bootstrap0-range-low'] = $('#support_bootstrap0_range_low').val()
    state['support-bootstrap0-range-high'] = $('#support_bootstrap0_range_high').val()
    state['support-bootstrap1-range-low'] = $('#support_bootstrap1_range_low').val()
    state['support-bootstrap1-range-high'] = $('#support_bootstrap1_range_high').val()


    // sync views object and layers table
    syncViews();

    if (use_layer_names)
    {
        // save state file with layer name instead of id.

        state['layer-order'] = [];
        for (var i=0; i < layer_order.length; i++)
        {
            state['layer-order'].push(getLayerName(layer_order[i]));
        }

        state['categorical_data_colors'] = {};
        for (var key in categorical_data_colors)
        {
            state['categorical_data_colors'][getLayerName(key)] = categorical_data_colors[key];
        }

        state['stack_bar_colors'] = {};
        for (var key in stack_bar_colors)
        {
            state['stack_bar_colors'][getLayerName(key)] = stack_bar_colors[key];
        }

        state['layers'] = {};
        for (var key in layers)
        {
            state['layers'][getLayerName(key)] = layers[key];
        }

        state['views'] = {};
        for (var view_key in views)
        {
            state['views'][view_key] = {};
            for (var key in views[view_key])
            {
                state['views'][view_key][getLayerName(key)] = views[view_key][key];
            }
        }
    }
    else
    {
        state['views'] = views;
        state['layer-order'] = layer_order;
        state['layers'] = layers;

        state['categorical_data_colors'] = categorical_data_colors;
        state['stack_bar_colors'] = stack_bar_colors;
    }

    state['samples-categorical-colors'] = samples_categorical_colors;
    state['samples-stack-bar-colors'] = samples_stack_bar_colors;
    state['samples-order'] = $('#samples_order').val();
    state['samples-edge-length-normalization'] = $('#samples_edge_length_normalization').is(':checked');
    state['samples-ignore-branch-length'] = $('#samples_ignore_branch_length').is(':checked');
    state['samples-tree-height'] = $('#samples_tree_height').val();

    state['samples-layer-order'] = [];
    state['samples-layers'] = {};
    $('#tbody_samples tr').each(
        function(index, tr) {
            var samples_layer_name = $(tr).attr('samples-layer-name');
            var samples_group_name = $(tr).attr('samples-group-name');

            state['samples-layer-order'].push({
                'layer_name': samples_layer_name,
                'group': samples_group_name
            });

            if (!state['samples-layers'].hasOwnProperty(samples_group_name)) {
                state['samples-layers'][samples_group_name] = {};
            }

            state['samples-layers'][samples_group_name][samples_layer_name] = {
                'data-type'     : $(tr).attr('data-type'),
                'height'        : parseFloat($(tr).find('.input-height').val()),
                'margin'        : parseFloat($(tr).find('.input-margin').val()),
                'normalization' : $(tr).find('.normalization').val(),
                'color'         : $(tr).find('.colorpicker:last').attr('color'),
                'min'           : {'value': parseFloat($(tr).find('.input-min').val()), 'disabled': $(tr).find('.input-min').is(':disabled') },
                'max'           : {'value': parseFloat($(tr).find('.input-max').val()), 'disabled': $(tr).find('.input-max').is(':disabled') },
                'type'          : $(tr).find('.type').val(),
                'color-start'   : $(tr).find('.colorpicker:first').attr('color'),
            };
        }
    );

    state['samples-groups'] = {};
    $('#sample_groups_container input:checkbox').each((index, checkbox) => {
        state['samples-groups'][$(checkbox).val()] = $(checkbox).is(':checked');
    });

    return state;
}

function drawTree() {
    var defer = $.Deferred();
    var settings = serializeSettings();
    tree_type = settings['tree-type'];

    $('#btn_draw_tree').removeClass('glowing-button');
    $('#draw_delta_time').html('');
    $('#btn_draw_tree').prop('disabled', true);
    $('#bin_settings_tab').removeClass("disabled"); // enable bins tab
    $('#sample_settings_tab').removeClass("disabled"); // enable bins tab
    $('#mouse_tooltips_tab').removeClass("disabled"); // enable bins tab
    $('#search_panel_tab').removeClass("disabled"); // enable bins tab


    // clear existing diagram, if any
    document.getElementById('svg').innerHTML = "";

    // Drawing time toasted to the user
    if (!document.getElementById('draw_delta_time')) {
        toastr.success("<span id='draw_delta_time'></span>");
    }

    waitingDialog.show('Drawing ...',
        {
            dialogSize: 'sm',
            onHide: function() {
                defer.resolve();
            },
            onShow: function() {
                try {
                    drawer = new Drawer(settings);
                    drawer.draw();
                }
                catch (error) {
                    let issue_title = encodeURIComponent("Interactive interface, " + error);
                    let issue_body = encodeURIComponent("Anvi'o version: `" + ANVIO_VERSION + "`\n```\n" + error.stack + "```");

                    showDraggableDialog('An exception occured',
                        '<textarea style="width: 100%; height: 360px;">' + error.stack + '</textarea>\
                        <a target="_blank" href="https://github.com/merenlab/anvio/issues/new?title='+issue_title+'&body='+issue_body+'&labels=bug,interface">\
                            <button type="button" class="btn btn-success btn-sm">Report this on GitHub</button>\
                        </a> * Requires GitHub account.');
                }

                // last_settings used in export svg for layer information,
                // we didn't use "settings" sent to draw_tree because draw_tree updates layer's min&max
                last_settings = serializeSettings();
                bins.RedrawBins();

                $('#btn_draw_tree').prop('disabled', false);
                $('#btn_redraw_samples').prop('disabled', false);
                $('#btn_redraw_samples_layer').prop('disabled', false);

                if (settings['tree-radius'] == 0)
                {
                    $('#tree-radius-container').show();
                    $('#tree-radius').val(Math.max(VIEWER_HEIGHT, VIEWER_WIDTH));
                }

                a_display_is_drawn = true;

                waitingDialog.hide();
            },
        });

    return defer.promise();
}


function showContigNames(bin_id, updateOnly) {
    if (typeof updateOnly === 'undefined')
        updateOnly = false;

    var title = 'Splits in "' + $('#bin_name_' + bin_id).val() + '"';

    if (updateOnly && !checkObjectExists('#modal' + title.hashCode()))
        return;

    var msg = '<table class="table table-striped">';
    for (const label of bins.GetBinNodeLabels(bin_id)) {
        msg += `<tr><td><a href='#' class='no-link' onclick="bins.HighlightItems('${label}');">${label}</a></td></tr>`;
    }

    msg = msg + '</table>';

    showDraggableDialog(title, msg, updateOnly);
}

function showGenSummaryWindow() {
    $.ajax({
        type: 'GET',
        cache: false,
        url: '/data/collections',
        success: function(data) {
            $('#summaryCollection_list').empty();

            for (source in data) {
                var read_only = data[source]["read_only"];

                if (read_only) {
                    var _name = source + ' (read only)';
                }
                else
                {
                    var _name = source;
                }

                $('#summaryCollection_list').append('<option value="' + source + '">' + _name + '</option>');
            }

            showCollectionDetails('');
            $('#modGenerateSummary').modal('show');
            if(mode == 'pan'){
                $('#init_gene_modal').css('visibility', 'hidden');
            }
        }
    });
}

function showCollectionDetails(list) {

    var cname = $(list).val();

    if (cname=='' || typeof cname === 'undefined')
    {
        // clear details
        var tbl = '<div class="col-md-12">Collection Details</div><hr>' +
            '<div class="col-md-8">Number of Splits:</div><div class="col-md-4"><b>n/a</b></div>' +
            '<div class="col-md-8">Number of Bins:</div><div class="col-md-4"><b>n/a</b></div>';

        $('.collection-details').html(tbl);

        return;
    }

    $.ajax({
        type: 'GET',
        cache: false,
        url: '/data/collections?timestamp=' + new Date().getTime(),
        success: function(data) {
            var tbl = '<div class="col-md-12">Collection Details</div><hr>' +
                '<div class="col-md-8">Number of Splits:</div><div class="col-md-4"><b>' + data[cname]['num_splits'] + '</b></div>' +
                '<div class="col-md-8">Number of Bins:</div><div class="col-md-4"><b>' + data[cname]['num_bins'] + '</b></div>';

            $('.collection-details').html(tbl);
        }
    });
}

function showCompleteness(bin_id, updateOnly) {
    if (typeof updateOnly === 'undefined')
        updateOnly = false;

    if (!bins.cache['completeness'].hasOwnProperty(bin_id))
        return;

    var refs = bins.cache['completeness'][bin_id]['refs'];
    var stats = bins.cache['completeness'][bin_id]['stats'];
    var averages = bins.cache['completeness'][bin_id]['averages'];

    var title = 'C/R for "' + $('#bin_name_' + bin_id).val() + '"';

    if (updateOnly && !checkObjectExists('#modal' + title.hashCode()))
        return;

    var msg = '<table class="table table-striped sortable">' +
              '<thead><tr>' +
                  '<th>&nbsp;</th>' +
                  '<th data-sortcolumn="1" data-sortkey="1-0">Domain</th>' +
                  '<th data-sortcolumn="2" data-sortkey="2-0">Domain Confidence</th>' +
                  '<th data-sortcolumn="3" data-sortkey="3-0">HMM Source</th>' +
                  '<th data-sortcolumn="4" data-sortkey="4-0">Completion</th>' +
                  '<th data-sortcolumn="5" data-sortkey="5-0">Redundancy</th>' +
              '</tr></thead><tbody>';

    for (let source in stats){
        msg += "<tr>";

        if(stats[source]['domain'] == averages['domain']){
            msg += "<td>✓</td>";
        } else {
            msg += "<td></td>";
        }

        msg += "<td data-value='" + stats[source]['domain'] + "'>" + stats[source]['domain'] + "</td>";

        if (averages['domain_probabilities'].hasOwnProperty(stats[source]['domain'])) {
            msg += "<td data-value='" + averages['domain_probabilities'][stats[source]['domain']] + "'>" + averages['domain_probabilities'][stats[source]['domain']].toFixed(2) + "</td>";
        } else {
            msg += "<td data-value='N/A'>N/A</td>";
        }

        msg += "<td data-value='" + stats[source]['source'] + "'>" + stats[source]['source'] + "</td>";

        msg += "<td data-value='" + stats[source]['percent_completion'] + "'>" + stats[source]['percent_completion'].toFixed(2) + "%</td>" +
               "<td data-value='" + stats[source]['percent_redundancy'] + "'>" + stats[source]['percent_redundancy'].toFixed(2) + "%</td>";

        msg += "</tr>";
    }

    msg = msg + '</tbody></table>';

    msg += "<hr><p>" + averages['info_text'] + "</p>";

    showDraggableDialog(title, msg, updateOnly);
}


<<<<<<< HEAD
function getGCInPSGCInformation(gene_cluster_name) {
    return $.ajax({
        type: 'GET',
        cache: false,
        url: '/data/get_psgc_type_data/' + gene_cluster_name
    }).then(function(psgc_response) {
        if (psgc_response && psgc_response.data) {
            // Check if the response is empty
            const hasValidData = Object.keys(psgc_response.data).some(key => {
                return Object.keys(psgc_response.data[key]).length > 0;
            });
            if (hasValidData) {
                mode = 'structure';
                return psgc_response.data;
            }
        }
    });
}


function formatGenericData(data) {
    if(mode === 'structure'){
        let formattedString = `
            <div class="row">
                <div class="col-12">
                    <table class="table table-striped psgc-table">
                        <thead class="thead-light">
                            <tr>
                                <th>PSGC ID</th>
                                <th>Gene Cluster</th>
                                <th>Type</th>
                            </tr>
                        </thead>
                        <tbody>`;
    
        for (const [psgcId, value] of Object.entries(data)) {
            if (typeof value === 'object' && value !== null) {
                for (const [geneClusterId, type] of Object.entries(value)) {
                    formattedString += `
                        <tr>
                            <td class="col-4">${psgcId}</td>
                            <td class="col-4">${geneClusterId}</td>
                            <td class="col-4">${type}</td>
                        </tr>`;
                }
            }
        }
    
        formattedString += `
                </tbody>
            </table>
            </div>
        </div>`;
        
        return formattedString;
    }
}

function showGeneClusterDetails(bin_id, updateOnly) {
=======
function showGeneFunctions(bin_id, updateOnly) {
>>>>>>> d95060b2
    if (typeof updateOnly === 'undefined')
        updateOnly = false;

    var title = 'Genes in "' + $('#bin_name_' + bin_id).val() + '"';

    var temp_mode = mode;

    if (updateOnly && !checkObjectExists('#modal' + title.hashCode()))
        return;

    let bin_info = bins.ExportBin(bin_id);

    $.ajax({
        type: 'POST',
        url: '/data/get_functions_for_a_collection_of_genes',
        data: {
            'gene_caller_ids': JSON.stringify(bin_info['items'], null, 4),
        },
        success: (response) => {
            if (response.hasOwnProperty('status') && response.status != 0) {
                toastr.error('"' + response.message + '", the server said.', "The anvi'o headquarters is upset");
                return;
            }

<<<<<<< HEAD
            let content = `
                <div class="row">
                    <div class="col-12">
                        <table class="table table-striped gene-cluster-table">
                            <thead class="thead-light">
                                <tr>
                                    <th>Gene cluster</th>
                                    <th>Source</th>
                                    <th>Accession</th>
                                    <th>Function</th>
                                </tr>
                            </thead>
                            <tbody>`;
=======
            const fmtPct = (v) => (typeof v === 'number' && !isNaN(v)) ? (v * 100).toFixed(1) + '%' : 'NA';

            let content = ``;

            // Metabolism summary table (prepended)
            const metabolism = response && response.metabolism;
            if (metabolism && typeof metabolism === 'object' && Object.keys(metabolism).length) {
                let metabolismContent = `
                    <p style="padding-top:30px;"><b>Gene metabolic module involvement.</b> A table that shows which metabolic modules the
                    genes in particular bin are involved. The completion scores show that for each metabolic module, what percentage of
                    the module is represented by the genes in the bin. A single gene may be involved in multiple metabolic modules since
                    that how metabolism rolls.</p>
                    <table class="table table-sm table-striped" style="width: 95%; margin-left: 10px;">
                        <thead class="thead-light">
                            <tr>
                                <th>Metabolic module</th>
                                <th style="text-align: center;">Contribution to pathway completeness</th>
                                <th style="text-align: center;">Contribution to Stepwise completeness</th>
                                <th style="text-align: center;">Gene calls involved</th>
                            </tr>
                        </thead>
                        <tbody>`;

            Object.keys(metabolism)
                .sort((a, b) => {
                    const pa = metabolism[a]?.pathwise_percent_complete ?? 0;
                    const pb = metabolism[b]?.pathwise_percent_complete ?? 0;

                    if (pb !== pa) {
                        return pb - pa; // higher pathway completeness first
                    }

                    const ga = Array.isArray(metabolism[a]?.gene_caller_ids) ? metabolism[a].gene_caller_ids.length : 0;
                    const gb = Array.isArray(metabolism[b]?.gene_caller_ids) ? metabolism[b].gene_caller_ids.length : 0;

                    return gb - ga; // higher gene count first
                })
                .forEach((moduleId) => {
                    const m = metabolism[moduleId] || {};
                    const genes = Array.isArray(m.gene_caller_ids) ? m.gene_caller_ids.join(', ') : 'NA';
                    const pathwayPct  = fmtPct(m.pathwise_percent_complete);
                    const stepwisePct = fmtPct(m.stepwise_completeness);
                    const moduleName = m.NAME;
                    const moduleClass = m.CLASS;
                    const complete = (m.pathwise_is_complete === true) || (m.stepwise_is_complete === true);
                    const badge = complete ? ` <span class="badge badge-success">complete</span>` : '';

                    metabolismContent += `
                        <tr>
                            <td style="padding-left: 20px;">
                               <b>${moduleId}</b>${badge}<br />
                               - Module function: ${moduleName}<br />
                               - Module class: ${moduleClass.split(";").map((p,i,a)=> i===a.length-1 ? `<b>${p.trim()}</b>` : p).join("; ")}
                            </td>
                            <td style="text-align: center; vertical-align: middle;">${pathwayPct}</td>
                            <td style="text-align: center; vertical-align: middle;">${stepwisePct}</td>
                            <td style="text-align: center; vertical-align: middle; max-width: 420px; word-break: break-word;">${genes}</td>
                        </tr>`;
                });

                metabolismContent += `</tbody></table>`;
                content += metabolismContent + `<hr class="my-3">`;
            }

            // Prepare and append the functions table
            content += `
                        <p style="padding-top:30px;"><b>Gene functions</b>. The table below shows the functional annotation of each gene
                        by each function annotation source available in the contigs-db.</p>
                        <table class="table table-striped" style="width: 95%; margin-left: 10px;">
                           <thead class="thead-light">
                           <tr>
                             <th>Gene call</th>
                             <th>Source</th>
                             <th>Accession</th>
                             <th>Function</th>
                           </tr>
                           </thead>
                           <tbody>`;
>>>>>>> d95060b2

            Object.keys(response['functions']).forEach(function(gene_callers_id) {
                let d = response['functions'][gene_callers_id];

                Object.keys(response['sources']).forEach(function(index) {
                    let function_source = response['sources'][index];
                    let accession_string, function_string;

                    if (d[function_source]) {
                        accession_string = getPrettyFunctionsString(d[function_source][0], function_source);
                        function_string  = getPrettyFunctionsString(d[function_source][1]);
                    } else {
                        accession_string = 'N/A';
                        function_string  = 'N/A';
                    }

                    if (index == 0) {
                        content += `<tr style="border-top: 3px solid #d0d0d0;">
                                    <td rowspan="${Object.keys(response['sources']).length}"><b>${gene_callers_id}</b></td>
                                    <td>${function_source}</td>
                                    <td>${accession_string}</td>
                                    <td>${function_string}</td>
                                    </tr>`;
                    } else {
                        content += `<tr>
                                    <td>${function_source}</td>
                                    <td>${accession_string}</td>
                                    <td>${function_string}</td>
                                    </tr>`;
                    }
                });
            });

            content += `</tbody></table>`;

            showGeneFunctionsSummaryTableDialog(
                'A summary of functions for ' + bin_info['items'].length + ' genes in "' + bin_info['bin_name'] + '".',
                content
            );
        }
    });
}


function showGeneClusterDetails(bin_id, updateOnly) {
    if (typeof updateOnly === 'undefined')
        updateOnly = false;

    var title = 'Gene clusters in "' + $('#bin_name_' + bin_id).val() + '"';

    if (updateOnly && !checkObjectExists('#modal' + title.hashCode()))
        return;

    let bin_info = bins.ExportBin(bin_id);

    $.ajax({
        type: 'POST',
        url: '/data/get_functions_for_gene_clusters',
        data: {
            'gene_clusters': JSON.stringify(bin_info['items'], null, 4),
        },
        success: (response) => {
            if (response.hasOwnProperty('status') && response.status != 0) {
                toastr.error('"' + response.message + '", the server said.', "The anvi'o headquarters is upset");
                return;
            }

            const fmtPct = (v) => (typeof v === 'number' && !isNaN(v)) ? (v * 100).toFixed(1) + '%' : 'NA';

            let content = ``;

            // Metabolism summary table (prepended) — same structure/sorting as showGeneFunctions
            const metabolism = response && response.metabolism;
            if (metabolism && typeof metabolism === 'object' && Object.keys(metabolism).length) {
                let metabolismContent = `
                    <p style="padding-top:30px;"><b>Gene cluster metabolic module involvement.</b> The table below shows which metabolic modules the
                    gene clusters in this bin are involved in. The completion scores show that for each metabolic module, what percentage of
                    the module is represented by the gene clusters in the bin. A single gene cluster may be involved in multiple metabolic modules since
                    that how metabolism rolls.</p>
                    <table class="table table-sm table-striped" style="width: 95%; margin-left: 10px;">
                        <thead class="thead-light">
                            <tr>
                                <th>Metabolic module</th>
                                <th style="text-align: center;">Contribution to pathway completeness</th>
                                <th style="text-align: center;">Contribution to Stepwise completeness</th>
                                <th style="text-align: center;">Gene clusters involved</th>
                            </tr>
                        </thead>
                        <tbody>`;

                Object.keys(metabolism)
                    .sort((a, b) => {
                        const pa = metabolism[a]?.pathwise_percent_complete ?? 0;
                        const pb = metabolism[b]?.pathwise_percent_complete ?? 0;

                        if (pb !== pa) return pb - pa; // higher pathway completeness first

                        const ga = Array.isArray(metabolism[a]?.gene_caller_ids) ? metabolism[a].gene_caller_ids.length : 0;
                        const gb = Array.isArray(metabolism[b]?.gene_caller_ids) ? metabolism[b].gene_caller_ids.length : 0;

                        return gb - ga; // higher gene count first
                    })
                    .forEach((moduleId) => {
                        const m = metabolism[moduleId] || {};
                        const genes = Array.isArray(m.gene_caller_ids) ? m.gene_caller_ids.join(', ') : 'NA';
                        const pathwayPct  = fmtPct(m.pathwise_percent_complete);
                        const stepwisePct = fmtPct(m.stepwise_completeness);
                        const moduleName  = m.NAME ?? 'NA';
                        const moduleClass = (typeof m.CLASS === 'string' ? m.CLASS : 'NA');
                        const complete = (m.pathwise_is_complete === true) || (m.stepwise_is_complete === true);
                        const badge = complete ? ` <span class="badge badge-success">complete</span>` : '';

                        metabolismContent += `
                            <tr>
                                <td style="padding-left: 20px;">
                                   <b>${moduleId}</b>${badge}<br />
                                   - Module function: ${moduleName}<br />
                                   - Module class: ${moduleClass.split(";").map((p,i,a)=> i===a.length-1 ? `<b>${p.trim()}</b>` : p).join("; ")}
                                </td>
                                <td style="text-align: center; vertical-align: middle;">${pathwayPct}</td>
                                <td style="text-align: center; vertical-align: middle;">${stepwisePct}</td>
                                <td style="text-align: center; vertical-align: middle; max-width: 420px; word-break: break-word;">${genes}</td>
                            </tr>`;
                    });

                metabolismContent += `</tbody></table>`;
                content += metabolismContent + `<hr class="my-3">`;
            }

            // Gene cluster functions table (unchanged layout; same headers/rowspan behavior)
            content += `
                <p style="padding-top:30px;"><b>Gene cluster functions</b>. The table below shows the functional annotation of each gene
                cluster by each function annotation source available in the contigs-db.</p>
                <table class="table table-striped" style="width: 95%; margin-left: 10px;">
                   <thead class="thead-light">
                   <tr>
                     <th>Gene cluster</th>
                     <th>Source</th>
                     <th>Accession</th>
                     <th>Function</th>
                   </tr>
                   </thead>
                   <tbody>`;

            // Build rows for each gene cluster
            Object.keys(response['functions']).forEach(function(gene_cluster_name) {
                let d = response['functions'][gene_cluster_name] || {};

                Object.keys(response['sources']).forEach(function(index) {
                    let function_source = response['sources'][index];

<<<<<<< HEAD
                    accession_string = getPrettyFunctionsString(d[function_source]['accession'], function_source);
                    function_string = getPrettyFunctionsString(d[function_source]['function']);

                    if (index == 0) {
                        content += `<tr style="border-top: 3px solid #d0d0d0;">
                                    <td class="col-3" rowspan="${Object.keys(response['sources']).length}"><b>${gene_cluster_name}</b></td>
                                    <td class="col-3">${function_source}</td>
                                    <td class="col-3" title="${accession_string}">
                                        ${accession_string}
                                    </td>
                                    <td class="col-3" title="${function_string}">
                                        ${function_string}
                                    </td>
                                    </tr>`;
                    } else {
                        content += `<tr>
                                    <td class="col-3">${function_source}</td>
                                    <td class="col-3" title="${accession_string}">
                                        ${accession_string}
                                    </td>
                                    <td class="col-3" title="${function_string}">
                                        ${function_string}
                                    </td>
=======
                    // robustly handle missing fields
                    const accRaw = d[function_source]?.accession;
                    const funRaw = d[function_source]?.function;

                    const accession_string = getPrettyFunctionsString(accRaw, function_source) || 'N/A';
                    const function_string  = getPrettyFunctionsString(funRaw) || 'N/A';

                    if (index == 0) {
                        content += `<tr style="border-top: 3px solid #d0d0d0;">
                                    <td rowspan="${Object.keys(response['sources']).length}"><b>${gene_cluster_name}</b></td>
                                    <td>${function_source}</td>
                                    <td>${accession_string}</td>
                                    <td>${function_string}</td>
                                    </tr>`;
                    } else {
                        content += `<tr>
                                    <td>${function_source}</td>
                                    <td>${accession_string}</td>
                                    <td>${function_string}</td>
>>>>>>> d95060b2
                                    </tr>`;
                    }
                });
            });

<<<<<<< HEAD
            content += `</tbody></table>
                    </div>
                </div>`;

            // Fetch additional PSGC data and append it directly to content
            let additionalDataPromises = Object.keys(response['functions']).map(gene_cluster_name => {
                return getGCInPSGCInformation(gene_cluster_name).then(result => {
                    if(mode === 'structure'){
                        if (!content.includes("Gene Clusters Occur in Protein Structure Informed Gene Clusters")) {
                            content += `<div class="mt-5 mb-5 font-italic">
                                            Gene Clusters Occur in Protein Structure Informed Gene Clusters
                                        </div>`;
                        }
                        content += formatGenericData(result);
                    }
                });
            });

            mode = temp_mode;

            Promise.all(additionalDataPromises).then(() => {
                showGeneClusterFunctionsSummaryTableDialog('A summary of functions for ' + bin_info['items'].length + ' gene clusters in "' + bin_info['bin_name'] + '".', content);
            });
=======
            content += `</tbody></table>`;

            showGeneClusterFunctionsSummaryTableDialog(
                'A summary of functions for ' + bin_info['items'].length + ' gene clusters in "' + bin_info['bin_name'] + '".',
                content
            );
>>>>>>> d95060b2
        }
    });
}


function showRedundants(bin_id, updateOnly) {
    if (typeof updateOnly === 'undefined')
        updateOnly = false;

    if (!bins.cache['completeness'].hasOwnProperty(bin_id))
        return;

    var stats = bins.cache['completeness'][bin_id]['stats'];
    var averages = bins.cache['completeness'][bin_id]['averages'];

    var output_title = 'Redundants of "' + $('#bin_name_' + bin_id).val() + '"';

    if (updateOnly && !checkObjectExists('#modal' + output_title.hashCode()))
        return;

    var output = '<div class="col-md-12">'
    var oddeven=0;

    for(var source in stats) {
        if(stats[source]['domain'] !== averages['domain'])
            continue;

        oddeven++;
        var tabletext = '<div class="table-responsive col-md-6"><table style="margin-bottom: 10px;"><tr><td>';
        tabletext += '<h5>' + source + ' (' + Object.keys(stats[source]['redundants']).length + ')</h5></td></tr>';

        var redundants_html = '';
        var split_array_all = '';

        for (var redundant in stats[source]['redundants']) {
            var title = '';
            var split_array = '';
            for (var i = 0; i < stats[source]['redundants'][redundant].length; i++)
            {
                var contig = stats[source]['redundants'][redundant][i];

                for (var j = 0; j < contig.length; j++) {
                    // splits
                    title += contig[j] + '\n';
                    split_array += '\'' + contig[j] + '\', ';
                }

                split_array_all += split_array;
            }

            redundants_html += '<span style="cursor:pointer;" \
                                    data-toggle="tooltip" data-placement="top" title="' + title + '" \
                                    onclick="bins.HighlightItems([' + split_array + ']);"> \
                                    ' + redundant + ' (' + stats[source]['redundants'][redundant].length + ') \
                                  </span><br />';
        }

        tabletext += '<tr><td valign="top">' + redundants_html + '<br /><br /><span style="cursor:pointer;" \
                                    onclick="bins.HighlightItems([' + split_array_all + ']);">(Highlight All)\
                                  </span></tr></td></table></div>';
        output += tabletext;

        if (oddeven%2==0)
        {
            output += '</div><div class="col-md-12">'
        }
    }

    output += '</div>';

    showDraggableDialog(output_title, output, updateOnly);
}

async function exportSvg(dontDownload) {
    if (!drawer)
        return;

    // draw bin and layer legend to output svg
    var settings = serializeSettings();
    this.has_tree = (clusteringData.constructor !== Array);

    var bins_to_draw = new Array();
    $('#tbody_bins tr').each(
        function(index, bin) {
            var bin_id = $(bin).attr('bin-id');

            var _bin_info = {
                'name': $('#bin_name_' + bin_id).val(),
                'color': $('#bin_color_' + bin_id).attr('color'),
            };

<<<<<<< HEAD
            if (mode == 'pan' || mode === 'structure') {
                var geneClustersElement = $(bin).find('.num-gene-clusters');        
=======
            if (mode == 'pan') {
                var geneClustersElement = $(bin).find('.num-gene-clusters');
>>>>>>> d95060b2
                if (geneClustersElement.length > 0) {
                    _bin_info['gene_clusters'] = geneClustersElement.attr('data-value');
                } else {
                    console.log("geneClustersElement not found");
                }
                _bin_info['gene-calls'] = $(bin).find('.num-gene-calls input').val();
            } else if (mode === 'codon-frequencies') {
                _bin_info['contig-count'] = $(bin).find('.num-items input').val();
            } else {
                _bin_info['contig-length'] = $(bin).find('.length-sum span').text();
                _bin_info['contig-count'] = $(bin).find('.num-items input').val();
            }

            bins_to_draw.push(_bin_info);
        }
    );

    var left = 0 - total_radius - 400; // draw on the left top
    var top = 20 - total_radius;

    if (bins_to_draw.length > 0) {
        drawBinLegend(bins_to_draw, top, left);
        top = top + 100 + (bins_to_draw.length + 2.5) * 20
        if(this.has_tree && mode == 'manual'){
            await drawScaleBar(settings, top, left);
        }
    }

    // important,
    // we used current settings because we want current bin information.
    // now we are going to use "last_settings" which updated by draw button.
    var settings = {};
    settings = last_settings;
    drawLayerLegend(settings['layers'], settings['views'][current_view], settings['layer-order'], top, left);

    var detached = $('#tree path.clone').detach();
    var detachedSamples = $('#samples_tree path.clone').detach();
    drawTitle(last_settings);
    drawLegend();

    var svg = document.getElementById('svg');
    var viewBox = svg.getBBox();
    svg.setAttribute('viewBox', viewBox['x'] + " " + viewBox['y'] + " " + viewBox['width'] + " " + viewBox['height'])

    if (dontDownload == true) {
        return;
    }

    svgCrowbar();

    svg.removeAttribute('viewBox');
    $('#tree').prepend(detached);
    $('#samples_tree').prepend(detachedSamples);
    $('#bin_legend').remove();
    $('#layer_legend').remove();
    $('#title_group').remove();
    $('#legend_group').remove();
    $('#scale_bar').remove();
}


function storeRefinedBins() {
    let collection_info = bins.ExportCollection();

    $.ajax({
        type: 'POST',
        cache: false,
        url: '/data/store_refined_bins',
        data: {
            data: JSON.stringify(collection_info['data'], null, 4),
            colors: JSON.stringify(collection_info['colors'], null, 4)
        },
        success: function(data) {
            if (data.status == -1){
                toastr.error(data.message, "You made the server upset :(");
            } else {
                toastr.info(data.message, "The server is on board");
            }
        }
    });
}

function generateSummary() {
    var collection = $('#summaryCollection_list').val();
    var init_gene_coverages = $('#init-gene-checkbox').is(':checked');

    if (collection === null)
        return;

    if (init_gene_coverages) {
        waitingDialog.show('Generating a detailed summary please be patient...', {dialogSize: 'sm'});
    }
    else {
        waitingDialog.show('Generating summary...', {dialogSize: 'sm'});  
    }
    $.ajax({
        type: 'POST',
        cache: false,
        url: '/summarize/' + collection,
        data: {
            'init_gene_coverages': JSON.stringify(init_gene_coverages)
        },
        success: function(data) {
            if ('error' in data){
                $('#modGenerateSummary').modal('hide');
                waitingDialog.hide();
                toastr.error(data['error'], "", { 'timeOut': '0', 'extendedTimeOut': '0' });                }
            else{
                $('#modGenerateSummary').modal('hide');
                waitingDialog.hide();

                // generate a full url using the window origin and collection path:
                var summary_url = window.location.origin + '/' + data['path'];

                $('#summary_link').html("Summary link: <a href='" + summary_url + "' target='_blank'>" + summary_url + "</a>");
                $('#modSummaryResult').modal('show');
            }
        }
    });    
}

function showSaveStateWindow()
{
    $.ajax({
        type: 'GET',
        cache: false,
        url: '/state/all',
        success: function(state_list) {
            $('#saveState_list').empty();

            for (let state_name in state_list) {
                var _select = "";
                if (state_name == current_state_name)
                {
                    _select = ' selected="selected"';
                }
                $('#saveState_list').append('<option ' + _select + '>' + state_name + '</option>');
            }

            $('#modSaveState').modal('show');
            if ($('#saveState_list').val() === null) {
                $('#saveState_name').val('default');
            } else {
                $('#saveState_list').trigger('change');
            }
        }
    });
}

function showGeneratePhylogeneticTreeWindow() {
    $('#phylogeny_gene_cluster').empty();
    $('#phylogeny_programs').empty();
    $('#modPhylogeneticTree :input').attr("disabled", false);
    $('.generating-tree').hide();
    $.ajax({
        type: 'GET',
        cache: false,
        url: '/data/phylogeny/programs',
        success: function(available_programs) {
              $.ajax({
                type: 'GET',
                cache: false,
                url: '/data/phylogeny/aligners',
                success: function(available_aligners) {
                    $('#phylogeny_programs').empty();
                    for (var i=0; i < available_programs.length; i++) {
                        if (available_programs[i] == 'default')
                            continue;

                        $('#phylogeny_programs').append(new Option(available_programs[i]))
                    }

                    $('#phylogeny_aligners').empty();
                    for (var i=0; i < available_aligners.length; i++) {
                        if (available_aligners[i] == 'default')
                            continue;

                        $('#phylogeny_aligners').append(new Option(available_aligners[i]))
                    }

                    $('#tbody_bins tr').each(
                        function(index, bin) {
                            var bin_id = $(bin).attr('bin-id');
                            var bin_name = $('#bin_name_' + bin_id).val();

                            $('#phylogeny_gene_cluster').append('<option value="' + bin_id + '">' + bin_name + '</option>');
                        }
                    );
                    $('#modPhylogeneticTree').modal('show');
                }});
        }});
}

function generatePhylogeneticTree() {
    var new_phylogeny_name = $('#phylogeny_name').val();
    var gene_cluster_list = [];
    var gene_clusters_id = $('#phylogeny_gene_cluster').val();

    for (const node of bins.selections[gene_clusters_id].values()) {
        if (node.IsLeaf()) {
            gene_cluster_list.push(node.label);
        }
    }

    if (gene_cluster_list.length == 0) {
        alert("The Bin you selected does not contain any gene_clusters.");
        return;
    }

    if (samples_order_dict.hasOwnProperty(new_phylogeny_name)) {
        alert("The name '" + new_phylogeny_name + "' already exists, please give another name. ");
        return;
    }

    $('#modPhylogeneticTree :input').attr("disabled", true);
    $('.generating-tree').show();
    $.ajax({
        type: 'POST',
        cache: false,
        url: '/data/phylogeny/generate_tree',
        data: {
            'name': $('#phylogeny_name').val(),
            'program': $('#phylogeny_programs').val(),
            'aligner': $('#phylogeny_aligners').val(),
            'gene_clusters': gene_cluster_list,
            'store_tree': $('#phylogeny_store_generated_tree').is(':checked'),
        },
        success: function(response) {
            if (response['status'] != 0) {
                alert(response['message']);
                showGeneratePhylogeneticTreeWindow();
                return;
            } else {
                samples_order_dict[$('#phylogeny_name').val()] = {'basic': '', 'newick': response['tree']};
                $('#samples_order').append('<option value="'+ new_phylogeny_name + '">' + new_phylogeny_name + '</option>');
                $('#samples_order').val(new_phylogeny_name);
                $('#samples_order').trigger('change');
                $('#modPhylogeneticTree').modal('hide');
                drawTree();
            }
        }
    });
}

function saveState()
{
    var name = $('#saveState_name').val();

    if (name.length==0) {
        $('#saveState_name').focus();
        return;
    }

    var state_exists = false;

    $.ajax({
        type: 'GET',
        cache: false,
        async: false,
        url: '/state/all',
        success: function(state_list) {
            for (let state_name in state_list) {
                if (state_name == name)
                {
                    state_exists = true;
                }
            }

        }
    });

    if (state_exists && !confirm('"' + name + '" already exist, do you want to overwrite it?')) {
        return;
    }

    $.ajax({
        type: 'POST',
        cache: false,
        url: '/state/save/' + name,
        data: {
            'content': JSON.stringify(serializeSettings(true), null, 4)
        },
        success: function(response) {
            if (typeof response != 'object') {
                response = JSON.parse(response);
            }

            if (response['status_code']==0)
            {
                toastr.error("Failed, Interface running in read only mode.");
            }
            else if (response['status_code']==1)
            {
                // successfull
                $('#modSaveState').modal('hide');

                current_state_name = name;
                toastr.success("State '" + current_state_name + "' successfully saved.");
            }
        }
    });
}

function showUploadProject() {
    $('#upload_state').empty();
    $('#upload_collection').empty();
    $('#upload_view').empty();
    $('#upload_ordering').empty();

    $('#trees_container option').each(function(index, option) {
        $(option).clone().appendTo('#upload_ordering');
    });

    $('#views_container option').each(function(index, option) {
        $(option).clone().appendTo('#upload_view');
    });

    $('#upload_state').append('<option selected>Select State</option>');
    $('#upload_collection').append('<option>Select Collection</option>');

    $('#upload_project_name').val($('#title-panel-first-line').text());

    $.ajax({
        type: 'GET',
        cache: false,
        url: '/state/all',
        success: function(state_list) {
            for (let state_name in state_list) {
                $('#upload_state').append('<option>' + state_name + '</option>');
            }

            $.ajax({
                type: 'GET',
                cache: false,
                url: '/data/collections',
                success: function(collection_list) {
                    for (collection_name in collection_list) {
                        $('#upload_collection').append('<option>' + collection_name + '</option>');
                    }
                }
            });
        }
    });
    $('#modUpload').modal('show');
}

function uploadProject() {
    $.ajax({
        type: 'POST',
        cache: false,
        url: '/upload_project',
        data: {
            username: $('#username').val(),
            password: $('#password').val(),
            project_name: $('#upload_project_name').val(),
            ordering: $('#upload_ordering').val(),
            view: $('#upload_view').val(),
            state: $('#upload_state').val(),
            collection: $('#upload_collection').val(),
            delete_if_exists: $('#upload_delete_if_exists').is(':checked'),
            include_samples: $('#upload_include_samples').is(':checked'),
            include_description: $('#upload_include_description').is(':checked')
        },
        success: function(data) {
            if (data['status'] == 1) {
                $('.upload-message').removeClass('alert-success').addClass('alert-danger');
                $('.upload-message').show();
                $('.upload-message').html(data['message']);
            } else {
                $('.upload-message').removeClass('alert-danger').addClass('alert-success');
                $('.upload-message').show();
                $('.upload-message').html("Project successfully uploaded, to view your projects click <a href='https://anvi-server.org/projects' target='_blank'>here.</a>");
            }
        }
    });
}


function showLoadStateWindow()
{
    $.ajax({
        type: 'GET',
        cache: false,
        url: '/state/all',
        success: function(state_list) {
            $('#loadState_list').empty();

            for (let state_name in state_list) {
                $('#loadState_list').append('<option lastmodified="' + state_list[state_name]['last_modified'] + '">' + state_name + '</option>');
            }

            $('#modLoadState').modal('show');
        }
    });
}

function loadState()
{
    var defer = $.Deferred();
    $('#modLoadState').modal('hide');
    if ($('#loadState_list').val() == null) {
        defer.reject();
        return;
    }

    var state_name = $('#loadState_list').val();
    waitingDialog.show('Requesting state data from the server ...',
        {
            dialogSize: 'sm',
            onHide: function() {
                defer.resolve();
            },
            onShow: function() {
                $.ajax({
                        type: 'GET',
                        cache: false,
                        url: '/state/get/' + state_name,
                        success: function(response) {
                            try{
                                clusteringData = response[1]['data'];
                                loadOrderingAdditionalData(response[1]);
                                changeViewData(response[2]);
                                processState(state_name, response[0]);
                            }catch(e){
                                console.error("Exception thrown", e.stack);
                                toastr.error('Failed to parse state data, ' + e);
                                defer.reject();
                                return;
                            }
                            waitingDialog.hide();
                        },
                        error: function(response){
                            console.log(response)
                            alert('looks like the server failed to retrieve your state data :( consider rebooting your interactive session with the --debug flag for additional insights. ')
                        }
                    });
            },
        }
    );

    return defer.promise();
}

function processState(state_name, state) {
    let serializedState = serializeSettings(true)
    // state obj returned from serializeSettings, representing the default state anvio generates.
    // We can now check it against the user supplied state to update/ADD values in the default.
    let modifiedItems = []
    // keep track of the things we update and let the user know their state data has been tweaked

    function traverseNestedData(serializedStateObj, providedStateObj){
        isObject = item => typeof item === 'object' ? true : false // check and end recursion if not provided an object

        if(isObject(serializedStateObj)){
            Object.entries(serializedStateObj).forEach(([key, value]) => {
                if(serializedStateObj[key] === providedStateObj[key]){ // if user's state element matches anvio's generated state element, do nothing
                    return
                } else if(providedStateObj[key] == null || providedStateObj[key] == undefined){ // if user's state is missing an element found in anvio's generated state , add it
                    providedStateObj[key] = value
                } else if (providedStateObj[key] !== value){ // user's state element doesnt match anvio's, so we go again
                    traverseNestedData(serializedStateObj[key], providedStateObj[key])
                }
            })
        }
    }

    function setViews(){
        views = {};
        for (let view_key in state['views'])
        {
            views[view_key] = {};
            for (let key in state['views'][view_key])
            {
                // the if statement below is an important one. this if statement enables min/max values for a given layer
                // to NOT BE READ from the state file if we are in refine mode. this prevents min/max values that were set
                // for the ENTIRE profile database to not influence a single bin. it can be turned off if the user passes
                // --load-full-state to the program anvi-refine. but while this is a great feature for views where data,
                // points represent coverage data, it is absulutely useless for the `detection` view. if the view is
                // detection, we actually would like to apply the global detection settings by default without expecting
                // the user to pass the --load-full-state flag.
                if (!load_full_state && mode == 'refine' && sample_names.indexOf(key) > -1 && view_key != 'detection') {
                    continue;
                }

                let layer_id = getLayerId(key);
                if (layer_id != -1)
                {
                    views[view_key][layer_id] = state['views'][view_key][key];
                }
            }
        }
    }

    if (!state.hasOwnProperty('version'))
    {
        toastr.error("Interface received a state without version information, it will be not loaded.");
        throw "";
    }

    if (state['version'] == '0.2.1') {
        // switch to numerical versioning instead semantic one.
        state['version'] = '1';
    }

    if (state['version'] != VERSION) {
        toastr.info(`Interface received a state at version ${state['version']} but the current version of the
            interface is ${VERSION}. Anvi'o will try to upgrade it automatically.`);

        state = migrate_state(state);
    }

    if (state.hasOwnProperty('layer-order')) {
        layer_order = [];
        for (var i = 0; i < state['layer-order'].length; i++)
        {
            // remove non-exists layers.
            var layer_id = getLayerId(state['layer-order'][i]);

            if (layer_id != -1)
            {
                layer_order.push(layer_id);
            }
        }

        // add layers that not exist in state and exist in layerdata
        for (var i=1; i < parameter_count; i++)
        {
            if ($.inArray(i, layer_order) === -1)
            {
                layer_order.push(i);
            }
        }

    } else { // generate layer order if not in state
        layer_order = Array.apply(null, Array(parameter_count-1)).map(function (_, i) {return i+1;}); // range(1, parameter_count)
    }

    if (state.hasOwnProperty('views') && state['views'] === serializedState['views']) { //check if user provides incomplete data against serialized data
        setViews()
    }  else if(!state['views']){
        state['views'] = serializedState['views']
        setViews()
    } else {
        traverseNestedData(serializedState['views'], state['views'])
        setViews()
        modifiedItems.push('views')
    }

    if (state.hasOwnProperty('layers') && state['layers'] === serializedState['layers']) {
        layers = {};
        for (let key in state['layers'])
        {

            let layer_id = getLayerId(key);
            if (layer_id != -1)
            {
                layers[layer_id] = state['layers'][key];
            }
        }
    } else if(!state['layers']) {
        state['layers'] = serializedState['layers']
        state['layers-order'] = serializedState['layers-order']
        layers = {};
        for (let key in state['layers'])
        {

            let layer_id = getLayerId(key);
            if (layer_id != -1)
            {
                layers[layer_id] = state['layers'][key];
            }
        }
    } else if (state['layers'] !== serializedState['layers']){
        traverseNestedData(serializedState['layers'], state['layers'])

        layers = {};
        for (let key in state['layers'])
        {

            let layer_id = getLayerId(key);
            if (layer_id != -1)
            {
                layers[layer_id] = state['layers'][key];
            }
        }
    }

    if (state.hasOwnProperty('categorical_data_colors')) {
        for (let key in state['categorical_data_colors'])
        {
            let layer_id = getLayerId(key);
            if (layer_id != -1)
            {
                categorical_data_colors[layer_id] = state['categorical_data_colors'][key];
            }
        }
    }

    if (state.hasOwnProperty('stack_bar_colors')) {
        for (let key in state['stack_bar_colors'])
        {
            let layer_id = getLayerId(key);
            if (layer_id != -1)
            {
                stack_bar_colors[layer_id] = state['stack_bar_colors'][key];
            }
        }
    }

    if (state.hasOwnProperty('tree-type')){
        $('#tree_type').val(state['tree-type']).trigger('change');
    }

    if (state.hasOwnProperty('angle-min')){
        $('#angle-min').val(state['angle-min']);
    }

    if (state.hasOwnProperty('tree-height')){
        $('#tree_height').val(state['tree-height']);
    }

    if (state.hasOwnProperty('tree-width')){
        $('#tree_width').val(state['tree-width']);
    }

    if (state.hasOwnProperty('angle-max')){
        $('#angle-max').val(state['angle-max']);
    }

    if (state.hasOwnProperty('tree-radius')) {
        $('#tree-radius-container').show();
        $('#tree-radius').val(state['tree-radius']);
    }

    if (state.hasOwnProperty('order-by') && $("#trees_container option[value='" + state['order-by'] + "']").length) {
        $('#trees_container').val(state['order-by']);
    }

    if (state.hasOwnProperty('current-view') && $("#views_container option[value='" + state['current-view'] + "']").length) {
        $('#views_container').val(state['current-view']);
    }

    if (state.hasOwnProperty('max-font-size')) {
        $('#max_font_size').val(state['max-font-size']);
    }

    if (state.hasOwnProperty('max-font-size-label')) {
        $('#max_font_size_label').val(state['max-font-size-label']);
    }

    if (state.hasOwnProperty('layer-margin')){
        $('#layer-margin').val(state['layer-margin']);
    }

    if (state.hasOwnProperty('outer-ring-height')){
        $('#outer-ring-height').val(state['outer-ring-height']);
    }

    if (state.hasOwnProperty('outer-ring-margin')){
        $('#outer-ring-margin').val(state['outer-ring-margin']);
    }

    if (state.hasOwnProperty('edge-normalization')){
        $('#edge_length_normalization').prop('checked', state['edge-normalization']);
    }

    if (state.hasOwnProperty('optimize-speed')){
        $('#optimize_speed').prop('checked', state['optimize-speed']);
    }

    if (state.hasOwnProperty('grid-color')) {
        $('#grid_color').attr('color', state['grid-color']);
        $('#grid_color').css('background-color', state['grid-color']);
    }

    if (state.hasOwnProperty('grid-width')) {
        $('#grid_width').val(state['grid-width']);
    }

    if (state.hasOwnProperty('bin-labels-font-size')) {
        $('#bin_labels_font_size').val(state['bin-labels-font-size']);
    }

    if (state.hasOwnProperty('bin-labels-angle')) {
        $('#bin_labels_angle').val(state['bin-labels-angle']);
    }

    if (state.hasOwnProperty('show-bin-labels')) {
        $('#show_bin_labels').prop('checked', state['show-bin-labels']).trigger('change');
    }

    if (state.hasOwnProperty('autorotate-bin-labels')) {
        $('#autorotate_bin_labels').prop('checked', state['autorotate-bin-labels']).trigger('change');
    }

    if (state.hasOwnProperty('estimate-taxonomy')) {
        $('#estimate_taxonomy').prop('checked', state['estimate-taxonomy']).trigger('change');
    }

    if (state.hasOwnProperty('show-grid-for-bins')) {
        $('#show_grid_for_bins').prop('checked', state['show-grid-for-bins']).trigger('change');
    }

    if (state.hasOwnProperty('show-shade-for-bins')) {
        $('#show_shade_for_bins').prop('checked', state['show-shade-for-bins']).trigger('change');
    }
    if (state.hasOwnProperty('shade-fill-opacity')){
        $('#shade_fill_opacity').val(state['shade-fill-opacity']);
    }
    if (state.hasOwnProperty('invert-shade-for-bins')){
        $('#invert_shade_for_bins').prop('checked', state['invert-shade-for-bins']);
    }
    if (state.hasOwnProperty('inverse-fill-opacity')){
        $('#inverse_fill_opacity').val(state['inverse-fill-opacity']);
    }
    if (state.hasOwnProperty('inverse-color')){
        $('#inverse_color').attr('color', state['inverse-color']);
    }
    if (state.hasOwnProperty('samples-edge-length-normalization')) {
        $('#samples_edge_length_normalization').prop('checked', state['samples-edge-length-normalization']);
    }

    if (state.hasOwnProperty('samples-ignore-branch-length')) {
        $('#samples_ignore_branch_length').prop('checked', state['samples-ignore-branch-length']);
    }

    if (state.hasOwnProperty('samples-tree-height')) {
        $('#samples_tree_height').val(state['samples-tree-height']);
    }

    if (state.hasOwnProperty('background-opacity')) {
        $('#background_opacity').val(state['background-opacity']);
    }

    if (state.hasOwnProperty('draw-guide-lines')) {
        $('#draw_guide_lines').val(state['draw-guide-lines'])
    }

    if (state.hasOwnProperty('begins-from-branch')) {
        $('#begins_from_branch').prop('checked', state['begins-from-branch'])
    }

    // bootstrap values
    if (!(state.hasOwnProperty('show-support-values'))){
        $('#support_value_checkbox').prop('checked', state['show-support-values'])
        if ($('#support_value_checkbox').is(':checked')){
            $('#support_value_params').show()
        }
    }
    if (state.hasOwnProperty('support-range-low')){
        $('#support_range_low').val(state['support-range-low'])
    }
    if (state.hasOwnProperty('support-range-high')){
        $('#support_range_high').val(state['support-range-high'])
    }
    if (state.hasOwnProperty('support-display-symbol')){
        $('#support_display_symbol').prop('checked', state['support-display-symbol'])
        if ($('#support_display_symbol').is(':checked')){
            $('#show_symbol_options').show()
        }
    }
    if (state.hasOwnProperty('support-symbol-invert')){
        $('#support_invert_symbol').prop('checked', state['support-symbol-invert'])
    }
    if (state.hasOwnProperty('support-symbol-color')){
        $('#support_symbol_color').attr('color', state['support-symbol-color'])
        $('#support_symbol_color').css('background-color', state['support-symbol-color'])
    }
    if (state.hasOwnProperty('second-support-symbol-color')){
        $('#second_support_symbol_color').attr('color', state['second-support-symbol-color'])
        $('#second_support_symbol_color').css('background-color', state['second-support-symbol-color'])
    }
    if (state.hasOwnProperty('support-font-color')){
        $('#support_font_color').attr('color', state['support-font-color'])
        $('#support_font_color').css('background-color', state['support-font-color'])
    }
    if (state.hasOwnProperty('second-support-font-color')){
        $('#second_support_font_color').attr('color', state['second-support-font-color'])
        $('#second_support_font_color').css('background-color', state['second-support-font-color'])
    }
    if (state.hasOwnProperty('support-symbol-size')){
        $('#support_symbol_size').val(state['support-symbol-size'])
    }
    if(state.hasOwnProperty('support-min-symbol-size')){
        $('#support_min_symbol_size').val(state['support-min-symbol-size'])
    }
    if (state.hasOwnProperty('support-display-number')){
        $('#support_display_number').prop('checked', state['support-display-number'])
        if($('#support_display_number').is(':checked')){
            $('#show-text-option').show()
        }
    }
    if (state.hasOwnProperty('support-font-size')){
        $('#support_font_size').val(state['support-font-size'])
    }
    if(state.hasOwnProperty('support-text-rotation')){
        $('#support_text_rotation').val(state['support-text-rotation'])
    }
    if(state.hasOwnProperty('support-threshold')){
        $('#support_threshold').val(state['support-threshold'])
    }
    if(state.hasOwnProperty('support-symbol-data')){
        $('#support_symbol_data').val(state['support-symbol-data'])
    }
    if(state.hasOwnProperty('support-show-operator')){
        $('#support_show_operator').val(state['support-show-operator'])
    }
    if(state.hasOwnProperty('support-bootstrap0-range-low')){
        $('#support_bootstrap0_range_low').val(state['support-bootstrap0-range-low'])
    }
    if(state.hasOwnProperty('support-bootstrap0-range-high')){
        $('#support_bootstrap0_range_high').val(state['support-bootstrap0-range-high'])
    }
    if(state.hasOwnProperty('support-bootstrap1-range-low')){
        $('#support_bootstrap1_range_low').val(state['support-bootstrap1-range-low'])
    }
    if(state.hasOwnProperty('support-bootstrap1-range-high')){
        $('#support_bootstrap1_range_high').val(state['support-bootstrap1-range-high'])
    }

    // reload layers
    var current_view = $('#views_container').val();
    $("#tbody_layers").empty();

    if (state.hasOwnProperty('samples-categorical-colors')) {
        for (let key in state['samples-categorical-colors']) {
            if (key in samples_categorical_colors) {
                samples_categorical_colors[key] = state['samples-categorical-colors'][key];
            }
        }
    }
    if (state.hasOwnProperty('samples-stack-bar-colors')) {
        for (let key in state['samples-stack-bar-colors']) {
            if (key in samples_stack_bar_colors) {
                samples_stack_bar_colors[key] = state['samples-stack-bar-colors'][key];
            }
        }
    }

    buildLayersTable(layer_order, views[current_view]);

    if(state['samples-layer-order'] && state['samples-layers']){
        buildSamplesTable(state['samples-layer-order'], state['samples-layers']);
    } else if (!state['samples-layers']){
        state['samples-layers'] = serializedState['samples-layers']
        state['samples-layer-order'] = serializedState['samples-layer-order']
        buildSamplesTable(state['samples-layer-order'], state['samples-layers']);
    } else {
        traverseNestedData(serializedState['samples-layers'], state['samples-layers'])
        state['samples-layer-order'] = serializedState['samples-layer-order']

        buildSamplesTable(state['samples-layer-order'], state['samples-layers']);
        modifiedItems.push('samples layer order, samples layers')
    }

    if (state.hasOwnProperty('samples-groups')) {
        for (let group_name in state['samples-groups']) {
            let checkbox = $('input:checkbox#group_' + group_name);

            if (checkbox) {
                $(checkbox).prop('checked', state['samples-groups'][group_name]);
            }
        }
    }

    toggleSampleGroups();

    if (state.hasOwnProperty('samples-order') && $(`#samples_order option[value='${state['samples-order']}']`).length > 0) {
        $('#samples_order').val(state['samples-order']).trigger('change');
    }

    populateColorDicts();

    // Update color dictionaries from state before building legend tables
    if (state.hasOwnProperty('categorical-data-colors')) {
        for (let key in state['categorical-data-colors']) {
            categorical_data_colors[key] = state['categorical-data-colors'][key];
        }
    }
    
    if (state.hasOwnProperty('stack-bar-colors')) {
        for (let key in state['stack-bar-colors']) {
            stack_bar_colors[key] = state['stack-bar-colors'][key];
        }
    }

    if (state.hasOwnProperty('samples-categorical-colors')) {
        for (let group in state['samples-categorical-colors']) {
            samples_categorical_colors[group] = samples_categorical_colors[group] || {};
            for (let key in state['samples-categorical-colors'][group]) {
                samples_categorical_colors[group][key] = state['samples-categorical-colors'][group][key];
            }
        }
    }

    if (state.hasOwnProperty('samples-stack-bar-colors')) {
        for (let group in state['samples-stack-bar-colors']) {
            samples_stack_bar_colors[group] = samples_stack_bar_colors[group] || {};
            for (let key in state['samples-stack-bar-colors'][group]) {
                samples_stack_bar_colors[group][key] = state['samples-stack-bar-colors'][group][key];
            }
        }
    }

    // Update stats if they exist in the state
    if (state.hasOwnProperty('categorical-stats')) {
        categorical_stats = state['categorical-stats'];
    }
    
    if (state.hasOwnProperty('stack-bar-stats')) {
        stack_bar_stats = state['stack-bar-stats'];
    }

    // Rebuild legend tables to reflect the new colors
    buildLegendTables();

    current_state_name = state_name;
    toastr.success("State '" + current_state_name + "' successfully loaded.");
}


function restoreOriginalTree(type) {
    if (type == 'samples') {
        samplesClusteringData = {'newick': '', 'basic': null};
        $('#samples_order').val('custom').trigger('change');
        $('#samples_tree_modified_warning').hide();
        drawTree();
        return;
    }

    $.when()
     .then(onTreeClusteringChange)
     .then(
        function() {
            collapsedNodes = [];
            $('#tree_modified_warning').hide();
            drawTree();
        }
    );
}


function shutdownServer()
{
    if (!confirm('Do you want to shutdown the web server?')) {
        return;
    }

    $.ajax({
        type: 'GET',
        cache: false,
        url: '/app/shutdown',
        success: function(response) {
            if (typeof response != 'object') {
                response = JSON.parse(response);
            }

            if (response['status_code']==0)
            {
                toastr.error(response['error']);
            }
            else if (response['status_code']==1)
            {
                toastr.success("Server successfully shutdown.");
            }
        }
    });
}

function showTaxonomy()
{
    let collection_info = bins.ExportCollection();

    $.ajax({
        type: 'POST',
        url: '/data/get_taxonomy',
        data: {
            'collection': JSON.stringify(collection_info['data'], null, 4),
        },
        success: (response) => {
            if (response.hasOwnProperty('status') && response.status != 0) {
                toastr.error('"' + response.message + '", the server said.', "The anvi'o headquarters is upset");
                return;
            }

            let content = `<table class="table">
                              <thead class="thead-light">
                                <tr>
                                  <th>Bin name</th>
                                  <th>Total SCGs</th>
                                  <th>Supporting SCGs</th>
                                  <th>Domain</th>
                                  <th>Phylum</th>
                                  <th>Class</th>
                                  <th>Order</th>
                                  <th>Family</th>
                                  <th>Genus</th>
                                  <th>Species</th>
                                </tr>
                              </thead>

                              <tbody>`;

            let levels_of_taxonomy = ["t_domain", "t_phylum", "t_class", "t_order", "t_family", "t_genus", "t_species"];

            // building the table for each bin
            Object.keys(response).map(function(bin_name) {
                let d = response[bin_name];

                content += `<tr>
                    <td><a data-toggle="collapse" href="#collapse-${ bin_name }"><i class="glyphicon glyphicon-chevron-right"></i>&nbsp;${ bin_name }</a></td>
                    <td class="text-center">${ d['total_scgs'] }</td>
                    <td class="text-center">${ d['supporting_scgs'] }</td>`;

                levels_of_taxonomy.forEach(function (level, index) {
                    if (d['consensus_taxonomy'][level] !== null) {
                        if (level === "t_species")
                            content += `<td><i>${ d['consensus_taxonomy'][level].replace('_', ' ') }</i></td>`;
                        else
                            content += `<td>${ d['consensus_taxonomy'][level].replace('_', ' ') }</td>`;
                    } else {
                        content += `<td>--</td>`;
                    }
                });

                content += `</tr>`;

                // Building an inner table for each individual SCG within a given bin.
                let scg_table_content = `<tr id="collapse-${ bin_name }" class="fade collapse" style="background: #acaf3330;"><td colspan="10">

                <table class="table table-striped sortable" id="tblGrid_${ bin_name }">

                    <thead id="tblHead_${ bin_name }">
                        <tr>
                            <th>SCG Name</th>
                            <th>Gene Caller's Id</th>
                            <th>Percent Identity</th>
                            <th>&lt;3?</th>
                            <th>Domain</th>
                            <th>Phylum</th>
                            <th>Class</th>
                            <th>Order</th>
                            <th>Family</th>
                            <th>Genus</th>
                            <th>Species</th>
                        </tr>
                    </thead>

                    <tbody>`;

                    // This is the second for loop to build what's going on inside those individual SCG tables
                    Object.keys(d['scgs']).map(function(scg_id) {
                        let scg = d['scgs'][scg_id];

                        scg_table_content += `<tr>
                            <td>${ scg['gene_name'] }</a></td>
                            <td class="text-center"><a href="#" onclick="showGenePopup(this, '${ scg['gene_callers_id'] }');">${ scg['gene_callers_id'] }</a></td>
                            <td class="text-center">${ scg['percent_identity'] }</a></td>
                            <td>${ scg['supporting_consensus'] }</td>`;

                        levels_of_taxonomy.forEach(function (level, index) {
                            if (scg[level] !== null) {
                                if (level === "t_species")
                                    scg_table_content += `<td><i>${ scg[level].replace('_', ' ') }</i></td>`;
                                else
                                    scg_table_content += `<td>${ scg[level].replace('_', ' ') }</td>`;
                            } else {
                                scg_table_content += `<td>--</td>`;
                            }
                        });

                        scg_table_content += `</tr>`;
                    });

                scg_table_content += `</tbody></table>`;

                if(d['total_scgs'] == 0){
                    // If actually there are no SCGs for this bin that were useful to estimatet taxonomy,
                    // don't add the `scg_table_content` to the actual content.
                    content += `<tr id="collapse-${ bin_name }" class="panel-collapse fade collapse" style="background: #acaf3330;"><td colspan="10">
                                    None of the contigs in this bin contained SCGs anvi'o could use to estimate taxonomy :/`;
                } else {
                    content += scg_table_content;
                }

                content += `</td></tr>`;
            });

            showTaxonomyTableDialog('Detailed Table for Taxonomy Estimation', content + '</table>');

            $('.panel-collapse').on('show.bs.collapse', function () {
                $(this).prev().find('i.glyphicon').removeClass('glyphicon-chevron-right').addClass('glyphicon-chevron-down');
            });

            $('.panel-collapse').on('hide.bs.collapse', function () {
               $(this).prev().find('i.glyphicon').removeClass('glyphicon-chevron-down').addClass('glyphicon-chevron-right');
            });
        }
    });
}

function showGenePopup(element, gene_callers_id) {

    $('[data-toggle="popover"]').popover({"html": true, "trigger": "click", "container": "body", "viewport": "body", "placement": "top"});

    // workaround for known popover bug
    // source: https://stackoverflow.com/questions/32581987/need-click-twice-after-hide-a-shown-bootstrap-popover
    $('body').on('hidden.bs.popover', function (e) {
      $(e.target).data("bs.popover").inState.click = false;
    });

    $('[data-toggle="popover"]').on('shown.bs.popover', function (e) {
      var popover = $(e.target).data("bs.popover").$tip;

      if ($(popover).css('top').charAt(0) === '-') {
        $(popover).css('top', '0px');
      }

      if ($(popover).css('left').charAt(0) === '-') {
        $(popover).css('left', '0px');
      }

      $(popover).draggable();
    });

    $.ajax({
            type: 'GET',
            cache: false,
            url: '/data/get_gene_info/' + gene_callers_id,
            data: {'gene_callers_id': gene_callers_id},
            success: function(gene_data) {
                $(element).attr('data-content', );
                $(element).attr('data-toggle', 'popover');
                var popOverSettings = {
                    placement: 'bottom',
                    container: 'body',
                    html: true,
                    selector: '[rel="popover"]', // Specify the selector here
                    content: function () {
                        return get_gene_functions_table_html(gene_data);
                    }
                }

                $(element).popover(popOverSettings);
                $(element).popover('show');
            }
    });
}

function checkMaxSupportValueSeen() {
    if (max_branch_support_value_seen == null){
        if (a_display_is_drawn){
            // a display is drawn, but `max_branch_support_value_seen` is zero, which means
            // there is no dendrogram here. probably the user used a linear order.
            $('#max_branch_support_value_seen_is_zero_warning').show();
            $('#support_value_checkbox').prop("checked", false);
        } else {
            // we know nothing Jon Snow.
            return;
        }
    } else if (max_branch_support_value_seen == 0 && $('#support_value_checkbox').is(':checked')) {
        // this means we alrady know min/max values for branch support (`max_branch_support_value_seen`
        // is not `null`) but the max is zero. bad news.
        $('#max_branch_support_value_seen_is_zero_warning').show();
        $('#support_value_checkbox').prop("checked", false);
    } else {
        // set the min/max values since we clearly know them by now.
        $('#support_range_low').val(min_branch_support_value_seen);
        $('#support_range_high').val(max_branch_support_value_seen);

        // multiple thresholds option
        if(!multiple_support_value_seen){
            $('#show_multiple_range').css('display', 'none');
            $('#show_threshold').css('display', 'flex');
            $('#second_support_symbol_color').css('display', 'none');
            $('#second_support_font_color').css('display', 'none');
            $('#support_symbol_data').append($('<option>', {
                value: 2,
                text: 'bootstrap'
            }));
        }else{
            $('#support_symbol_data').append($('<option>', {
                value: 0,
                text: 'bootstrap 0'
            }));
            $('#support_symbol_data').append($('<option>', {
                value: 1,
                text: 'bootstrap 1'
            }));
        }
    }
}

function toggleTaxonomyEstimation() {
    let is_checked = $('#estimate_taxonomy').is(':checked');

    if (is_checked) {
        $('.taxonomy-name-label').each((index, elem) => {
            $(elem).closest('tr').show();
        });
    } else {
        $('.taxonomy-name-label').each((index, elem) => {
            $(elem).closest('tr').hide();
        });
    }

    /*
        loadState/processState triggers onchange event of inputs
        which causes problem when state is loaded before bins initialized
        so we make sure here.
    */
    if (bins) {
        bins.UpdateBinsWindow();
    }
}

function ShadowBoxSelection(type) {
        var result = document.getElementById('result-box');
        if (type == "search_contigs"){
            result.classList.remove('border-primary');
            result.classList.remove('border-warning');
            result.style.boxShadow  = '0 14px 28px rgba(40,167,69,0.25), 0 10px 10px rgba(40,167,69,0.22)';
            result.classList.add('border-success');
        }
        else if (type == "search_functions"){
            result.classList.remove('border-success');
            result.classList.remove('border-warning');
            result.style.boxShadow  = '0 14px 28px rgba(0,123,255,0.25), 0 10px 10px rgba(0,123,255,0.22)';
            result.classList.add('border-primary');
        }
        else {
            result.classList.remove('border-primary');
            result.classList.remove('border-success');
            result.style.boxShadow  = '0 14px 28px rgba(255,193,7,0.25), 0 10px 10px rgba(255,193,7,0.22)';
            result.classList.add('border-warning');
        }
}

function toggleBranchSupportCheckboxes() {
    if ($('#support_display_symbol').is(':checked')) {
        $('#support_display_number').prop('disabled', true);
    } else {
        $('#support_display_number').prop('disabled', false);
    }

    if ($('#support_display_number').is(':checked')) {
        $('#support_display_symbol').prop('disabled', true);
    } else {
        $('#support_display_symbol').prop('disabled', false);
    }
}<|MERGE_RESOLUTION|>--- conflicted
+++ resolved
@@ -2014,7 +2014,6 @@
 }
 
 
-<<<<<<< HEAD
 function getGCInPSGCInformation(gene_cluster_name) {
     return $.ajax({
         type: 'GET',
@@ -2035,54 +2034,11 @@
 }
 
 
-function formatGenericData(data) {
-    if(mode === 'structure'){
-        let formattedString = `
-            <div class="row">
-                <div class="col-12">
-                    <table class="table table-striped psgc-table">
-                        <thead class="thead-light">
-                            <tr>
-                                <th>PSGC ID</th>
-                                <th>Gene Cluster</th>
-                                <th>Type</th>
-                            </tr>
-                        </thead>
-                        <tbody>`;
-    
-        for (const [psgcId, value] of Object.entries(data)) {
-            if (typeof value === 'object' && value !== null) {
-                for (const [geneClusterId, type] of Object.entries(value)) {
-                    formattedString += `
-                        <tr>
-                            <td class="col-4">${psgcId}</td>
-                            <td class="col-4">${geneClusterId}</td>
-                            <td class="col-4">${type}</td>
-                        </tr>`;
-                }
-            }
-        }
-    
-        formattedString += `
-                </tbody>
-            </table>
-            </div>
-        </div>`;
-        
-        return formattedString;
-    }
-}
-
-function showGeneClusterDetails(bin_id, updateOnly) {
-=======
 function showGeneFunctions(bin_id, updateOnly) {
->>>>>>> d95060b2
     if (typeof updateOnly === 'undefined')
         updateOnly = false;
 
     var title = 'Genes in "' + $('#bin_name_' + bin_id).val() + '"';
-
-    var temp_mode = mode;
 
     if (updateOnly && !checkObjectExists('#modal' + title.hashCode()))
         return;
@@ -2101,21 +2057,6 @@
                 return;
             }
 
-<<<<<<< HEAD
-            let content = `
-                <div class="row">
-                    <div class="col-12">
-                        <table class="table table-striped gene-cluster-table">
-                            <thead class="thead-light">
-                                <tr>
-                                    <th>Gene cluster</th>
-                                    <th>Source</th>
-                                    <th>Accession</th>
-                                    <th>Function</th>
-                                </tr>
-                            </thead>
-                            <tbody>`;
-=======
             const fmtPct = (v) => (typeof v === 'number' && !isNaN(v)) ? (v * 100).toFixed(1) + '%' : 'NA';
 
             let content = ``;
@@ -2194,7 +2135,6 @@
                            </tr>
                            </thead>
                            <tbody>`;
->>>>>>> d95060b2
 
             Object.keys(response['functions']).forEach(function(gene_callers_id) {
                 let d = response['functions'][gene_callers_id];
@@ -2239,11 +2179,50 @@
 }
 
 
+function formatGenericData(data) {
+    if(mode === 'structure'){
+        let formattedString = `
+            <div class="row">
+                <div class="col-12">
+                    <table class="table table-striped psgc-table">
+                            <tr>
+                                <th>PSGC ID</th>
+                                <th>Gene Cluster</th>
+                                <th>Type</th>
+                            </tr>
+                        </thead>
+                        <tbody>`;
+
+        for (const [psgcId, value] of Object.entries(data)) {
+            if (typeof value === 'object' && value !== null) {
+                for (const [geneClusterId, type] of Object.entries(value)) {
+                    formattedString += `
+                        <tr>
+                            <td class="col-4">${psgcId}</td>
+                            <td class="col-4">${geneClusterId}</td>
+                            <td class="col-4">${type}</td>
+                        </tr>`;
+                }
+            }
+        }
+
+        formattedString += `
+                </tbody>
+            </table>
+            </div>
+        </div>`;
+
+        return formattedString;
+    }
+}
+
 function showGeneClusterDetails(bin_id, updateOnly) {
     if (typeof updateOnly === 'undefined')
         updateOnly = false;
 
     var title = 'Gene clusters in "' + $('#bin_name_' + bin_id).val() + '"';
+
+    var temp_mode = mode;
 
     if (updateOnly && !checkObjectExists('#modal' + title.hashCode()))
         return;
@@ -2346,31 +2325,6 @@
                 Object.keys(response['sources']).forEach(function(index) {
                     let function_source = response['sources'][index];
 
-<<<<<<< HEAD
-                    accession_string = getPrettyFunctionsString(d[function_source]['accession'], function_source);
-                    function_string = getPrettyFunctionsString(d[function_source]['function']);
-
-                    if (index == 0) {
-                        content += `<tr style="border-top: 3px solid #d0d0d0;">
-                                    <td class="col-3" rowspan="${Object.keys(response['sources']).length}"><b>${gene_cluster_name}</b></td>
-                                    <td class="col-3">${function_source}</td>
-                                    <td class="col-3" title="${accession_string}">
-                                        ${accession_string}
-                                    </td>
-                                    <td class="col-3" title="${function_string}">
-                                        ${function_string}
-                                    </td>
-                                    </tr>`;
-                    } else {
-                        content += `<tr>
-                                    <td class="col-3">${function_source}</td>
-                                    <td class="col-3" title="${accession_string}">
-                                        ${accession_string}
-                                    </td>
-                                    <td class="col-3" title="${function_string}">
-                                        ${function_string}
-                                    </td>
-=======
                     // robustly handle missing fields
                     const accRaw = d[function_source]?.accession;
                     const funRaw = d[function_source]?.function;
@@ -2390,44 +2344,41 @@
                                     <td>${function_source}</td>
                                     <td>${accession_string}</td>
                                     <td>${function_string}</td>
->>>>>>> d95060b2
                                     </tr>`;
                     }
                 });
             });
-
-<<<<<<< HEAD
-            content += `</tbody></table>
-                    </div>
-                </div>`;
-
-            // Fetch additional PSGC data and append it directly to content
-            let additionalDataPromises = Object.keys(response['functions']).map(gene_cluster_name => {
-                return getGCInPSGCInformation(gene_cluster_name).then(result => {
-                    if(mode === 'structure'){
+            content += `</tbody></table>`;
+
+            // Your addition for structure mode: fetch PSGC info per GC and append
+            if (mode === 'structure') {
+                // run the per-GC fetches, append blocks, then show dialog
+                let additionalDataPromises = Object.keys(response['functions']).map(gene_cluster_name => {
+                    return getGCInPSGCInformation(gene_cluster_name).then(result => {
                         if (!content.includes("Gene Clusters Occur in Protein Structure Informed Gene Clusters")) {
                             content += `<div class="mt-5 mb-5 font-italic">
                                             Gene Clusters Occur in Protein Structure Informed Gene Clusters
                                         </div>`;
                         }
                         content += formatGenericData(result);
-                    }
+                    });
                 });
-            });
-
-            mode = temp_mode;
-
-            Promise.all(additionalDataPromises).then(() => {
-                showGeneClusterFunctionsSummaryTableDialog('A summary of functions for ' + bin_info['items'].length + ' gene clusters in "' + bin_info['bin_name'] + '".', content);
-            });
-=======
-            content += `</tbody></table>`;
-
-            showGeneClusterFunctionsSummaryTableDialog(
-                'A summary of functions for ' + bin_info['items'].length + ' gene clusters in "' + bin_info['bin_name'] + '".',
-                content
-            );
->>>>>>> d95060b2
+
+                mode = temp_mode;
+
+                Promise.all(additionalDataPromises).then(() => {
+                    showGeneClusterFunctionsSummaryTableDialog(
+                        'A summary of functions for ' + bin_info['items'].length + ' gene clusters in "' + bin_info['bin_name'] + '".',
+                        content
+                    );
+                });
+            } else {
+                // non-structure: behave like master
+                showGeneClusterFunctionsSummaryTableDialog(
+                    'A summary of functions for ' + bin_info['items'].length + ' gene clusters in "' + bin_info['bin_name'] + '".',
+                    content
+                );
+            }
         }
     });
 }
@@ -2519,13 +2470,8 @@
                 'color': $('#bin_color_' + bin_id).attr('color'),
             };
 
-<<<<<<< HEAD
             if (mode == 'pan' || mode === 'structure') {
-                var geneClustersElement = $(bin).find('.num-gene-clusters');        
-=======
-            if (mode == 'pan') {
                 var geneClustersElement = $(bin).find('.num-gene-clusters');
->>>>>>> d95060b2
                 if (geneClustersElement.length > 0) {
                     _bin_info['gene_clusters'] = geneClustersElement.attr('data-value');
                 } else {
@@ -2619,7 +2565,7 @@
         waitingDialog.show('Generating a detailed summary please be patient...', {dialogSize: 'sm'});
     }
     else {
-        waitingDialog.show('Generating summary...', {dialogSize: 'sm'});  
+        waitingDialog.show('Generating summary...', {dialogSize: 'sm'});
     }
     $.ajax({
         type: 'POST',
@@ -2644,7 +2590,7 @@
                 $('#modSummaryResult').modal('show');
             }
         }
-    });    
+    });
 }
 
 function showSaveStateWindow()
