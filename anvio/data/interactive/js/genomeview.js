--- conflicted
+++ resolved
@@ -108,12 +108,8 @@
     }
     let mainCanvasWidth = canvas.getWidth()
     let [percentileStart, percentileEnd] = [scaleDragStartingX/totalScaleX, scaleDragEndingX/totalScaleX]
-<<<<<<< HEAD
     let percentileToShow = (percentileEnd - percentileStart).toFixed(2)
-    
-=======
-
->>>>>>> 0fdce903
+ 
     let moveTo = new fabric.Point(mainCanvasWidth * percentileStart, 0)
     // process for contextual zooming based on drag event from scale canvas.
     // 1) zoom all the way out so the main canvas theoretically displays the entire sequence length
@@ -129,11 +125,7 @@
       opacity : .6,
       selectable : false 
     }))
-<<<<<<< HEAD
     canvas.setZoom(.01) 
-=======
-    canvas.setZoom(.009)
->>>>>>> 0fdce903
     canvas.absolutePan({x: moveTo.x, y: moveTo.y})
     canvas.setZoom(percentileToShow > .1 ? 1 - percentileToShow : 1) //TODO ask someone who knows how to math to make this better :)
   })
