--- conflicted
+++ resolved
@@ -11,13 +11,9 @@
         <link rel="stylesheet" type="text/css" href="css/loading.css" />
         <link rel="stylesheet" href="./node_modules/bootstrap/dist/css/bootstrap.css" />
         <link rel="stylesheet" type="text/css" href="css/geneclusters.css" />
-<<<<<<< HEAD
         <link rel="stylesheet" type="text/css" href="css/popover.css" />
         <link rel="stylesheet" href="./node_modules/toastr/build/toastr.min.css" type="text/css" />
-=======
-        <link rel="stylesheet" href="lib/toastr/build/toastr.min.css" type="text/css" />
-        <link rel="stylesheet" href="lib/bootstrap-icons/font/bootstrap-icons.min.css" type="text/css">
->>>>>>> ab742642
+        <link rel="stylesheet" href="./node_modules/bootstrap-icons/font/bootstrap-icons.min.css" type="text/css">
         <link href='https://fonts.googleapis.com/css?family=Lato:300,700' rel='stylesheet' type='text/css' />
         <!--[if lte IE 8]><style>.main{display:none;} .support-note .note-ie{display:block;}</style><![endif]-->	
          <script type="text/javascript" src="js/utils.js"></script>
