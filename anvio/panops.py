--- conflicted
+++ resolved
@@ -11,7 +11,6 @@
 import json
 import math
 import copy
-<<<<<<< HEAD
 import argparse
 import pandas as pd
 import networkx as nx
@@ -25,10 +24,6 @@
 import random
 
 from itertools import chain
-=======
-import numpy as np
-import pandas as pd
->>>>>>> b8fb5fe4
 
 from itertools import chain
 from scipy.optimize import curve_fit
@@ -81,8 +76,6 @@
                                              'ncbi_blast': ''}
 
 
-<<<<<<< HEAD
-=======
 class RarefactionAnalysis:
     """Takes in a pangenome, calculates rarefaction curves and Heaps' Law fit to assess the openness of the pangenome.
 
@@ -289,7 +282,6 @@
         return (self.k, self.alpha)
 
 
->>>>>>> b8fb5fe4
 class Pangenome(object):
     def __init__(self, args=None, run=run, progress=progress):
         self.args = args
