# -*- coding: utf-8

'''Snakemake file for the metagenomics worklfow.

See the online documentation for the jargon, and
how to use it.
'''

import os
import anvio
import argparse
import pandas as pd
import anvio.utils as u
import anvio.workflows as w
import anvio.dbops as dbops
import anvio.terminal as terminal
import anvio.filesnpaths as filesnpaths

from anvio.errors import ConfigError, FilesNPathsError
from anvio.workflows.metagenomics import MetagenomicsWorkflow
from anvio.tables.miscdata import TableForLayerAdditionalData

__author__ = "Alon Shaiber"
__copyright__ = "Copyright 2017, The anvio Project"
__credits__ = []
__license__ = "GPL 3.0"
__version__ = anvio.__version__
__maintainer__ = "Alon Shaiber"
__email__ = "alon.shaiber@gmail.com"

run = terminal.Run()
progress = terminal.Progress()

<<<<<<< HEAD
slave_mode = False if 'workflows/metagenomics' in workflow.included[0] else True
=======
this_workflow_is_inherited_by_another = False if 'anvio/workflows/metagenomics' in str(workflow.included[0].abspath()) else True
>>>>>>> ca6a3b08

if not slave_mode:
    # it is important that this comes before the include statement since
    # M is defined here and will also be used in the contigs workflow
    M = MetagenomicsWorkflow(argparse.Namespace(config=config))
    M.init()
    dirs_dict = M.dirs_dict
    # in order to generate the contigs databases we include the snakefile
    # for the generation of contigs databases
    include: w.get_workflow_snake_file_path('contigs')

# sanity check for requested assembly
# make sure that the user is not requesting multiple assemblers
available_assemblers = M.get_assembly_software_list()
number_of_assemblers_in_config_file = 0
assembly_software_in_config = list()
for a in available_assemblers:
    if M.get_param_value_from_config([a, 'run']) == True:
        number_of_assemblers_in_config_file += 1
        assembly_software_in_config.append(a)
if number_of_assemblers_in_config_file > 1:
    raise ConfigError("This workflow supports the usage of only one assembly "
                       "software, yet all the following software are "
                       "included in your config file: %s. Please include only one." % assembly_software_in_config)


# by default fastq files will be zipped after qc is done
run_gzip_fastqs = M.get_param_value_from_config(['gzip_fastqs', 'run']) == True

run_import_percent_of_reads_mapped = M.get_param_value_from_config(['import_percent_of_reads_mapped', 'run']) == True

run_idba_ud = M.get_param_value_from_config(['idba_ud', 'run'])

run_megahit = M.get_param_value_from_config(['megahit', 'run']) == True

if not M.references_mode and number_of_assemblers_in_config_file!=1 :
    # Sanity check for assembly mode
    # Make sure that user specified an assembler
    raise ConfigError("You didn't specify any assembler for your metagenomes, and yet "
                      "your config file shows you are not using references_mode. If you "
                      "already have your assemblies or reference fasta files, then maybe "
                      "you need to add '\"references_mode\": true', and a '\"fasta_txt\": "
                      "\"name-of-your-fasta-txt-file\"' to your config file. Otherwise, "
                      "if you do mean to use assembly, please set 'run: true' for one of the "
                      "following available assemblers: %s" % ', '.join(available_assemblers))

ruleorder: import_percent_of_reads_mapped > import_krakenuniq_taxonomy

rule metagenomics_workflow_target_rule:
    '''
        The target rule for the workflow.

        The final product of the workflow is an anvi'o merged profile directory
        for each group
    '''
    input: M.get_metagenomics_target_files()


rule iu_gen_configs:
    '''
        Generating a config file for each sample.

        Notice that this step is ran only once and generates the config files for all samples
    '''
    version: 1.0
    log: dirs_dict["LOGS_DIR"] + "/iu_gen_configs.log"
    # the input file is marked as 'ancient' so snakemake wouldn't run it
    # just because a new path-to-raw-fastq-files.txt file was created.
    input: ancient(M.get_param_value_from_config(['samples_txt']))
    output: expand("{DIR}/{sample}.ini", DIR=dirs_dict["QC_DIR"], sample=M.sample_names)
    params:
        dir=dirs_dict["QC_DIR"],
        r1_prefix = M.get_rule_param("iu_gen_configs", "--r1-prefix"),
        r2_prefix = M.get_rule_param("iu_gen_configs", "--r2-prefix")
    threads: M.T('iu_gen_configs')
    resources: nodes = M.T('iu_gen_configs'),
    shell: "iu-gen-configs {input} -o {params.dir} {params.r2_prefix} {params.r1_prefix} >> {log} 2>&1"


def get_raw_fastq(sample):
    ''' return a dict with the path to the raw fastq files'''
    r1 = list(M.samples_information[M.samples_information["sample"] == sample]['r1'])[0].split(',')
    r2 = list(M.samples_information[M.samples_information["sample"] == sample]['r2'])[0].split(',')
    return {'r1': r1, 'r2': r2}


def get_fastq(sample, zipped=run_gzip_fastqs, post_reference_based_short_read_removal=M.remove_short_reads_based_on_references):
    ''' return the pair of compressed fastq files for a sample.

        There are two types of sources for the fastq:
            1. The output of QC.
            2. From the specified paths in samples.txt (in the case the user
                                                        chose to skip QC).
        This helper function returns the appropriate paths according to the
        config file.
    '''
    fastq_label = "-QUALITY_PASSED"
    if post_reference_based_short_read_removal:
        fastq_label = "-FILTERED"

    if post_reference_based_short_read_removal or M.run_qc:
        # by default, use the output of the reference based short read removal
        if zipped:
            r1 = os.path.join(dirs_dict["QC_DIR"], sample + fastq_label + "_R1.fastq.gz")
            r2 = os.path.join(dirs_dict["QC_DIR"], sample + fastq_label + "_R2.fastq.gz")
        else:
            r1 = os.path.join(dirs_dict["QC_DIR"], sample + fastq_label + "_R1.fastq")
            r2 = os.path.join(dirs_dict["QC_DIR"], sample + fastq_label + "_R2.fastq")
        d = {'r1': r1, 'r2': r2}
    else:
        # if no QC and no reference based short read removal is requested, use raw input
        d = get_raw_fastq(sample)
        if len(d['r1']) > 1 or len(d['r2']) > 1:
            raise ConfigError('You are skipping QC, but some of your samples (for example %s) are composed of more than 1 pair of fastq files '
                  'this is not allowed. Please first merge all the fastq files corresponding to a single sample (or just use QC, and the '
                  'merging will be done for you).' % sample)
        d = {'r1': d['r1'][0],
             'r2': d['r2'][0]}
    return d


def input_for_qc(sample):
    ''' return a dict with input for qc rule'''
    d = {'ini': ancient(dirs_dict["QC_DIR"] + "/%s.ini" % sample)}
    d.update(get_raw_fastq(sample))
    return d


qc_output_r1 = os.path.join(dirs_dict["QC_DIR"], "{sample}-QUALITY_PASSED_R1.fastq")
qc_output_r2 = os.path.join(dirs_dict["QC_DIR"], "{sample}-QUALITY_PASSED_R2.fastq")
rule iu_filter_quality_minoche:
    ''' Run QC using iu-filter-quality-minoche '''
    version: 1.0
    log: dirs_dict["LOGS_DIR"] + "/{sample}-iu_filter_quality_minoche.log"
    # making the config file as "ancient" so QC wouldn't run just because
    # a new config file was produced.
    input: unpack(lambda wildcards: input_for_qc(wildcards.sample))
    output:
        r1 = temp(qc_output_r1) if M.remove_short_reads_based_on_references \
                                else qc_output_r1,
        r2 = temp(qc_output_r2) if M.remove_short_reads_based_on_references \
                                else qc_output_r2,
        stats = dirs_dict["QC_DIR"] + "/{sample}-STATS.txt"
    params:
        ignore_deflines = M.get_rule_param("iu_filter_quality_minoche", "--ignore-deflines"),
        visualize_quality_curves = M.get_rule_param("iu_filter_quality_minoche", "--visualize-quality-curves"),
        limit_num_pairs = M.get_rule_param("iu_filter_quality_minoche", "--limit-num-pairs"),
        print_qual_scores = M.get_rule_param("iu_filter_quality_minoche", "--print-qual-scores"),
        store_read_fate = M.get_rule_param("iu_filter_quality_minoche", "--store-read-fate")
    threads: M.T('iu_filter_quality_minoche')
    resources: nodes = M.T('iu_filter_quality_minoche'),
    shell:
        """
            iu-filter-quality-minoche {input.ini} {params.store_read_fate}\
                                      {params.print_qual_scores} {params.limit_num_pairs}\
                                      {params.visualize_quality_curves} {params.ignore_deflines} >> {log} 2>&1
        """


def need_to_uncompress_fastqs(r1, r2):
    # Checking if any of the input files are compressed
    # this should only happen if QC is not performed in this snakemake session
    # because if QC is performed in this session then the output of iu-filter-quality-minoche
    # is not compressed and snakemake will schedule fq2fa rule before gzip rule
    files_that_end_with_gz = [f for f in [r1, r2] if f.endswith('.gz')]
    if len(files_that_end_with_gz) == 1:
        raise ConfigError("Something seems very bad: one of the pair fastq files "
                          "is compressed and the other one is not. This is the "
                          "compressed one: %s" % files_that_end_with_gz[0])
    elif len(files_that_end_with_gz) == 2:
        run.warning("The following fastq files are compressed and will now "
                    "be uncompressed using gunzip: %s." % files_that_end_with_gz)
        return True
    return False


def uncompress_fastqs_if_needed(r1, r2, log):
    if need_to_uncompress_fastqs(r1, r2):
        r1_unzipped = r1.replace('.fastq.gz', '_temp.fastq')
        r2_unzipped = r2.replace('.fastq.gz', '_temp.fastq')
        shell("gunzip < %s > %s 2>> %s" % (r1, r1_unzipped, log))
        shell("gunzip < %s > %s 2>> %s" % (r2, r2_unzipped, log))
        r1 = r1_unzipped
        r2 = r2_unzipped
    return r1, r2


def input_for_remove_short_reads_based_on_references(wildcards):
    d = {}
    d['bam'] = expand(os.path.join(dirs_dict["MAPPING_DIR"], "{group}", "{sample}.bam"), \
                      group=list(M.references_for_removal.keys()), sample=wildcards.sample)
    d.update(get_fastq(wildcards.sample, post_reference_based_short_read_removal=False))
    return d


gzip_suffix = '.gz' if run_gzip_fastqs else ''
rule remove_short_reads_based_on_references:
    version: 1.0
    log: os.path.join(dirs_dict["LOGS_DIR"], "{sample}-remove_short_reads_based_on_references.log")
    input: unpack(input_for_remove_short_reads_based_on_references)
    output:
        ids_to_remove = os.path.join(dirs_dict["QC_DIR"], '{sample}-ids-to-remove.txt'),
        # For each one of the four following outputs we have an alternative
        # file name for the case that the user chose dont_remove_just_map
        # These mock files end with '-mock-output'
        keep1 = os.path.join(dirs_dict["QC_DIR"], "{sample}-FILTERED_R1.fastq" + gzip_suffix) \
                    if M.remove_short_reads_based_on_references else temp(os.path.join(dirs_dict["QC_DIR"], '{sample}-mock-output1')),
        remove1 = temp(os.path.join(dirs_dict["QC_DIR"], "{sample}.R1.fastq.removed")) \
                    if M.remove_short_reads_based_on_references else temp(os.path.join(dirs_dict["QC_DIR"], '{sample}-mock-output2')),
        keep2 = os.path.join(dirs_dict["QC_DIR"], "{sample}-FILTERED_R2.fastq" + gzip_suffix) \
                    if M.remove_short_reads_based_on_references else temp(os.path.join(dirs_dict["QC_DIR"], '{sample}-mock-output3')),
        remove2 = temp(os.path.join(dirs_dict["QC_DIR"], "{sample}.R2.fastq.removed")) \
                    if M.remove_short_reads_based_on_references else temp(os.path.join(dirs_dict["QC_DIR"], '{sample}-mock-output4')),
    params:
        delimiter = M.get_param_value_from_config(['remove_short_reads_based_on_references', 'delimiter-for-iu-remove-ids-from-fastq'])
    threads: M.T('remove_short_reads_based_on_references')
    resources: nodes = M.T('remove_short_reads_based_on_references')
    run:
        references = M.references_for_removal.keys()
        for bam in input.bam:
            # merge the ids from matching any reference
            shell('samtools view %s | cut -f 1 >> %s 2>>{log}' % (bam, output.ids_to_remove))
        ids_to_remove = set(open(output.ids_to_remove).read().splitlines())
        with open(output.ids_to_remove, 'w') as f:
            for item in ids_to_remove:
                f.write("%s\n" % item)
        if M.remove_short_reads_based_on_references:
            if ids_to_remove:
                need_to_uncompress = need_to_uncompress_fastqs(input.r1, input.r2)
                r1, r2 = uncompress_fastqs_if_needed(input.r1, input.r2, log)
                # remove ids
                intermediate_fastq = {"1": r1, "2": r2}
                output_fastq_files = {'remove': {'1': output.remove1, '2': output.remove2},\
                                      'keep': {'1': output.keep1, '2': output.keep2}}
                output_prefix = dirs_dict["QC_DIR"]
                for i in intermediate_fastq:
                    # first make sure that the expected output files don't already exist
                    # if they exist, then we delete them, since they are probably left from previous failed run
                    shell('rm -rf {fq}.removed {fq}.survived'.format(fq=intermediate_fastq[i]))
                    shell('iu-remove-ids-from-fastq -i %s -l {output.ids_to_remove} -d "{params.delimiter}"' % intermediate_fastq[i])
                    shell('mv %s.removed %s' % (intermediate_fastq[i], output_fastq_files['remove'][i]))
                    if run_gzip_fastqs:
                        shell("gzip < %s.survived > %s" % (intermediate_fastq[i], output_fastq_files['keep'][i]))
                        shell("rm %s.survived" % intermediate_fastq[i])
                    else:
                        shell("mv %s.survived %s" % (intermediate_fastq[i], output_fastq_files['keep'][i]))
                if need_to_uncompress:
                    shell('rm %s %s' % (r1, r2))
            else:
                # No reads from this sample were mapped to references so we will just:
                # change the name of the input fastq to the expected output fastq
                # and then create mock files for the "removed" fastq files (just so snakemake is happy and sees all expected output)
                shell('mv {input.r1} {output.keep1}')
                shell('mv {input.r2} {output.keep2}')
                shell('touch {output.remove1} {output.remove2}')
        else:
            # we only need the list of ids that matched the references
            # we are not removing enything so we just create mock output files to make snakemake happy
            shell('touch {output.keep1} {output.keep2} {output.remove1} {output.remove2}')


rule gen_report_for_mapping_to_references_for_removal:
    version: 1.0
    log: os.path.join(dirs_dict["LOGS_DIR"], "gen_report_for_mapping_to_references_for_removal.log")
    input:
        ids_to_remove = expand(os.path.join(dirs_dict["QC_DIR"], '{sample}-ids-to-remove.txt'), sample=M.sample_names),
    output:
        report_file = os.path.join(dirs_dict["QC_DIR"], "short-read-removal-report.txt")
    params:
    threads: 1
    resources: nodes=1
    run:
        M.gen_report_with_references_for_removal_info(input, output[0])


rule gen_qc_report:
    version: 1.0
    log: dirs_dict["LOGS_DIR"] + "/gen_qc_report.log"
    input: expand(dirs_dict["QC_DIR"] + "/{sample}-STATS.txt", sample=M.sample_names)
    output: dirs_dict["QC_DIR"] + "/qc-report.txt"
    threads: M.T('gen_qc_report')
    resources: nodes = M.T('gen_qc_report')
    run:
        report_dict = {}
        report_column_headers = ['number of pairs analyzed',
                                 'total pairs passed',
                                 'total pairs passed (percent of all pairs)',
                                 'total pair_1 trimmed',
                                 'total pair_1 trimmed (percent of all passed pairs)',
                                 'total pair_2 trimmed',
                                 'total pair_2 trimmed (percent of all passed pairs)',
                                 'total pairs failed',
                                 'total pairs failed (percent of all pairs)',
                                 'pairs failed due to pair_1',
                                 'pairs failed due to pair_1 (percent of all failed pairs)',
                                 'pairs failed due to pair_2',
                                 'pairs failed due to pair_2 (percent of all failed pairs)',
                                 'pairs failed due to both',
                                 'pairs failed due to both (percent of all failed pairs)',
                                 'FAILED_REASON_P',
                                 'FAILED_REASON_P (percent of all failed pairs)',
                                 'FAILED_REASON_N',
                                 'FAILED_REASON_N (percent of all failed pairs)',
                                 'FAILED_REASON_C33',
                                 'FAILED_REASON_C33 (percent of all failed pairs)']
        for filename in input:
            sample = os.path.basename(filename).split("-STATS.txt")[0]
            report_dict[sample] = dict.fromkeys(report_column_headers, 0)
            with open(filename,'r') as f:
                firstline = True
                for line in f.readlines():
                    s1 = line.split(':')
                    numeric_header = s1[0].strip()
                    s2 = s1[1].split('(')
                    numeric = s2[0].strip()
                    report_dict[sample][numeric_header] = numeric
                    if not firstline:
                        s3 = s2[1].split(' ')
                        percent = s3[0].strip('%')
                        percent_header = numeric_header + " (percent " + " ".join(s3[1:])
                        percent_header = percent_header.strip()
                        report_dict[sample][percent_header] = percent
                    else:
                        firstline = False
        u.store_dict_as_TAB_delimited_file(report_dict, output[0], headers= ["sample"] + report_column_headers)


def fastq_input_for_assembly(wildcards):
    ''' Creating a dictionary containing the path to input fastq file.
        The reason we can't use get_fastq is because we need to get
        the fastq files for all samples that belong to a group, and
        get_fastq only gives the pair of fastq file for one sample
    '''
    samples = list(M.samples_information[M.samples_information["group"] == wildcards.group]["sample"])
    r1 = []
    r2 = []
    for sample in samples:
        d = get_fastq(sample)
        r1.append(d['r1'])
        r2.append(d['r2'])

    return {'r1': r1, 'r2': r2}


rule merge_fastas_for_co_assembly:
    version: 1.0
    log: dirs_dict["LOGS_DIR"] + "/{group}-merge_fastas_for_co_assembly.log"
    input: unpack(fastq_input_for_assembly)
    output: temp(dirs_dict["QC_DIR"] + "/{group}-merged.fa")
    threads: M.T('merge_fastas_for_co_assembly')
    resources: nodes = M.T('merge_fastas_for_co_assembly')
    run:
        concatenate = False
        if len(input.r1) > 1:
            concatenate = True
        for r1, r2 in zip(input.r1, input.r2):
            need_to_uncompress = need_to_uncompress_fastqs(r1, r2)
            r1, r2 = uncompress_fastqs_if_needed(r1, r2, log)

            # run fq2fa
            prefix1 = os.path.basename(r1).split('.fastq')[0]
            prefix2 = os.path.basename(r2).split('.fastq')[0]
            temp_merged_name = prefix1 + prefix2 + '.temp.fa'
            fq2fa_output = os.path.join(dirs_dict["QC_DIR"], temp_merged_name)
            shell("fq2fa --merge %s %s %s >> %s 2>&1" % (r1, r2, fq2fa_output, log))

            if need_to_uncompress:
                # if we had to unzip the fastq files then now we delete the unzipped file
                shell("rm %s %s 2>>%s" % (r1, r2, log))

            if concatenate:
                # concatenate
                shell("cat %s >> %s 2>>%s" % (fq2fa_output, output, log))
                # delete individual fasta file
                shell("rm %s 2>>%s" % (fq2fa_output, log))
            else:
                shell("mv %s %s 2>>%s" % (fq2fa_output, output, log))


rule merge_fastqs_for_co_assembly:
    version: 1.0
    log: dirs_dict["LOGS_DIR"] + "/{group}-merge_fastqs_for_co_assembly.log"
    input: unpack(fastq_input_for_assembly)
    output:
        r1 = temp(os.path.join(dirs_dict["QC_DIR"], "{group}-merged_R1.fastq")),
        r2 = temp(os.path.join(dirs_dict["QC_DIR"], "{group}-merged_R2.fastq"))
    threads: M.T('merge_fastqs_for_co_assembly')
    resources: nodes = M.T('merge_fastqs_for_co_assembly')
    run:
        for r1, r2 in zip(input.r1, input.r2):
            need_to_uncompress = need_to_uncompress_fastqs(r1, r2)
            r1, r2 = uncompress_fastqs_if_needed(r1, r2, log)

            # concatenate
            shell("cat %s >> %s 2>>%s" % (r1, output.r1, log))
            shell("cat %s >> %s 2>>%s" % (r2, output.r2, log))

            if need_to_uncompress:
                # if we had to unzip the fastq files then now we delete the unzipped file
                shell("rm %s %s 2>>%s" % (r1, r2, log))

gzip_fastq_output = os.path.join(dirs_dict["QC_DIR"],\
                                 "{sample}-QUALITY_PASSED_{R}.fastq.gz")
rule gzip_fastqs:
    ''' Compressing the quality controlled fastq files'''
    version: 1.0
    log: dirs_dict["LOGS_DIR"] + "/{sample}-{R}-gzip.log"
    input:
        fastq = os.path.join(dirs_dict["QC_DIR"], "{sample}-QUALITY_PASSED_{R}.fastq")
    output: temp(gzip_fastq_output) if M.remove_short_reads_based_on_references \
                                else gzip_fastq_output
    threads: M.T('gzip_fastqs')
    resources: nodes = M.T('gzip_fastqs'),
    shell: "gzip {input.fastq} >> {log} 2>&1"


if run_idba_ud == True:
    rule idba_ud:
        version: 1.0
        log: dirs_dict["LOGS_DIR"] + "/{group}-idba_ud.log"
        input:
            fasta = dirs_dict["QC_DIR"] + "/{group}-merged.fa"
        output:
            contigs = temp(os.path.join(dirs_dict["FASTA_DIR"], "{group}", "final.contigs.fa")),
            # idba_ud generates both contigs.fa and scaffolds.fa
            # the user can choose which one will be used for the rest of the analysis
            # the other (unused) file will still be kept in it's raw form just in case the user wants it.
            raw_contigs_or_scaffold = os.path.join(dirs_dict["FASTA_DIR"], "{group}", "contigs.fa") if M.use_scaffold_from_idba_ud \
                                               else os.path.join(dirs_dict["FASTA_DIR"], "{group}", "scaffolds.fa")
        params:
            temp_dir = temp(dirs_dict["FASTA_DIR"] + "/{group}_TEMP"),
            mink = M.get_rule_param("idba_ud", "--mink"),
            maxk = M.get_rule_param("idba_ud", "--maxk"),
            step = M.get_rule_param("idba_ud", "--step"),
            inner_mink = M.get_rule_param("idba_ud", "--inner_mink"),
            inner_step = M.get_rule_param("idba_ud", "--inner_step"),
            prefix = M.get_rule_param("idba_ud", "--prefix"),
            min_count = M.get_rule_param("idba_ud", "--min_count"),
            min_support = M.get_rule_param("idba_ud", "--min_support"),
            seed_kmer = M.get_rule_param("idba_ud", "--seed_kmer"),
            min_contig = M.get_rule_param("idba_ud", "--min_contig"),
            similar = M.get_rule_param("idba_ud", "--similar"),
            max_mismatch = M.get_rule_param("idba_ud", "--max_mismatch"),
            min_pairs = M.get_rule_param("idba_ud", "--min_pairs"),
            no_bubble = M.get_rule_param("idba_ud", "--no_bubble"),
            no_local = M.get_rule_param("idba_ud", "--no_local"),
            no_coverage = M.get_rule_param("idba_ud", "--no_coverage"),
            no_correct = M.get_rule_param("idba_ud", "--no_correct"),
            pre_correction = M.get_rule_param("idba_ud", "--pre_correction"),
        threads: M.T('idba_ud')
        resources: nodes = M.T('idba_ud')
        run:
            cmd = "idba_ud -o {params.temp_dir} --read {input.fasta} --num_threads {threads} " + \
                  "{params.mink} {params.maxk} {params.step} {params.inner_mink} " + \
                  "{params.inner_step} {params.prefix} {params.min_count} " + \
                  "{params.min_support} {params.seed_kmer} {params.min_contig} " + \
                  "{params.similar} {params.max_mismatch} {params.min_pairs} " + \
                  "{params.no_bubble} {params.no_local} {params.no_coverage} " + \
                  "{params.no_correct} {params.pre_correction} >> {log} 2>&1"
            shell("echo Running the following command: >> {log} 2>&1")
            shell("echo %s >> {log} 2>&1" % cmd)
            shell(cmd)

            if M.use_scaffold_from_idba_ud:
                # we will use scaffolds for the rest of the analysis, but still keep the raw contigs output in case the user will want it later on.
                use = "scaffold.fa"
                keep = "contig.fa"
            else:
                # we will use contigs and keep the raw scaffolds output
                use = "contig.fa"
                keep = "scaffold.fa"

            shell("mv %s %s" % (os.path.join(params.temp_dir, use), output.contigs))
            shell("mv %s %s" % (os.path.join(params.temp_dir, keep), output.raw_contigs_or_scaffold))
            shell("rm -rf {params.temp_dir}")


def input_for_metaspades(wildcards):
    '''
        The purpose of this functino is to figure out whether co-assembly is done.
        if co-assembly is done then we need to first merge the fastq files
    '''
    input_file_dict = {}
    d = fastq_input_for_assembly(wildcards)
    if len(d['r1']) > 1:
        input_file_dict = {'r1': temp(os.path.join(dirs_dict["QC_DIR"], wildcards.group + "-merged_R1.fastq")),\
                           'r2': temp(os.path.join(dirs_dict["QC_DIR"], wildcards.group + "-merged_R2.fastq"))}
    else:
        input_file_dict = {'r1': d['r1'],\
                           'r2': d['r2']}
    return input_file_dict


if M.run_metaspades == True:
    rule metaspades:
        version: 1.0
        log: dirs_dict["LOGS_DIR"] + "/{group}-metaspades.log"
        input: unpack(input_for_metaspades)
        output:
            contigs = temp(os.path.join(dirs_dict["FASTA_DIR"], "{group}", "final.contigs.fa")),
            # metaspades generates both contigs.fasta and scaffolds.fasta
            # the user can choose which one will be used for the rest of the analysis
            # the other (unused) file will still be kept in it's raw form just in case the user wants it.
            raw_contigs_or_scaffold = os.path.join(dirs_dict["FASTA_DIR"], "{group}", "contigs.fasta") if M.use_scaffold_from_metaspades \
                                               else os.path.join(dirs_dict["FASTA_DIR"], "{group}", "scaffolds.fasta")
        params:
            temp_dir = dirs_dict["FASTA_DIR"] + "/{group}_TEMP",
            additional_params = M.get_param_value_from_config(["metaspades", "additional_params"])
        threads: M.T('metaspades')
        resources: nodes = M.T('metaspades')
        run:
            cmd = "metaspades.py -1 {input.r1} -2 {input.r2} " + \
                  "-t {threads} " + \
                  "{params.additional_params} " + \
                  "-o {params.temp_dir} >> {log} 2>&1"

            shell(cmd)

            if M.use_scaffold_from_metaspades:
                # we will use scaffolds for the rest of the analysis, but still keep the raw contigs output in case the user will want it later on.
                use = "scaffolds.fasta"
                keep = "contigs.fasta"
            else:
                # we will use contigs and keep the raw scaffolds output
                use = "contigs.fasta"
                keep = "scaffolds.fasta"

            shell("mv %s %s" % (os.path.join(params.temp_dir, use), output.contigs))
            shell("mv %s %s" % (os.path.join(params.temp_dir, keep), output.raw_contigs_or_scaffold))
            shell("rm -rf {params.temp_dir}")


if M.get_param_value_from_config(['megahit', 'run']) == True:
    rule megahit:
        '''
            Assembling fastq files using megahit.

            All files created by megahit are stored in a temporary folder,
            and only the fasta file is kept for later analysis.
        '''
        version: 1.0
        log: dirs_dict["LOGS_DIR"] + "/{group}-megahit.log"
        input: unpack(fastq_input_for_assembly)
        params:
            temp_dir = dirs_dict["FASTA_DIR"] + "/{group}_TEMP",
            # the minimum length for contigs (smaller contigs will be discarded)
            min_contig_len = M.get_rule_param("megahit", "--min-contig-len"),
            min_count = M.get_rule_param("megahit", "--min-count"),
            k_min = M.get_rule_param("megahit", "--k-min"),
            k_max = M.get_rule_param("megahit", "--k-max"),
            k_step = M.get_rule_param("megahit", "--k-step"),
            k_list = M.get_rule_param("megahit", "--k-list"),
            no_mercy = M.get_rule_param("megahit", "--no-mercy"),
            no_bubble = M.get_rule_param("megahit", "--no-bubble"),
            merge_level = M.get_rule_param("megahit", "--merge-level"),
            prune_level = M.get_rule_param("megahit", "--prune-level"),
            prune_depth = M.get_rule_param("megahit", "--prune-depth"),
            low_local_ratio = M.get_rule_param("megahit", "--low-local-ratio"),
            max_tip_len = M.get_rule_param("megahit", "--max-tip-len"),
            no_local = M.get_rule_param("megahit", "--no-local"),
            kmin_1pass = M.get_rule_param("megahit", "--kmin-1pass"),
            presets = M.get_rule_param("megahit", "--presets"),
            memory = M.get_rule_param("megahit", "--memory"),
            mem_flag = M.get_rule_param("megahit", "--mem-flag"),
            use_gpu = M.get_rule_param("megahit", "--use-gpu"),
            gpu_mem = M.get_rule_param("megahit", "--gpu-mem"),
            keep_tmp_files = M.get_rule_param("megahit", "--keep-tmp-files"),
            tmp_dir = M.get_rule_param("megahit", "--tmp-dir"),
            _continue = M.get_rule_param("megahit", "--continue"),
            verbose = M.get_rule_param("megahit", "--verbose"),
        # Notice that megahit requires a directory to be specified as
        # output. If the directory already exists then megahit will not
        # run. To avoid this, the for megahit is a temporary directory,
        # once megahit is done running then the contigs database is moved
        # to the final location.
        output:
            contigs = temp(dirs_dict["FASTA_DIR"] + "/{group}/final.contigs.fa")
        threads: M.T('megahit')
        resources: nodes = M.T('megahit'),
        # Making this rule a shadow rule so all extra files created by megahit
        # are not retaineded (it is not enough to define the directory as temporary
        # because when failing in the middle of a run, snakemake doesn't delete directories)
        run:
            r1 = ','.join(input.r1)
            r2 = ','.join(input.r2)

            cmd = "megahit -1 %s -2 %s " % (r1, r2) + \
                "-o {params.temp_dir} " + \
                "-t {threads} " + \
                "{params.min_contig_len} {params.min_count} {params.k_min} " + \
                "{params.k_max} {params.k_step} {params.k_list} {params.no_mercy} " + \
                "{params.no_bubble} {params.merge_level} {params.prune_level} " + \
                "{params.prune_depth} {params.low_local_ratio} {params.max_tip_len} " + \
                "{params.no_local} {params.kmin_1pass} {params.presets} {params.memory} " + \
                "{params.mem_flag} {params.use_gpu} {params.gpu_mem} {params.keep_tmp_files} " + \
                "{params.tmp_dir} {params._continue} {params.verbose} >> {log} 2>&1"
            print("Running: %s" % cmd)
            shell(cmd)
            shell("mv {params.temp_dir}/final.contigs.fa {output.contigs} >> {log} 2>&1")
            shell("rm -rf {params.temp_dir}")


def build_expected_bowtie_build_output_file(rev=False):
    """Build string template for the expected output file of bowtie build

    Returns a string such as 'some_dir/{group}/{group}-contigs.rev.{i}.bt2'

    Parameters
    ==========
    rev : bool
        Is it a .rev file?
    """
    additional_params = M.get_param_value_from_config(["bowtie_build", "additional_params"])
    ext_suffix = 'l' if '--large-index' in additional_params else ''
    prefix = '.rev' if rev else ''
    return dirs_dict["MAPPING_DIR"] + "/{group}/{group}-contigs" + prefix + '.{i}.bt2' + ext_suffix


rule bowtie_build:
    """Run bowtie-build on the contigs fasta"""
    # TODO: consider running this as a shadow rule
    version: 1.0
    log: dirs_dict["LOGS_DIR"] + "/{group}-bowtie_build.log"
    input: M.get_fasta
    # I touch this file because the files created have different suffix
    output:
        o1 = expand(build_expected_bowtie_build_output_file(), i=[1,2,3,4], group="{group}"),
        o2 = expand(build_expected_bowtie_build_output_file(rev=True), i=[1,2], group="{group}")
    params:
        prefix = dirs_dict["MAPPING_DIR"] + "/{group}/{group}-contigs",
        additional_params = M.get_param_value_from_config(["bowtie_build", "additional_params"])
    threads: M.T('bowtie_build')
    resources: nodes = M.T('bowtie_build'),
    shell: "bowtie2-build {input} {params.prefix} --threads {threads} {params.additional_params} >> {log} 2>&1"


def input_for_bowtie(wildcards):
    '''Creating a dictionary containing the input files for bowtie.'''
    d = {'build_output': build_expected_bowtie_build_output_file().format(i=1, group=wildcards.group)}
    if wildcards.group in M.references_for_removal:
        post_reference_based_short_read_removal = False
    else:
        post_reference_based_short_read_removal = M.remove_short_reads_based_on_references
    # add the fastq files paths to the dictionary:
    d.update(get_fastq(wildcards.sample, post_reference_based_short_read_removal=post_reference_based_short_read_removal))
    return d


rule bowtie:
    """Run mapping with bowtie2"""
    version: 1.0
    log: dirs_dict["LOGS_DIR"] + "/{group}-{sample}-bowtie.log"
    input: unpack(input_for_bowtie)
    # setting the output as temp, since we only want to keep the bam file.
    output:
        sam = temp(dirs_dict["MAPPING_DIR"] + "/{group}/{sample}.sam")
    params:
        bowtie_build_prefix = rules.bowtie_build.params.prefix,
        additional_params = M.get_param_value_from_config(["bowtie", "additional_params"])
    threads: M.T('bowtie')
    resources: nodes = M.T('bowtie'),
    shell:
        """
            bowtie2 --threads {threads} -x {params.bowtie_build_prefix} -1 {input.r1} -2 {input.r2} \
            {params.additional_params} -S {output.sam} >> {log} 2>&1
        """


rule samtools_view:
    """ sort sam file with samtools and create a RAW.bam file"""
    version: 1.0
    log: dirs_dict["LOGS_DIR"] + "/{group}-{sample}-samtools_view.log"
    input: rules.bowtie.output.sam
    params: additional_params = M.get_param_value_from_config(["samtools_view", "additional_params"])
    # output as temp. we only keep the final bam file
    output: temp(dirs_dict["MAPPING_DIR"] + "/{group}/{sample}-RAW.bam")
    threads: M.T('samtools_view')
    resources: nodes = M.T('samtools_view'),
    shell: "samtools view -bS {input} -o {output} {params.additional_params} >> {log} 2>&1"


rule anvi_init_bam:
    """ run anvi-init-bam on RAW bam file to create a bam file ready for anvi-profile"""
    version: 1.0 # later we can decide if we want the version to use the version of anvi'o
    log: dirs_dict["LOGS_DIR"] + "/{group}-{sample}-anvi_init_bam.log"
    input: rules.samtools_view.output
    output:
        bam = dirs_dict["MAPPING_DIR"] + "/{group}/{sample}.bam",
        bai = dirs_dict["MAPPING_DIR"] + "/{group}/{sample}.bam.bai"
    threads: M.T('anvi_init_bam')
    resources: nodes = M.T('anvi_init_bam'),
    shell: "anvi-init-bam {input} -o {output.bam} -T {threads} >> {log} 2>&1"


sample_name = M.get_param_value_from_config(['anvi_profile', '--sample-name'])
if sample_name != M.default_config['anvi_profile']['--sample-name'] and sample_name is not None:
    run.warning('You chose to set the "--sample-name" for your profile databases '
                'in the config file to %s. You are welcomed to do that, but at your own '
                'risk. Just so you know, by default the sample name would match '
                'the name defined either in the samples_txt, by choosing to provide '
                'a different name, it means that all your profile databases would have '
                'the same name, unless you incloded "{sample}" in the name you provided '
                'but even then, we did not test that option and we are not sure it would '
                'work...' % sample_name)


def get_cluster_contigs_param(wildcards):
    """ helper function to sort out whether to cluster contigs for a single profile database"""
    if M.get_param_value_from_config(['anvi_profile', '--cluster-contigs']) is not "":
        run.warning('You chose to set the value for --cluster-contigs as %s. You can do that if you '
                    'choose to, but just so you know, if you don\'t provide a value then '
                    'the workflow would automatically cluster contigs for profile databases '
                    'that will be merged (i.e. profiles that belong to groups of size greater than 1).' \
                    % M.get_param_value_from_config(['anvi_profile', '--cluster-contigs']))
        cluster_contigs = M.get_rule_param('anvi_profile', '--cluster-contigs')
    else:
        # if profiling to individual assembly then clustering contigs
        # see --cluster-contigs in the help manu of anvi-profile
        cluster_contigs = '--cluster-contigs' if M.group_sizes[wildcards.group] == 1 else ''
    return cluster_contigs


rule anvi_profile:
    """ run anvi-profile on the bam file"""
    # setting the rule version to be as the version of the profile database of anvi'o
    version: anvio.__profile__version__
    log: dirs_dict["LOGS_DIR"] + "/{group}-{sample}-anvi_profile.log"
    input:
        bam = dirs_dict["MAPPING_DIR"] + "/{group}/{sample}.bam",
        # marking the contigs.db as ancient in order to ignore timestamps.
        contigs = ancient(M.get_contigs_db_path())
    output:
        profile = dirs_dict["PROFILE_DIR"] + "/{group}/{sample}/PROFILE.db",
        AUXILIARY_DATA = dirs_dict["PROFILE_DIR"] + "/{group}/{sample}/AUXILIARY-DATA.db",
        runlog = dirs_dict["PROFILE_DIR"] + "/{group}/{sample}/RUNLOG.txt"
    params:
        output_dir = dirs_dict["PROFILE_DIR"] + "/{group}/{sample}",
        cluster_contigs = get_cluster_contigs_param,
        sample_name = M.get_rule_param("anvi_profile", "--sample-name"),
        overwrite_output_destinations = "--overwrite-output-destinations",
        report_variability_full = M.get_rule_param("anvi_profile", "--report-variability-full"),
        skip_SNV_profiling = M.get_rule_param("anvi_profile", "--skip-SNV-profiling"),
        profile_SCVs = M.get_rule_param("anvi_profile", "--profile-SCVs"),
        description = M.get_rule_param("anvi_profile", "--description"),
        skip_hierarchical_clustering = M.get_rule_param("anvi_profile", "--skip-hierarchical-clustering"),
        distance = M.get_rule_param("anvi_profile", "--distance"),
        linkage = M.get_rule_param("anvi_profile", "--linkage"),
        min_contig_length = M.get_rule_param("anvi_profile", "--min-contig-length"),
        min_mean_coverage = M.get_rule_param("anvi_profile", "--min-mean-coverage"),
        min_coverage_for_variability = M.get_rule_param("anvi_profile", "--min-coverage-for-variability"),
        contigs_of_interest = M.get_rule_param("anvi_profile", "--contigs-of-interest"),
        queue_size = M.get_rule_param("anvi_profile", "--queue-size"),
        write_buffer_size_per_thread = M.get_rule_param("anvi_profile", "--write-buffer-size-per-thread"),
        max_contig_length = M.get_rule_param("anvi_profile", "--max-contig-length"),
    threads: M.T('anvi_profile')
    resources: nodes = M.T('anvi_profile'),
    shell:
        """
            anvi-profile -i {input.bam} -c {input.contigs} -o {params.output_dir} \
                             {params.cluster_contigs} {params.min_contig_length} \
                             {params.sample_name} -T {threads} {params.overwrite_output_destinations} \
                             {params.profile_SCVs} {params.report_variability_full} \
                             {params.skip_SNV_profiling} {params.description} \
                             {params.skip_hierarchical_clustering} {params.distance} \
                             {params.linkage} {params.min_mean_coverage} \
                             {params.min_coverage_for_variability} {params.contigs_of_interest} \
                             {params.queue_size} {params.write_buffer_size_per_thread} {params.max_contig_length} >> {log} 2>&1
        """


def input_for_anvi_merge(wildcards):
    '''
        Create dictionary as input for rule anvi_merge.
        The reason we need a function as an input is to allow the user
        to choose between an option of an "all against all" vs. "normal"
        modes. See the documentation to learn more about the difference
        between these modes.
    '''

    if M.get_param_value_from_config(['all_against_all']):
        # If the user specified 'all against all' in the configs file
        # the end product would be a merge of all samples per group
        profiles = expand(dirs_dict["PROFILE_DIR"] + "/{group}/{sample}/PROFILE.db", sample=list(M.samples_information['sample']), group=wildcards.group)

    else:
        # The default behaviour is to only merge (and hence map and profile)
        # together samples that belong to the same group.
        profiles = expand(dirs_dict["PROFILE_DIR"] + "/{group}/{sample}/PROFILE.db", sample=list(M.samples_information[M.samples_information['group'] == wildcards.group]['sample']), group=wildcards.group)

    return profiles


def configure_flag_files_for_anvi_merge_optional_inputs(wildcards, flag_file_name, run_flag):
    '''
        this function creates the input to anvi_merge rule with
        regards to percent_of_reads_mapped_imported_flag_input.
    '''
    if M.get_param_value_from_config(['all_against_all']):
        flag_files = expand(os.path.join(dirs_dict["PROFILE_DIR"], "{group}/{sample}", flag_file_name), sample=list(M.samples_information['sample']), group=wildcards.group)

    else:
        flag_files = expand(os.path.join(dirs_dict["PROFILE_DIR"], "{group}/{sample}", flag_file_name), sample=list(M.samples_information[M.samples_information['group'] == wildcards.group]['sample']), group=wildcards.group)

    if not run_flag:
        flag_files = ancient(dirs_dict["CONTIGS_DIR"] + "/%s-contigs.db" % wildcards.group)

    return flag_files


def create_fake_output_files(_message, output):
    # creating "fake" output files with an informative message for
    # user.
    for o in output:
        with open(o, 'w') as f:
            f.write(_message + '\n')


def remove_empty_profile_databases(profiles, group):
    '''remove profiles that recruited zero reads from the metagenome.'''

    empty_profiles = []
    progress.new("Checking for empty profile databases")
    for p in profiles:
        keys, data = TableForLayerAdditionalData(argparse.Namespace(profile_db=p)).get(['total_reads_mapped'])

        if not next(iter(data.values()))['total_reads_mapped']:
            # this profile is empty so we can't include it in the merged profile.
            empty_profiles.append(p)

    profiles = list(set(profiles) - set(empty_profiles))
    progress.end()

    if not profiles:
        # if there are no profiles to merge then notify the user
        run.warning('It seems that all your profiles are empty for the '
                    'contigs database: %s.db. And so cannot be merged.' \
                     % group)

    run.info('Number of non-empty profile databases', len(profiles))
    run.info('Number of empty profile databases', len(empty_profiles))
    if len(empty_profiles) > 0:
        run.info('The following databases are empty: ', empty_profiles)

    return profiles


rule gen_readme_file_for_unmerged_groups:
    version: 1.0
    log: os.path.join(dirs_dict["LOGS_DIR"], "{group}-gen_readme_file_for_unmerged_groups.log")
    input:
        contigs = ancient(M.get_contigs_db_path()),
        profiles = input_for_anvi_merge,
        percent_of_reads_mapped_imported_flag = lambda wildcards: configure_flag_files_for_anvi_merge_optional_inputs(wildcards, 'import_percent_of_reads_mapped.done', run_import_percent_of_reads_mapped),
        kraken_flag = lambda wildcards: configure_flag_files_for_anvi_merge_optional_inputs(wildcards, "import_krakenuniq_taxonomy.done", M.run_krakenuniq)
    output: os.path.join(M.dirs_dict["MERGE_DIR"], "{group}", "README.txt")
    params:
    threads: w.T(config, 'gen_readme_file_for_unmerged_groups', 1)
    resources: nodes = w.T(config, 'gen_readme_file_for_unmerged_groups', 1)
    shell:
        """
            echo -e 'The group {wildcards.group} has only one sample. Hence, there is nothing to merge, but you can find\n\
                     the profile database here: {input.profiles}. Also, just so you know, profile was done using\n\
                     --cluster-contigs so you can visualize this profile database using anvi-interactive.' > {output} 2>>{log}
        """


rule anvi_merge:
    '''
        Run create a merged profile database.

        If there are multiple profiles mapped to the same contigs database,
        then merges these profiles. For individual profile, creates a symlink
        to the profile database. The purpose is to have one folder in
        which for every contigs database there is a profile database (or
        a symlink to a profile database) that could be used together for
        anvi-interactive.
    '''
    version: anvio.__profile__version__
    log: dirs_dict["LOGS_DIR"] + "/{group}-anvi_merge.log"
    # The input are all profile databases that belong to the same group
    input:
        # marking the contigs.db as ancient in order to ignore timestamps.
        contigs = ancient(M.get_contigs_db_path()),
        profiles = input_for_anvi_merge,
        percent_of_reads_mapped_imported_flag = lambda wildcards: configure_flag_files_for_anvi_merge_optional_inputs(wildcards, 'import_percent_of_reads_mapped.done', run_import_percent_of_reads_mapped),
        kraken_flag = lambda wildcards: configure_flag_files_for_anvi_merge_optional_inputs(wildcards, "import_krakenuniq_taxonomy.done", M.run_krakenuniq)
    output:
        profile = dirs_dict["MERGE_DIR"] + "/{group}/PROFILE.db",
        AUXILIARY_DATA = dirs_dict["MERGE_DIR"] + "/{group}/AUXILIARY-DATA.db",
        runlog = dirs_dict["MERGE_DIR"] + "/{group}/RUNLOG.txt"
    threads: M.T('anvi_merge')
    resources: nodes = M.T('anvi_merge'),
    params:
        output_dir = dirs_dict["MERGE_DIR"] + "/{group}",
        name = "{group}",
        profile_dir = dirs_dict["PROFILE_DIR"] + "/{group}",
        sample_name = M.get_rule_param("anvi_merge", "--sample-name"),
        description = M.get_rule_param("anvi_merge", "--description"),
        skip_hierarchical_clustering = M.get_rule_param("anvi_merge", "--skip-hierarchical-clustering"),
        enforce_hierarchical_clustering = M.get_rule_param("anvi_merge", "--enforce-hierarchical-clustering"),
        distance = M.get_rule_param("anvi_merge", "--distance"),
        linkage = M.get_rule_param("anvi_merge", "--linkage"),
        overwrite_output_destinations = "--overwrite-output-destinations",
    run:
        # using run instead of shell so we can choose the appropriate shell command.
        # In accordance with: https://bitbucket.org/snakemake/snakemake/issues/37/add-complex-conditional-file-dependency#comment-29348196

        # remove empty profile databases
        input.profiles = remove_empty_profile_databases(input.profiles, wildcards.group)

        if not input.profiles:
            # there are no profiles to merge.
            # this should only happen if all profiles were empty.
            _message = "Nothing to merge for %s. This should " \
                       "only happen if all profiles were empty " \
                       "(you can check the log file: {log} to see " \
                       "if that is indeed the case). " \
                       "This file was created just so that your workflow " \
                       "would continue with no error (snakemake expects " \
                       "to find these output files and if we don't create " \
                       "them, then it will be upset). As we see it, " \
                       "there is no reason to throw an error here, since " \
                       "you mapped your metagenome to some fasta files " \
                       "and you got your answer: whatever you have in " \
                       "your fasta file is not represented in your  " \
                       "metagenomes. Feel free to contact us if you think " \
                       "that this is our fault. sincerely, Meren Lab" \
                       % wildcards.group
            # creating the expected output files for the rule
            create_fake_output_files(_message, output)
            shell("echo %s >> {log}" % _message)

        elif M.group_sizes[wildcards.group] == 1:
            # for individual assemblies, create a symlink to the profile database
            #shell("ln -s {params.profile_dir}/*/* -t {params.output_dir} >> {log} 2>&1")
            #shell("touch -h {params.profile_dir}/*/*")

            # Still waiting to get an answer on this issue:
            # https://groups.google.com/d/msg/snakemake/zU_wkfZ7YCs/GZP0Z_RoAgAJ
            # Until then, I will just create fake file so snakemake is happy
            _message = "Only one file was profiled with %s so there \
                       is nothing to merge. But dont worry, you can \
                       still use anvi-interacite with the single profile \
                       database that is here: %s" \
                       % (wildcards.group, input.profiles[0])
            create_fake_output_files(_message, output)
            shell("echo %s >> {log}" % _message)

        elif len(input.profiles) == 1:
            # if only one sample is not empty, but the group size was
            # bigger than 1 then it means that --cluster-contigs was
            # not performed during anvi-profile.
            _message = "Only one sample had reads recruited to %s " \
                       "and hence merging could not occur." \
                       % wildcards.group
            create_fake_output_files(_message, output)
            shell("echo %s >> {log}" % _message)

        else:
            shell("anvi-merge {input.profiles} -o {params.output_dir} -c {input.contigs} \
                   {params.sample_name} \
                   {params.overwrite_output_destinations} {params.description} \
                   {params.skip_hierarchical_clustering} {params.enforce_hierarchical_clustering} \
                   {params.distance} {params.linkage} >> {log} 2>&1")


rule anvi_import_collection:
    version: 1.0
    log: dirs_dict["LOGS_DIR"] + "/{group}-anvi_import_collection.log"
    input:
        profile = lambda wildcards: M.profile_databases[wildcards.group],
        contigs = ancient(M.get_contigs_db_path()),
        collection_file = lambda wildcards: M.collections[wildcards.group]['collection_file']
    output:
        imported_collection_flag = touch(os.path.join(dirs_dict["MERGE_DIR"], \
                                              '{group}', \
                                              'collection-import.done'))
    params:
        bins_info = lambda wildcards: M.collections[wildcards.group]['bins_info'],
        collection_name = lambda wildcards: M.collections[wildcards.group]['collection_name'],
        contigs_mode = lambda wildcards: M.collections[wildcards.group]['contigs_mode']
    threads: 1
    resources: nodes=1
    shell:
        """
           anvi-import-collection -p {input.profile} \
                                  -c {input.contigs} \
                                  -C {params.collection_name} \
                                  {params.bins_info} \
                                  {params.contigs_mode} \
                                  {input.collection_file} >> {log} 2>&1
        """


rule anvi_import_default_collection:
    version: 1.0
    log: dirs_dict["LOGS_DIR"] + "/{group}-anvi_import_default_collection.log"
    input:
        profile = lambda wildcards: M.profile_databases[wildcards.group],
        contigs = ancient(M.get_contigs_db_path()),
    output:
        imported_collection_flag = touch(os.path.join(dirs_dict["MERGE_DIR"], \
                                              '{group}', \
                                              'default-collection-import.done'))
    threads: 1
    resources: nodes=1
    shell:
        """
           anvi-script-add-default-collection -p {input.profile} \
                                              -b {wildcards.group} \
                                              -c {input.contigs} >> {log} 2>&1
        """


rule anvi_summarize:
    version: 1.0
    log: os.path.join(dirs_dict["LOGS_DIR"], "{group}-anvi_summarize.log")
    input:
        profile = lambda wildcards: M.profile_databases[wildcards.group],
        contigs = ancient(M.get_contigs_db_path()),
        imported_collection_flag = lambda wildcards: M.get_collection_import_flag(str(wildcards.group))
    output:
        summary_done = temp(touch(os.path.join(dirs_dict["SUMMARY_DIR"], "{group}-summary.touch")))
    params:
        collection_name = lambda wildcards: M.collections[wildcards.group]['collection_name'],
        summary_temp_dir = os.path.join(dirs_dict["SUMMARY_DIR"], "{group}-TEMP"),
        additional_params = M.get_param_value_from_config(["anvi_summarize", "additional_params"])
    threads: M.T('anvi_summarize')
    resources: nodes = M.T('anvi_summarize')
    shell:
        """
            anvi-summarize -p {input.profile} \
                           -c {input.contigs} \
                           -C {params.collection_name} \
                           {params.additional_params} \
                           -o {params.summary_temp_dir} >> {log} 2>&1
        """


rule anvi_split:
    version: 1.0
    log: os.path.join(dirs_dict["LOGS_DIR"], "{group}-anvi_split.log")
    input:
        profile = lambda wildcards: M.profile_databases[wildcards.group],
        contigs = ancient(M.get_contigs_db_path()),
        imported_collection_flag = os.path.join(dirs_dict["MERGE_DIR"], \
                                                '{group}', \
                                                'collection-import.done')
    output:
        split_done = touch(os.path.join(dirs_dict["SPLIT_PROFILES_DIR"], "{group}-split.done"))
    params:
        collection_name = lambda wildcards: M.collections[wildcards.group]['collection_name'],
        split_dir = os.path.join(dirs_dict["SPLIT_PROFILES_DIR"], "{group}"),
        additional_params = M.get_param_value_from_config(["anvi_summarize", "additional_params"])
    threads: M.T('anvi_split')
    resources: nodes = M.T('anvi_split')
    shell:
        """
            anvi-split -p {input.profile} \
                       -c {input.contigs} \
                       -C {params.collection_name} \
                       -o {params.split_dir} >> {log} 2>&1
        """


rule dummy_rule_for_anvi_summarize:
    version: 1.0
    log: dirs_dict["LOGS_DIR"] + "/{group}-dummy_rule_for_anvi_summarize.log"
    input:
        summary_done = os.path.join(dirs_dict["SUMMARY_DIR"], "{group}-summary.touch")
    output:
        directory(os.path.join(dirs_dict["SUMMARY_DIR"], "{group}-SUMMARY"))
    params:
        summary_temp_dir = os.path.join(dirs_dict["SUMMARY_DIR"], "{group}-TEMP")
    threads: 1
    resources: nodes = 1
    shell: "mv {params.summary_temp_dir} {output} >> {log} 2>&1"


rule krakenuniq:
    version: 1.0
    log: dirs_dict["LOGS_DIR"] + "/{sample}-krakenuniq.log"
    input: unpack(lambda wildcards: get_fastq(wildcards.sample))
    output:
        raw = os.path.join(dirs_dict["TAXONOMY_DIR"], "{sample}.krakenuniq"),
        tsv = os.path.join(dirs_dict["TAXONOMY_DIR"], "{sample}-krakenuniq-report.tsv")
    params:
        db = M.get_rule_param("krakenuniq", "--db"),
        gzip_compressed = M.get_rule_param("krakenuniq", "--gzip-compressed"),
        additional_params = M.get_param_value_from_config(["krakenuniq", "additional_params"])
    threads: M.T('krakenuniq')
    resources: nodes = M.T('krakenuniq')
    shell:
        """
            krakenuniq \
                     {params.db} \
                     --threads {threads} \
                     --fastq-input \
                     {params.gzip_compressed} \
                     --paired \
                     --output {output.raw} \
                     --report-file {output.tsv} \
                     {input.r1} \
                     {input.r2} \
                     {params.additional_params} >> {log} 2>&1
        """

rule krakenuniq_mpa_report:
    version: 1.0
    log: dirs_dict["LOGS_DIR"] + "/{sample}-krakenuniq_mpa_report.log"
    input: os.path.join(dirs_dict["TAXONOMY_DIR"], "{sample}.krakenuniq"),
    output: os.path.join(dirs_dict["TAXONOMY_DIR"], "{sample}-krakenuniq.tsv")
    # FIXME: I need to see if more params should be available for krakenuniq_mpa_report
    params: db = M.get_rule_param("krakenuniq", "--db")
    threads: M.T('krakenuniq_mpa_report')
    resources: nodes = M.T('krakenuniq_mpa_report')
    shell:
        """
            krakenuniq-mpa-report {params.db} \
                                  --header-line \
                                  {input} \
                                  > {output} 2>> {log}
        """


def input_for_import_krakenuniq_taxonomy(wildcards):
    ''' configure input for import_percent_of_reads_mapped.'''
    D = {}
    if M.kraken_annotation_dict:
        # if the user supplied a file with kraken annotations then use it
        D['tsv'] = M.kraken_annotation_dict[wildcards.sample]['path']
    else:
        # if the user didn't provide a file, then annotation needs to run
        D['tsv'] = os.path.join(dirs_dict["TAXONOMY_DIR"], wildcards.sample + "-krakenuniq.tsv")

    if run_import_percent_of_reads_mapped:
        # we include percent_of_reads_mapped_imported_flag as input here so that kraken and import_percent_of_reads_mapped will never run in parallel.
        # If they run in parallel it could cause trouble as they will try to write to the profile database at the same time. very bad.
        D['percent_of_reads_mapped_imported_flag'] = os.path.join(dirs_dict["PROFILE_DIR"], wildcards.group, wildcards.sample, "import_percent_of_reads_mapped.done"),
    return D


rule import_krakenuniq_taxonomy:
    version: 1.0
    log: dirs_dict["LOGS_DIR"] + "/{group}-{sample}-import_krakenuniq_taxonomy.log"
    input:
        unpack(input_for_import_krakenuniq_taxonomy),
        profile = ancient(os.path.join(dirs_dict["PROFILE_DIR"], "{group}", "{sample}", "PROFILE.db"))
    output: touch(os.path.join(dirs_dict["PROFILE_DIR"], "{group}/{sample}/import_krakenuniq_taxonomy.done"))
    params: min_abundance = M.get_rule_param('import_krakenuniq_taxonomy', '--min-abundance')
    threads: M.T('import_krakenuniq_taxonomy')
    resources: nodes = M.T('import_krakenuniq_taxonomy')
    shell:
        """
            anvi-import-taxonomy-for-layers -p {input.profile} \
                                            -i {input.tsv} \
                                            --parser krakenuniq \
                                            {params.min_abundance} >> {log} 2>&1
        """


rule import_percent_of_reads_mapped:
    version: 1.0
    log: dirs_dict["LOGS_DIR"] + "/{group}-{sample}-import_percent_of_reads_mapped.log"
    input:
        profile = ancient(os.path.join(dirs_dict["PROFILE_DIR"], "{group}", "{sample}", "PROFILE.db"))
    output:
        flag = touch(dirs_dict["PROFILE_DIR"] + "/{group}/{sample}/import_percent_of_reads_mapped.done"),
        total_num_reads_txt = temp(dirs_dict["PROFILE_DIR"] + "/{group}/{sample}/total-num-reads.txt"),
        layers_additional_data = temp(dirs_dict["PROFILE_DIR"] + "/{group}/{sample}/layers-additional-data.txt"),
        layers_additional_data_updated = temp(dirs_dict["PROFILE_DIR"] + "/{group}/{sample}/layers-additional-data-updated.txt")
    params:
        bowtie_log = dirs_dict["LOGS_DIR"] + "/{group}-{sample}-bowtie.log"
    threads: M.T('import_percent_of_reads_mapped')
    resources: nodes = M.T('import_percent_of_reads_mapped')
    run:
        if not filesnpaths.is_file_exists(params.bowtie_log, dont_raise=True):
            raise ConfigError('We expected to find the log file for bowtie2 here: %s '
                        'but it is not there. This means we can\'t find out what '
                        'percentage of short reads mapped to the fasta file. '
                        'If you are confused, feel free to contact us. '
                        'To avoid this error you can skip this step by setting the "run" parameter for this rule '
                        '(import_percent_of_reads_mapped) to "false" in your config file.' % params.bowtie_log)

        else:
            shell("""
                    echo -e "sample\ttotal_num_reads" > {output.total_num_reads_txt}
                    # ok so this whole thing is a terrible hack anyway, so the next two lines
                    # shouldn't surprise you. Basically printing one line with the sample name
                    # and the the number of reads (which is grepped from the log file)
                    echo -e "`echo -n "{params.bowtie_log}" | awk 'BEGIN{{FS="-"}}{{printf("%s\t", $2)}}';\
                            grep 'reads; of these:' {params.bowtie_log} | awk '{{print $1 * 2}}'`" >> {output.total_num_reads_txt}

                    # import this into the profile database. this part is simply
                    # a 'hack' so we can get a file with both 'mapper reads' and
                    # 'total reads' columns in the next step.
                    anvi-import-misc-data {output.total_num_reads_txt} \
                                          -p {input.profile} \
                                          -t layers \
                                          --just-do-it >> {log} 2>&1

                    # get the layers additional data table, which has two columns
                    # now.
                    anvi-export-misc-data -p {input.profile} \
                                          -t layers \
                                          -o {output.layers_additional_data} >> {log} 2>&1
                  """)

            additional_data = pd.read_csv(output.layers_additional_data, sep='\t', index_col=None)
            if 'total_reads_mapped' not in additional_data.columns:
                raise ConfigError('The layers additional data for %s doesn\'t contain a column '
                                  '"total_reads_mapped". This is really weird, and we cannot '
                                  'think of why this happened (maybe you deleted it somehow?). '
                                  'Feel free to contact an anvio developer in order to troubleshoot '
                                  'this. Otherwise, if you wish to continue, you can just skip this '
                                  'step by setting the "run" parameter for the rule import_percent_of_reads_mapped '
                                  'to "false".' % input.profile)

            additional_data['percent_mapped'] = 100 * additional_data['total_reads_mapped'] / additional_data['total_num_reads']
            additional_data.to_csv(output.layers_additional_data_updated, sep='\t', index=False)

            shell("""
                    # import the new file with three columns
                    anvi-import-misc-data {output.layers_additional_data_updated} \
                                          -p {input.profile} \
                                          -t layers \
                                          --just-do-it >> {log} 2>&1
                  """)


rule anvi_cluster_contigs:
    version: 1.0
    log: os.path.join(dirs_dict["LOGS_DIR"], "{group}-{driver}-anvi_cluster_contigs.log")
    threads: M.T("anvi_cluster_contigs")
    resources: nodes = M.T("anvi_cluster_contigs")
    input:
        contigs = ancient(M.get_contigs_db_path()),
        profile = lambda wildcards: M.profile_databases[wildcards.group]
    params:
        driver = '{driver}',
        collection_name = M.get_rule_param('anvi_cluster_contigs', '--collection-name'),
        just_do_it = M.get_rule_param('anvi_cluster_contigs', '--just-do-it'),
        additional_params = lambda wildcards: M.get_param_value_from_config(['anvi_cluster_contigs', M.get_param_name_for_binning_driver(wildcards.driver)])
    output: touch(os.path.join(dirs_dict['MERGE_DIR'], '{group}' + '-' + '{driver}' + '.done'))
    shell: w.r("""anvi-cluster-contigs -c {input.contigs} \
                                       -p {input.profile} \
                                       --driver {params.driver} \
                                       {params.collection_name} \
                                       {params.just_do_it} \
                                       {params.additional_params} >> {log} 2>&1""")


if 'anvio/workflows/metagenomics' in str(workflow.included[0].abspath()):
    # check if all program dependencies are met. for this line to be effective,
    # there should be an initial dry run step (which is the default behavior of
    # the `WorkflowSuperClass`, so you are most likely covered).
    M.check_workflow_program_dependencies(workflow, dont_raise=True)<|MERGE_RESOLUTION|>--- conflicted
+++ resolved
@@ -31,13 +31,9 @@
 run = terminal.Run()
 progress = terminal.Progress()
 
-<<<<<<< HEAD
-slave_mode = False if 'workflows/metagenomics' in workflow.included[0] else True
-=======
 this_workflow_is_inherited_by_another = False if 'anvio/workflows/metagenomics' in str(workflow.included[0].abspath()) else True
->>>>>>> ca6a3b08
-
-if not slave_mode:
+
+if not this_workflow_is_inherited_by_another:
     # it is important that this comes before the include statement since
     # M is defined here and will also be used in the contigs workflow
     M = MetagenomicsWorkflow(argparse.Namespace(config=config))
