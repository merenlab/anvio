--- conflicted
+++ resolved
@@ -230,9 +230,6 @@
             # while we are here, let's make sure we are not working with apples and oranges here if there
             # also a profile-db defined in this context.
             if self.profile_db_path:
-<<<<<<< HEAD
-                is_profile_db_and_contigs_db_compatible(self.profile_db_path, self.contigs_db_path)
-=======
                 if self.mode == 'codon-frequencies':
                     if os.path.exists(self.profile_db_path):
                         raise ConfigError(f"Sorry, in this mode you have to specify a profile-db path for a profile-db "
@@ -242,12 +239,11 @@
                                           f"case, you should use the program `anvi-interactive` to visualize the data stored "
                                           f"in that file by running `anvi-interactive -p {self.profile_db_path} --manual`")
                 else:
-                    utils.is_profile_db_and_contigs_db_compatible(self.profile_db_path, self.contigs_db_path)
+                    is_profile_db_and_contigs_db_compatible(self.profile_db_path, self.contigs_db_path)
 
             # initialize ContigsSuperclass because we are normal people with a contigs-db
             ContigsSuperclass.__init__(self, self.args)
             self.init_splits_taxonomy(self.taxonomic_level)
->>>>>>> d85b0dc0
         else:
             # Why do we have these here? This question has somewhat a convoluted answer. In the previous
             # iterations of the code, we would initialize the ContigsSuperclass regardless of whether we
