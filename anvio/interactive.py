# -*- coding: utf-8
# pylint: disable=line-too-long
"""The module that curates data for the interactive interface"""

import os
import sys
import copy
import numpy
import argparse
import textwrap
<<<<<<< HEAD
import pandas as pd
from ete3 import Tree
=======
>>>>>>> 03abad7d

import anvio
import anvio.utils as utils
import anvio.dbops as dbops
import anvio.hmmops as hmmops
import anvio.terminal as terminal
import anvio.constants as constants
import anvio.summarizer as summarizer
import anvio.clustering as clustering
import anvio.filesnpaths as filesnpaths
import anvio.ccollections as ccollections
import anvio.structureops as structureops
import anvio.variabilityops as variabilityops

from anvio.clusteringconfuguration import ClusteringConfiguration
from anvio.dbops import ProfileSuperclass, ContigsSuperclass, PanSuperclass, TablesForStates, ProfileDatabase
from anvio.dbops import get_description_in_db
from anvio.dbops import get_default_item_order_name
from anvio.completeness import Completeness
from anvio.errors import ConfigError, RefineError
from anvio.variabilityops import VariabilitySuper
from anvio.variabilityops import variability_engines

from anvio.tables.miscdata import TableForItemAdditionalData, TableForLayerAdditionalData, TableForLayerOrders
from anvio.tables.collections import TablesForCollections


__author__ = "Developers of anvi'o (see AUTHORS.txt)"
__copyright__ = "Copyleft 2015-2018, the Meren Lab (http://merenlab.org/)"
__credits__ = []
__license__ = "GPL 3.0"
__version__ = anvio.__version__
__maintainer__ = "A. Murat Eren"
__email__ = "a.murat.eren@gmail.com"
__status__ = "Development"


progress = terminal.Progress()
run = terminal.Run()
pp = terminal.pretty_print


class Interactive(ProfileSuperclass, PanSuperclass, ContigsSuperclass):
    """The class that loads everything for the interactive interface. Wow. Such glory."""
    def __init__(self, args, external_clustering=None):
        self.args = args
        self.views = {}
        self.states_table = None
        self.p_meta = {}
        self.title = 'Unknown Project'

        A = lambda x: args.__dict__[x] if x in args.__dict__ else None
        self.mode = A('mode')
        self.pan_db_path = A('pan_db')
        self.profile_db_path = A('profile_db')
        self.contigs_db_path = A('contigs_db')
        self.genomes_storage_path = A('genomes_storage')
        self.collection_name = A('collection_name')
        self.manual_mode = A('manual_mode')
        self.split_hmm_layers = A('split_hmm_layers')
        self.taxonomic_level = A('taxonomic_level') or 't_genus'
        self.additional_layers_path = A('additional_layers')
        self.additional_view_path = A('additional_view')
        self.view = A('view')
        self.fasta_file = A('fasta_file')
        self.view_data_path = A('view_data')
        self.tree = A('tree')
        self.item_order_path = A('items_order')
        self.title = A('title')
        self.output_dir = A('output_dir')
        self.show_views = A('show_views')
        self.state_autoload = A('state_autoload')
        self.collection_autoload = A('collection_autoload')
        self.read_only = A('read_only')
        self.show_states = A('show_states')
        self.skip_check_names = A('skip_check_names')
        self.list_collections = A('list_collections')
        self.distance = A('distance') or constants.distance_metric_default
        self.linkage = A('linkage') or constants.linkage_method_default
        self.skip_init_functions = A('skip_init_functions')
        self.skip_auto_ordering = A('skip_auto_ordering')
        self.bin_ids_file_path = A('bin_ids_file')
        self.bin_id = A('bin_id')
        self.collection_name = A('collection_name')
        self.gene_mode = A('gene_mode')

        if self.pan_db_path and self.profile_db_path:
            raise ConfigError("You can't set both a profile database and a pan database in arguments\
                                you send to this class. What are you doing?")

        if self.additional_layers_path:
            filesnpaths.is_file_tab_delimited(self.additional_layers_path)

        if self.gene_mode:
            if self.collection_name is None or self.bin_id is None:
                raise ConfigError("Gene view requires a collection and a bin to be specified. If you want to \
                                    view all the genes in your profile database then you can use \
                                    anvi-script-add-default-collection to create a default collection \
                                    with all contigs.")

        if self.collection_name and (not self.gene_mode) and (self.bin_id or self.bin_ids_file_path) and self.mode != 'refine':
            raise ConfigError("On the one hand you provide a collection name, signaling anvi'o that you wish to\
                               run the interactive display in collection mode. But then you also provide a bin name\
                               as if you wish to run the refinement interface. Are you sure you don't want to run\
                               `anvi-refine` instead? That would really make things much less confusing here :(")

        # make sure early on that both the distance and linkage is OK.
        clustering.is_distance_and_linkage_compatible(self.distance, self.linkage)

        self.displayed_item_names_ordered = None
        self.auxiliary_profile_data_available = False

        # get additional data for items and layers, and get layer orders data.
        a_db_is_found = (os.path.exists(self.pan_db_path) if self.pan_db_path else False) or (os.path.exists(self.profile_db_path) if self.profile_db_path else False)
        self.items_additional_data_keys, self.items_additional_data_dict = TableForItemAdditionalData(self.args).get() if a_db_is_found else ([], {})
        self.layers_additional_data_keys, self.layers_additional_data_dict = TableForLayerAdditionalData(self.args).get_all() if a_db_is_found else ([], {})

        self.layers_order_data_dict = TableForLayerOrders(self.args).get() if a_db_is_found else {}
        for group_name in self.layers_additional_data_keys:
            layer_orders = TableForLayerOrders(self.args).update_orders_dict_using_additional_data_dict({}, 
                self.layers_additional_data_keys[group_name], self.layers_additional_data_dict[group_name]) if a_db_is_found else {}
            for order_name in layer_orders:
                self.layers_order_data_dict['%s :: %s' % (group_name, order_name)] = layer_orders[order_name]

        # make sure the mode will be set properly
        if self.collection_name and self.manual_mode:
            raise ConfigError("You can't anvi-interactive in manual mode with a collection name.")

        self.external_clustering = external_clustering

        self.collections = ccollections.Collections()

        # if the mode has not been set from within the arguments, we will set something up here:
        if not self.mode:
            if self.manual_mode:
                self.mode = 'manual'
            elif self.gene_mode:
                # collection mode and gene view mode both uses collection_name
                # so gene_mode needs to be placed before collection view
                self.mode = 'gene'
            elif self.collection_name or self.list_collections:
                self.mode = 'collection'
            else:
                self.mode = 'full'

        ContigsSuperclass.__init__(self, self.args)
        self.init_splits_taxonomy(self.taxonomic_level)

        if self.contigs_db_path:
            self.completeness = Completeness(self.contigs_db_path)
            self.collections.populate_collections_dict(self.contigs_db_path)
        else:
            self.completeness = None

        # make sure we are not dealing with apples and oranges here.
        if self.contigs_db_path and self.profile_db_path:
            utils.is_profile_db_and_contigs_db_compatible(self.profile_db_path, self.contigs_db_path)

        self.P = lambda x: os.path.join(self.p_meta['output_dir'], x)
        self.cwd = os.getcwd()

        # here is where the big deal stuff takes place. depending on the mode, we will call
        # the appropriate function for initializing the interafce class.
        self.run.info('Interactive mode', self.mode, mc='green')
        if self.mode == 'manual':
            self.load_manual_mode()
        elif self.mode == 'gene':
            self.load_gene_mode()
        elif self.mode == 'refine':
            self.load_full_mode()
            self.load_refine_mode()
        elif self.mode == 'pan':
            self.load_pan_mode()
        elif self.mode == 'collection':
            self.load_collection_mode()
        elif self.mode == 'full':
            self.load_full_mode()
        else:
            raise ConfigError("The interactive class is called with a mode that no one knows anything \
                               about. '%s'... What kind of a mode is that anyway :/" % self.mode)

        if self.external_clustering:
            self.p_meta['clusterings'] = self.clusterings = self.external_clustering['clusterings']
            self.p_meta['available_clusterings'] = list(self.clusterings.keys())
            self.p_meta['default_clustering'] = self.external_clustering['default_clustering']

        if not self.state_autoload and 'default' in self.states_table.states:
            self.state_autoload = 'default'

        if not self.collection_autoload and 'default' in self.collections.collections_dict:
            self.collection_autoload = 'default'

        self.check_for_clusterings()
        self.set_displayed_item_names()

        # now we know what splits we are interested in (self.displayed_item_names_ordered), we can get rid of all the
        # unnecessary splits stored in views dicts.
        self.prune_view_dicts()

        self.process_external_item_order()
        self.gen_alphabetical_orders_of_items()
        if not self.p_meta['default_item_order'] and len(self.p_meta['available_item_orders']):
            self.p_meta['default_item_order'] = self.p_meta['available_item_orders'][0]

        # if there are any HMM search results in the contigs database other than 'singlecopy' sources,
        # we would like to visualize them as additional layers. following function is inherited from
        # Contigs DB superclass and will fill self.hmm_searches_dict if appropriate data is found in
        # search tables:
        if self.mode == 'full':
            self.init_non_singlecopy_gene_hmm_sources(self.displayed_item_names_ordered, return_each_gene_as_a_layer=self.split_hmm_layers)

        # take care of additional layers, and update ordering information for items
        if self.additional_layers_path:
            self.items_additional_data_dict = utils.get_TAB_delimited_file_as_dictionary(self.additional_layers_path, dict_to_append=self.items_additional_data_dict, assign_none_for_missing=True)
            self.items_additional_data_keys = self.items_additional_data_keys + utils.get_columns_of_TAB_delim_file(self.additional_layers_path)

        self.check_names_consistency()
        self.gen_orders_for_items_based_on_additional_layers_data()
        self.convert_view_data_into_json()


    def set_displayed_item_names(self):
        """Sets the master list of names .. UNLESS we are in manual-mode, in which case names will be\
           set within the function `load_manual_mode`"""

        if self.mode == 'manual':
            return

        # we expect to have a default clustering to be set when the code makes it way here, but there is an exception
        # to that (it is when the user provides an items order file). please pay attention:
        if not self.p_meta['default_item_order']:
            if self.item_order_path:
                # this is a special situation where we are not in manual mode, but we don't have a default clustering.
                # yet the user has an items order file. here we will set the displauyed items to be the items in the view
                # data.
                self.displayed_item_names_ordered = sorted(list(self.views.values())[0]['dict'].keys())
                return
            else:
                raise ConfigError("Wow. Anvi'o has no idea how you managed to come here. Please send an e-mail to the first\
                                   developer you find, they will definitely want to fix this one.")

        # self.displayed_item_names_ordered is going to be the 'master' names list. everything else is going to
        # need to match these names:
        default_item_order = self.p_meta['item_orders'][self.p_meta['default_item_order']]
        if default_item_order['type'] == 'newick':
            self.displayed_item_names_ordered = utils.get_names_order_from_newick_tree(default_item_order['data'], reverse=True)
        elif default_item_order['type'] == 'basic':
            self.displayed_item_names_ordered = default_item_order['data']
        else:
            raise ConfigError("There is something wrong here, and anvi'o needs and adult :( Something that should\
                               never happen happened. The default clustering does not have a basic or newick type.")


    def check_for_clusterings(self):
        if self.mode == 'manual':
            return

        if not self.p_meta['item_orders'] or not len([o for o in self.p_meta['item_orders'].values() if o['type'] == 'newick']):
            if self.p_meta['db_type'] == 'pan':
                raise ConfigError("This pangenome (which you gracefully named as '%s') does not seem to have any hierarchical\
                                   clustering of protein gene clusters in it. Maybe you skipped the clustering step, maybe\
                                   anvi'o skipped it on your behalf because you had too many gene clusters or something. Regardless of\
                                   who did what, you don't get to display your pangenome at this particular instance. In some\
                                   cases using a parameter like `--min-occurrence 2`, which would reduce the number of gene clusters by\
                                   removing singletons that appear in only one genome can help solve this issue. Sorry :/" \
                                                            % (self.p_meta['project_name']))
            else:
                if self.item_order_path:
                    self.run.warning("This merged profile database does not seem to have any hierarchical clustering\
                                      of splits that is required by the interactive interface. But it seems you did provide\
                                      an items order file. So anvi'o will try to use that and display your data.")
                else:
                    if self.p_meta['merged']:
                        raise ConfigError("This merged profile database does not seem to have any hierarchical clustering\
                                           of splits that is required by the interactive interface. It may have been generated\
                                           by anvi-merge with the `--skip-hierarchical-clustering` flag, or hierarchical\
                                           clustering step may have been skipped by anvi-merge because you had too many splits\
                                           to get the clustering in a reasonable amount of time. Please read the help menu for\
                                           anvi-merge, and/or refer to the tutorial: \
                                           http://merenlab.org/2015/05/01/anvio-tutorial/#clustering-during-merging")
                    else:
                        raise ConfigError("This single profile database does not seem to have any hierarchical clustering\
                                           that is required by the interactive interface. You must use `--cluster-contigs`\
                                           flag for single profiles to access to this functionality. Please read the help\
                                           menu for anvi-profile, and/or refer to the tutorial.")


    def gen_orders_for_items_based_on_additional_layers_data(self):
        if self.skip_auto_ordering:
            return

        self.progress.new('Processing additional data to order items (to skip: --skip-auto-ordering)')
        skipped_additional_data_layers = []
        # go through additional layers that are not of type `bar`.
        for layer in [additional_layer for additional_layer in self.items_additional_data_keys if '!' not in additional_layer]:
            self.progress.update('for "%s" ...' % layer)
            layer_type = utils.get_predicted_type_of_items_in_a_dict(self.items_additional_data_dict, layer)

            if layer_type == None:
                skipped_additional_data_layers.append(layer)
                continue

            item_layer_data_tuple = []
            items_for_which_we_put_zeros_for_missing_values = set([])
            for item in self.displayed_item_names_ordered:
                if item not in self.items_additional_data_dict:
                    if layer_type != str:
                        item_layer_data_tuple.append((0.0, item))
                        items_for_which_we_put_zeros_for_missing_values.add(item)
                    else:
                        item_layer_data_tuple.append(('', item))
                else:
                    if self.items_additional_data_dict[item][layer] == None:
                        if layer_type != str:
                            items_for_which_we_put_zeros_for_missing_values.add(item)
                            item_layer_data_tuple.append((0.0, item))
                        else:
                            item_layer_data_tuple.append(('', item))
                    else:
                        item_layer_data_tuple.append((layer_type(self.items_additional_data_dict[item][layer]), item))

            if len(items_for_which_we_put_zeros_for_missing_values):
                self.progress.end()
                self.run.warning("OK. While working on the layer '%s', which actually looked like a numerical layer, anvi'o realized\
                                  that %d of your items (for instance '%s' was one of them) did not have a value for this layer. To\
                                  make sure things will continue working in the interface, anvi'o took the liberty of adding zeros\
                                  as values for these items. Which is not the smartest thing to do, but we unfortunately do not\
                                  support empty values for numerical layers yet. In MetalBeard's voice: things shall continue to\
                                  work, but ye here be warned. Back to anvi'o regular voice: Please keep this in mind while you\
                                  are studying the interactive interface be extra careful how to interpret your analysis when\
                                  you see zero values in the layer '%s'." % (layer,
                                                                             len(items_for_which_we_put_zeros_for_missing_values),
                                                                             items_for_which_we_put_zeros_for_missing_values.pop(),
                                                                             layer))
                self.progress.new('Processing additional data to order items (to skip: --skip-auto-ordering)')

            self.p_meta['available_item_orders'].append('>> %s:none:none' % layer)
            self.p_meta['item_orders']['>> %s' % layer] = {'type': 'basic', 'data': [i[1] for i in sorted(item_layer_data_tuple)]}

            self.p_meta['available_item_orders'].append('>> %s_(reverse):none:none' % layer)
            self.p_meta['item_orders']['>> %s_(reverse)' % layer] = {'type': 'basic', 'data': [i[1] for i in sorted(item_layer_data_tuple, reverse=True)]}

        self.progress.end()

        if len(skipped_additional_data_layers):
            self.run.warning("One or more of your additional data columns were completely empty. Like, they didn't have any data at all :/\
                              In the best case scenario you will see completely blank layers in your display. In the worst case scenario\
                              other things will break. Since you are a curious person, anvi'o thought you would like to know. These are\
                              the empty variables: %s." % ', '.join(['"%s"' % s for s in skipped_additional_data_layers]))


    def gen_alphabetical_orders_of_items(self):
        """This function populates self.p_meta with additional organizations of data, such as alphabetical ordering\
           of data items, etc. In the interface these additional orders appear in the 'items order' combo box"""

        if self.skip_auto_ordering:
            return

        self.progress.new('Additional organizations')
        self.progress.update('...')

        # add an alphabetical order:
        self.p_meta['item_orders']['<> Alphabetical:none:none'] = {'type': 'basic', 'data': sorted(self.displayed_item_names_ordered[::-1], reverse=True)}
        self.p_meta['available_item_orders'].append('<> Alphabetical:none:none')

        # and the reverse-alphabetical, too:
        self.p_meta['item_orders']['<> Alphabetical_(reverse):none:none'] = {'type': 'basic', 'data': sorted(self.displayed_item_names_ordered)}
        self.p_meta['available_item_orders'].append('<> Alphabetical_(reverse):none:none')

        self.progress.end()


    def process_external_item_order(self):
        """This function processes self.item_order_path to update available item orders"""

        if not self.item_order_path:
            return

        filesnpaths.is_file_exists(self.item_order_path)

        item_order = [l.strip() for l in open(self.item_order_path, 'rU').readlines()]
        self.run.info('Items order', 'An items order with %d items is found at %s.' % (len(item_order), self.item_order_path), mc='cyan')

        self.progress.new('External items order')
        self.progress.update('...')

        # make sure all items we will be working with is in items order.
        item_order_set = set(item_order)
        missing_items = [i for i in self.displayed_item_names_ordered if i not in item_order_set]
        if (missing_items):
            self.progress.end()
            raise ConfigError("While processing your items order file, anvi'o realized that some of the items in your view data are not\
                               in your items order file. In fact there are like %d of them missing, and one of the missing items look\
                               like this if it makes any sense: '%s'" % (len(missing_items), missing_items.pop()))

        if len(item_order) != len(self.displayed_item_names_ordered):
            self.progress.end()
            raise ConfigError("While processing your items order file, anvi'o realized that the number of items described in your file\
                               (%s) is not equal to the number of items you have in your view data (%s). This is totally a deal\
                               breaker :/" % (pp(len(item_order)), pp(len(self.displayed_item_names_ordered))))

        # because of the special case of items order, the clusterings and available_clusterings items
        # may not be initialized. check them first.
        if not self.p_meta['item_orders']:
            self.p_meta['item_orders'] = {}
        if not self.p_meta['available_item_orders']:
            self.p_meta['available_item_orders'] = []

        # add an alphabetical order:
        self.p_meta['item_orders']['<> User order:none:none'] = { 'type': 'basic', 'data': item_order[::-1]}
        self.p_meta['available_item_orders'].append('<> User order:none:none')

        # and the reverse-alphabetical, too:
        self.p_meta['item_orders']['<> User order (reverse):none:none'] = {'type': 'basic', 'data': item_order}
        self.p_meta['available_item_orders'].append('<> User order (reverse):none:none')

        self.progress.end()


    def load_manual_mode(self):
        if self.contigs_db_path:
            raise ConfigError("When you want to use the interactive interface in manual mode, you must\
                                not use a contigs database.")

        if not self.profile_db_path:
            raise ConfigError("Even when you want to use the interactive interface in manual mode, you need\
                                to provide a profile database path. But you DO NOT need an already existing\
                                profile database, since anvi'o will generate an empty one for you. The profile\
                                database in this mode only used to read or store the 'state' of the display\
                                for visualization purposes, or to allow you to create and store collections.")

        # if the user is using an existing profile database, we need to make sure that it is not associated
        # with a contigs database, since it would mean that it is a full anvi'o profile database and should
        # not be included in manual operations.
        if filesnpaths.is_file_exists(self.profile_db_path, dont_raise=True):
            profile_db = ProfileDatabase(self.profile_db_path)
            if profile_db.meta['contigs_db_hash']:
                raise ConfigError("Well. It seems the profile database is associated with a contigs database,\
                                    which means using it in manual mode is not the best way to use it. Probably\
                                    what you wanted to do is to let the manual mode create a new profile database\
                                    for you. Simply type in a new profile database path (it can be a file name\
                                    that doesn't exist).")

        if not self.tree and not self.view_data_path:
            raise ConfigError("You must be joking Mr. Feynman. No tree file, and no data file? What is it that\
                               anvi'o supposed to visualize? :(")

        if not self.tree:
            self.run.warning("You haven't declared a tree file. Anvi'o will do its best to come up with an\
                              organization of your items.")

        if self.view:
            raise ConfigError("You can't use '--view' parameter when you are running the interactive interface\
                               in manual mode")

        if self.show_views:
            raise ConfigError("Sorry, there are no views to show in manual mode :/")

        if self.show_states:
            raise ConfigError("Sorry, there are no states to show in manual mode :/")

        if self.tree:
            filesnpaths.is_file_exists(self.tree)
            newick_tree_text = ''.join([l.strip() for l in open(os.path.abspath(self.tree)).readlines()])
            self.displayed_item_names_ordered = sorted(utils.get_names_order_from_newick_tree(newick_tree_text))
        else:
            self.displayed_item_names_ordered = sorted(utils.get_column_data_from_TAB_delim_file(self.view_data_path, column_indices=[0])[0][1:])

        # try to convert item names into integer values for proper sorting later. it's OK if it does
        # not work.
        try:
            self.displayed_item_names_ordered = [str(s) for s in sorted([int(n) for n in self.displayed_item_names_ordered])]
        except:
            pass

        view_data_path = os.path.abspath(self.view_data_path) if self.view_data_path else None
        self.p_meta['splits_fasta'] = os.path.abspath(self.fasta_file) if self.fasta_file else None
        self.p_meta['output_dir'] = None
        self.p_meta['views'] = {}
        self.p_meta['db_type'] = 'profile'
        self.p_meta['merged'] = True
        self.p_meta['default_view'] = 'single'
        self.default_view = self.p_meta['default_view']

        # set some default organizations of data:
        self.p_meta['item_orders'] = {}
        self.p_meta['available_item_orders'] = []
        self.p_meta['default_item_order'] = []

        # if we have a tree, let's make arrangements for it:
        if self.tree:
            item_order_name = '%s:unknown:unknown' % filesnpaths.get_name_from_file_path(self.tree)
            self.p_meta['default_item_order'] = item_order_name
            self.p_meta['available_item_orders'].append(item_order_name)
            self.p_meta['item_orders'][item_order_name] = {'type': 'newick', 'data': newick_tree_text}

        if self.view_data_path:
            # sanity of the view data
            filesnpaths.is_file_tab_delimited(view_data_path)
            view_data_columns = utils.get_columns_of_TAB_delim_file(view_data_path, include_first_column=True)

            # load view data as the default view:
            self.views[self.default_view] = {'header': view_data_columns[1:],
                                             'dict': utils.get_TAB_delimited_file_as_dictionary(view_data_path)}
        else:
            # no view data is provided... it is only the tree we have. we will creaet a mock 'view data dict'
            # here using what is in the tree.
            ad_hoc_dict = {}
            for item in self.displayed_item_names_ordered:
                ad_hoc_dict[item] = {'names': str(item)}

            self.views[self.default_view] = {'header': ['names'],
                                             'dict': ad_hoc_dict}

        # we assume that the sample names are the header of the view data, so we might as well set it up:
        sample_names = [self.title.replace(' ', '_')] if self.title else self.views[self.default_view]['header']
        self.p_meta['samples'] = self.p_meta['sample_id'] = sample_names

        # if we have an input FASTA file, we will set up the split_sequences and splits_basic_info dicts,
        # otherwise we will leave them empty
        self.splits_basic_info = {}
        self.split_sequences = None
        if self.p_meta['splits_fasta']:
            filesnpaths.is_file_fasta_formatted(self.p_meta['splits_fasta'])
            self.split_sequences = utils.get_FASTA_file_as_dictionary(self.p_meta['splits_fasta'])

            names_missing_in_FASTA = set(self.displayed_item_names_ordered) - set(self.split_sequences.keys())
            num_names_missing_in_FASTA = len(names_missing_in_FASTA)
            if num_names_missing_in_FASTA:
                raise ConfigError('Some of the names in your view data does not have corresponding entries in the\
                                    FASTA file you provided. Here is an example to one of those %d names that occur\
                                    in your data file, but not in the FASTA file: "%s"' % (num_names_missing_in_FASTA, names_missing_in_FASTA.pop()))

            # setup a mock splits_basic_info dict
            for split_id in self.displayed_item_names_ordered:
                self.splits_basic_info[split_id] = {'length': len(self.split_sequences[split_id]),
                                                    'gc_content': utils.get_GC_content_for_sequence(self.split_sequences[split_id])}

        # create a new, empty profile database for manual operations
        if not os.path.exists(self.profile_db_path):
            sample_id = ','.join(self.p_meta['samples'])

            profile_db = ProfileDatabase(self.profile_db_path)
            profile_db.create({'db_type': 'profile',
                               'blank': True,
                               'merged': True,
                               'contigs_db_hash': None,
                               'contigs_ordered': False,
                               'samples': sample_id,
                               'sample_id': sample_id})

        # create an instance of states table
        self.states_table = TablesForStates(self.profile_db_path)

        # also populate collections, if there are any
        self.collections.populate_collections_dict(self.profile_db_path)

        # read description from self table, if it is not available get_description function will return placeholder text
        self.p_meta['description'] = get_description_in_db(self.profile_db_path)

        if self.title:
            self.title = self.title


    def cluster_splits_of_interest(self):
        # clustering of contigs is done for each configuration file under static/clusterconfigs/merged directory;
        # at this point we don't care what those recipes really require because we already merged and generated
        # any data that may be required.
        clusterings = {}

        for config_name in self.clustering_configs:
            config_path = self.clustering_configs[config_name]

            config = ClusteringConfiguration(config_path,
                                            self.input_directory,
                                            db_paths={'CONTIGS.db': self.contigs_db_path,
                                                      'PROFILE.db': self.profile_db_path},
                                            row_ids_of_interest=self.split_names_of_interest)

            try:
                clustering_id, newick = clustering.order_contigs_simple(config, progress=progress)
            except Exception as e:
                run.warning('Clustering has failed for "%s": "%s"' % (config_name, e))
                progress.end()
                continue

            clusterings[clustering_id] = {'type': 'newick', 'data': newick}

        run.info('available_clusterings', list(clusterings.keys()))

        return clusterings


    def load_refine_mode(self):
        self.split_names_of_interest = set([])
        self.is_merged = self.p_meta['merged']
        self.is_blank = self.p_meta['blank']
        self.clustering_configs = constants.clustering_configs['merged' if self.is_merged else 'blank' if self.is_blank else 'single']

        progress.new('Initializing')
        progress.update('Getting split names')

        split_dict = ccollections.GetSplitNamesInBins(self.args).get_dict()
        self.bins = list(split_dict.keys())

        for split_names in list(split_dict.values()):
            self.split_names_of_interest.update(split_names)

        progress.end()

        # if the user updates the refinement of a single bin or bins, there shouldn't be multiple copies
        # of that stored in the database. so everytime 'store_refined_bins' function is called,
        # it will check this varlable and, (1) if empty, continue updating stuff in db store updates
        # in it, (2) if not empty, remove items stored in this variable from collections dict, and continue
        # with step (1). the starting point is of course self.bins. when the store_refined_bins function is
        # called the first time, it will read collection data for collection_name, and remove the bin(s) in
        # analysis from it before it stores the data:
        self.ids_for_already_refined_bins = self.bins

        self.input_directory = os.path.dirname(os.path.abspath(self.profile_db_path))

        self.run.info('Input directory', self.input_directory)
        self.run.info('Collection ID', self.collection_name)
        self.run.info('Number of bins', len(self.bins))
        self.run.info('Number of splits', len(self.split_names_of_interest))

        item_orders = self.cluster_splits_of_interest()
        default_clustering_class = constants.merged_default if self.is_merged else constants.single_default

        default_item_order = dbops.get_default_item_order_name(default_clustering_class, item_orders)

        self.item_orders = item_orders
        self.p_meta['item_orders'] = item_orders
        self.p_meta['available_item_orders'] = list(self.item_orders.keys())
        self.p_meta['default_item_order'] = default_item_order

        self.collections = ccollections.Collections()
        self.collections.populate_collections_dict(self.profile_db_path)

        bins = sorted(list(self.bins))

        if not self.args.title:
            self.title = textwrap.fill('Refining %s%s from "%s"' % (', '.join(bins[0:3]),
                                                      ' (and %d more)' % (len(bins) - 3) if len(bins) > 3 else '',
                                                      self.collection_name))

    def load_collection_mode(self):
        self.collections.populate_collections_dict(self.profile_db_path)

        if self.list_collections:
            self.collections.list_collections()
            sys.exit()

        if self.collection_name not in self.collections.collections_dict:
            raise ConfigError("%s is not a valid collection name. See a list of available ones with '--list-collections' flag" % self.collection_name)

        # learn whether HMMs were run and we have access to completion estimates, and initialize the hmm_access if they
        # did
        completion_redundancy_available = True
        completeness = Completeness(self.contigs_db_path)

        if not len(completeness.sources):
            self.run.warning('HMMs for single-copy core genes were not run for this contigs database. So you will not\
                              see completion / redundancy estimates in the collection mode as additional layers. SAD.')
            completion_redundancy_available = False
        else:
            self.progress.new('Accessing HMM hits')
            self.progress.update('...')
            self.hmm_access = hmmops.SequencesForHMMHits(self.contigs_db_path, sources=set(completeness.sources))
            self.progress.end()

        # we are about to request a collections dict that contains only split names that appear in the
        # profile database along with other info:
        self.collection, bins_info_dict, split_names_in_db_but_missing_in_collection = \
                                        self.collections.get_trimmed_dicts(self.collection_name,
                                                                           utils.get_all_item_names_from_the_database(self.profile_db_path))

        # we will do something quite tricky here. first, we will load the full mode to get the self.views
        # data structure fully initialized based on the profile database. Then, we using information about
        # bins in the selected collection, we will create another views data structure, and replace it with
        # the one we have. that will be LOVELY.
        self.load_full_mode()

        self.p_meta['available_item_orders'] = []
        self.p_meta['item_orders'] = {}

        # we just cleared out all orderings the full mode added, let's make sure to add the
        # user tree if there is one.
        self.add_user_tree()

        # setting up a new view:
        views_for_collection = {}
        for view in self.views:
            v = self.views[view]

            d = {}
            d['table_name'] = v['table_name']
            d['header'] = [h for h in v['header'] if not h == '__parent__']
            d['dict'] = {}

            for bin_id in self.collection:
                d['dict'][bin_id] = {}
                for header in d['header']:
                     d['dict'][bin_id][header] = numpy.mean([v['dict'][split_name][header] for split_name in self.collection[bin_id]])

            item_order_name = ':'.join([view, self.distance, self.linkage])
            self.p_meta['available_item_orders'].append(item_order_name)
            self.p_meta['item_orders'][item_order_name] = {'type': 'newick', 'data': clustering.get_newick_tree_data_for_dict(d['dict'], distance=self.distance, linkage=self.linkage)}

            # clustering is done, we can get prepared for the expansion of the view dict
            # with new layers. Note that these layers are going to be filled later.
            if completion_redundancy_available:
                d['header'].extend(['percent_completion', 'percent_redundancy'])
            d['header'].extend(['bin_name', 'source'])

            views_for_collection[view] = d

        default_clustering_class = 'mean_coverage' if self.p_meta['merged'] else 'single'
        self.p_meta['default_item_order'] = get_default_item_order_name(default_clustering_class, self.p_meta['available_item_orders'])

        # replace self.views with the new view:
        self.views = views_for_collection

        # preparing a new 'splits_basic_info'
        basic_info_for_collection = {}
        for bin_id in self.collection:
            basic_info_for_collection[bin_id] = {'length': sum([self.splits_basic_info[s]['length'] for s in self.collection[bin_id]]),
                                                 'gc_content': numpy.mean([self.splits_basic_info[s]['gc_content'] for s in self.collection[bin_id]])}


        # replace it with the new one!
        self.splits_basic_info = basic_info_for_collection

        # additional layers for each bin, INCLUDING completion and redundancy estimates:
        self.progress.new('Additional layers for bins')
        num_bins = len(self.collection)
        current_bin = 1
        for bin_id in self.collection:
            self.progress.update('%d of %d :: %s ...' % (current_bin, num_bins, bin_id))

            if completion_redundancy_available:
                # get completeness estimate
                p_completion, p_redundancy, domain, domain_confidence, results_dict = completeness.get_info_for_splits(set(self.collection[bin_id]))

            for view in self.views:
                self.views[view]['dict'][bin_id]['bin_name'] = bin_id

                if completion_redundancy_available:
                    self.views[view]['dict'][bin_id]['percent_completion'] = p_completion
                    self.views[view]['dict'][bin_id]['percent_redundancy'] = p_redundancy

                self.views[view]['dict'][bin_id]['source'] = bins_info_dict[bin_id]['source']

            current_bin += 1
        self.progress.end()

        # let empty some variables to avoid confusion downstream
        self.hmm_sources_info = {}
        self.split_sequences = None
        self.splits_taxonomy_dict = {}
        self.displayed_item_names_ordered = sorted(self.views[self.default_view]['dict'].keys())

        # set the title:
        R = lambda x: x.replace('-', ' ').replace('_', ' ')
        self.title = "Collection '%s' for %s" % (R(self.collection_name), R(self.p_meta['sample_id']))


    def load_pan_mode(self):
        if not self.pan_db_path:
            raise ConfigError("So you want to display a pan genome without a pan database? Anvi'o is\
                                confused :/")

        PanSuperclass.__init__(self, self.args)

        self.init_gene_clusters()

        if not self.skip_init_functions:
            self.init_gene_clusters_functions()

        PanSuperclass.init_items_additional_data(self)

        self.p_meta['item_orders'] = self.item_orders

        self.load_pan_views()
        self.default_view = self.p_meta['default_view']

        self.collections.populate_collections_dict(self.pan_db_path)

        # set title for the pangenome
        if self.title:
            self.title = self.title
        else:
            self.title = self.p_meta['project_name'].replace('-', ' ').replace('_', ' ')

        # add user tree if there is one
        self.add_user_tree()


    def load_full_mode(self):
        if not self.contigs_db_path:
            raise ConfigError("Anvi'o needs the contigs database to make sense of this run (or maybe you\
                                should use the `--manual` flag if that's what your intention).")

        if not self.profile_db_path:
            raise ConfigError("So you want to run anvi'o in full mode, but without a profile database?\
                                Well. This does not make any sense.")

        if not self.skip_init_functions:
            self.init_functions()

        ProfileSuperclass.__init__(self, self.args)

        # init item additional data
        ProfileSuperclass.init_items_additional_data(self)

        # this is a weird place to do it, but we are going to ask ContigsSuperclass function to load
        # all the split sequences since only now we know the mun_contig_length that was used to profile
        # this stuff
        self.init_split_sequences(self.p_meta['min_contig_length'])

        self.collections.populate_collections_dict(self.profile_db_path)

        self.p_meta['self_path'] = self.profile_db_path
        self.p_meta['output_dir'] = os.path.join(os.getcwd(), os.path.dirname(self.profile_db_path))

        # create an instance of states table
        self.states_table = TablesForStates(self.profile_db_path)

        # load views from the profile database
        if self.p_meta['blank']:
            blank_dict = {}
            for split_name in self.splits_basic_info:
                blank_dict[split_name] = {'blank_view': 0, '__parent__': self.splits_basic_info[split_name]['parent']}

            self.views['blank_view'] = {'header': ['blank_view', '__parent__'],
                                        'dict': blank_dict}
            self.default_view = 'blank_view'

        else:
            self.load_views()
            self.default_view = self.p_meta['default_view']

        # if the user wants to see available views, show them and exit.
        if self.show_views:
            run.warning('', header='Available views (%d)' % len(self.views), lc='green')
            for view in self.views:
                run.info(view,
                         'Via "%s" table' % self.views[view]['table_name'],
                         lc='crimson',
                         mc='green' if view == self.default_view else 'crimson')
            print()
            sys.exit()

        if self.show_states:
            run.warning('', header='Available states (%d)' % len(self.states_table.states), lc='green')
            for state in self.states_table.states:
                run.info(state,
                         'Last modified %s' % self.states_table.states[state]['last_modified'],
                         lc='crimson',
                         mc='crimson')
            print()
            sys.exit()

        # if the user has an additional view data, load it up into the self.views dict.
        if self.additional_view_path:
            filesnpaths.is_file_tab_delimited(self.additional_view_path)
            additional_view_columns = utils.get_columns_of_TAB_delim_file(self.additional_view_path)

            if not additional_view_columns[-1] == '__parent__':
                raise ConfigError("The last column of the additional view must be '__parent__' with the proper\
                                    parent information for each split.")

            column_mapping = [str] + [float] * (len(additional_view_columns) - 1) + [str]

            self.views['user_view'] = {'table_name': 'NA',
                                       'header': additional_view_columns,
                                       'dict': utils.get_TAB_delimited_file_as_dictionary(self.additional_view_path, column_mapping=column_mapping)}

        # if the user specifies a view, set it as default:
        if self.view:
            if not self.view in self.views:
                raise ConfigError("The requested view ('%s') is not available for this run. Please see\
                                          available views by running this program with --show-views flag." % self.view)

            self.default_view = self.view

        self.p_meta['item_orders'] = self.item_orders

        # add user tree if there is one
        self.add_user_tree()

        # set title
        if self.title:
            self.title = self.title
        else:
            self.title = self.p_meta['sample_id'].replace('-', ' ').replace('_', ' ')

        # do we have auxiliary data available?
        if not self.auxiliary_profile_data_available:
            summary_cp_available = os.path.exists(os.path.join(os.path.dirname(self.profile_db_path), 'SUMMARY.cp'))
            self.run.warning("Auxiliary data is not available; which means you will not be able to perform\
                              certain operations (i.e., the inspect menu in the interactive interface will\
                              not work, etc). %s" % ('' if not summary_cp_available else "Although, you have\
                              a SUMMARY.cp file in your work directory, which means you are working with an\
                              outdated anvi'o run. You can convert your SUMMARY.cp into an auxiliary data file\
                              by using `anvi-script-generate-auxiliary-data-from-summary-cp` script."))

        if self.state_autoload:
            if not self.state_autoload in self.states_table.states:
                raise ConfigError("The requested state ('%s') is not available for this run. Please see\
                                          available states by running this program with --show-states flag." % self.state_autoload)


    def load_gene_mode(self):
        if not self.skip_init_functions:
            self.init_functions()

        ProfileSuperclass.__init__(self, self.args)

        self.init_gene_level_coverage_stats_dicts()

        # the gene_level_coverage_stats_dict contains a mixture of data, some of which are not relevant to
        # our purpose of generating views for the interactive interface. here we explicitly list keys that
        # correspond to views we wish to generate:
        views_of_interest = ['mean_coverage', 'detection', 'non_outlier_mean_coverage', 'non_outlier_coverage_std']

        for view in views_of_interest:
            self.views[view] = {
                'table_name': 'genes',
                'header': self.p_meta['samples'],
                'dict': {}
                }

        self.collections.populate_collections_dict(self.profile_db_path)
        splits_of_interest = self.collections.get_collection_dict(self.collection_name)[self.bin_id]
        all_gene_callers_ids = []

        for split_name in splits_of_interest:
            genes_in_splits_entries = self.split_name_to_genes_in_splits_entry_ids[split_name]

            for genes_in_splits_entry in genes_in_splits_entries:
                e = self.genes_in_splits[genes_in_splits_entry]
                gene_callers_id = e['gene_callers_id']
                all_gene_callers_ids.append(gene_callers_id)

                for view in views_of_interest:
                    self.views[view]['dict'][str(gene_callers_id)] = {}
                    for sample_name in self.gene_level_coverage_stats_dict[gene_callers_id]:
                        self.views[view]['dict'][str(gene_callers_id)][sample_name] = self.gene_level_coverage_stats_dict[gene_callers_id][sample_name][view]

        self.states_table = TablesForStates(self.profile_db_path)

        self.p_meta['default_item_order'] = 'mean_coverage'
        self.default_view = 'mean_coverage'

        self.p_meta['available_item_orders'] = []
        self.p_meta['item_orders'] = {}

        for view in views_of_interest:
            item_order_name = view
            newick_tree_text = clustering.get_newick_tree_data_for_dict(self.views[view]['dict'], linkage=self.linkage, distance=self.distance)

            self.p_meta['available_item_orders'].append(item_order_name)
            self.p_meta['item_orders'][item_order_name] = {'type': 'newick', 'data': newick_tree_text}

        self.p_meta['item_orders']['synteny'] = {'type': 'basic', 'data': list(map(str, sorted(all_gene_callers_ids)))}

        self.title = "Genes in '%s'" % self.bin_id

        # FIXME: When we are in gene-mode mode, our item names are no longer split names, hence the
        # following dictionaries are useless. Until we find a better way to fill them up with
        # potentially useful information, we can nullify them
        self.split_lengths_info = dict([(split_name, self.splits_basic_info[split_name]['length']) for split_name in self.splits_basic_info])
        self.splits_basic_info = {}
        self.splits_taxonomy_dict = {}
        self.p_meta['description'] = 'None'

        # FIX ME: storing collection and states is not available for gene mode atm.
        self.args.read_only = True

        self.items_additional_data_keys, self.items_additional_data_dict = [], {}

        for view in views_of_interest:
            data_value = clustering.get_newick_tree_data_for_dict(self.views[view]['dict'],
                                                                  distance=self.distance,
                                                                  linkage=self.linkage,
                                                                  transpose=True)

            # additional layers orders are added with the prefix "genes_"
            # this is because there are similar orders available from the contigs data
            #(for example contigs detections vs. genes detections)
            self.layers_order_data_dict['genes_' + view] = {'newick': data_value, 'basic': None}


    def add_user_tree(self):
        if self.tree:
            clustering_id = '%s:unknown:unknown' % filesnpaths.get_name_from_file_path(self.tree)
            if not self.p_meta['item_orders']:
                self.p_meta['default_item_order'] = clustering_id
                self.p_meta['available_item_orders'] = [clustering_id]
                self.p_meta['item_orders'] = {clustering_id: {'type': 'newick', 'data': open(os.path.abspath(self.tree)).read()}}
                run.info('Additional Tree', "Splits will be organized based on '%s'." % clustering_id)
            else:
                self.p_meta['item_orders'][clustering_id] = {'type': 'newick', 'data': open(os.path.abspath(self.tree)).read()}
                run.info('Additional Tree', "'%s' has been added to available trees." % clustering_id)


    def search_for_functions(self, search_terms, requested_sources=None):
        search_terms = [s.strip() for s in search_terms.split(',')]
        full_report = None

        if self.mode == 'full' or self.mode == 'gene':
            items, full_report = ContigsSuperclass.search_for_gene_functions(self, search_terms, verbose=False, requested_sources=requested_sources)
            if self.mode == 'gene':
                # otherwise gene mode report functions from other splits are not the bin interactive initialized.
                full_report = [i for i in full_report if i[5] in self.split_names_of_interest]
        elif self.mode == 'pan':
            items, full_report = PanSuperclass.search_for_gene_functions(self, search_terms, verbose=False, requested_sources=requested_sources)
        else:
            raise ConfigError("Searching functions are not supported for this mode.")

        return items, full_report


    def check_names_consistency(self):
        if self.skip_check_names:
            return

        splits_in_tree = set(self.displayed_item_names_ordered)
        splits_in_view_data = set(self.views[self.default_view]['dict'].keys())
        splits_in_database = set(self.split_sequences) if self.split_sequences else None
        splits_in_additional_view = set(self.views['user_view']['dict'].keys()) if self.additional_view_path else None

        splits_in_tree_but_not_in_view_data = splits_in_tree - splits_in_view_data
        splits_in_tree_but_not_in_database = splits_in_tree - splits_in_database if splits_in_database else set([])
        splits_in_additional_view_but_not_in_tree = splits_in_additional_view - splits_in_tree if splits_in_additional_view else set([])

        if splits_in_additional_view_but_not_in_tree:
            raise ConfigError("There are some split names in your additional view data file ('%s') that are missing from\
                                split names characterized in the database. There are in fact %d of them. For instance,\
                                here is a random split name that is in your additional view data, yet not in the database:\
                                '%s'. This is not going to work for anvi'o :/" \
                                    % (self.additional_view_path, len(splits_in_additional_view_but_not_in_tree), splits_in_additional_view_but_not_in_tree.pop()))

        if splits_in_tree_but_not_in_view_data:
            num_examples = 5 if len(splits_in_tree_but_not_in_view_data) >= 5 else len(splits_in_tree_but_not_in_view_data)
            example_splits_missing_in_view = [splits_in_tree_but_not_in_view_data.pop() for _ in range(0, num_examples)]
            raise ConfigError('Some split names found in your tree are missing in your view data. Hard to\
                                know what cuased this, but essentially your tree and your view does not\
                                seem to be compatible. Here is a couple of splits that appear in the tree\
                                but not in the view data: %s.' % ', '.join(example_splits_missing_in_view))

        if splits_in_tree_but_not_in_database:
            raise ConfigError('Some split names found in your tree are missing from your database. Hard to\
                                know why is this the case, but here is a couple of them: %s'\
                                    % ', '.join(list(splits_in_tree_but_not_in_database)[0:5]))

        if self.additional_layers_path:
            splits_in_additional_layers = set(sorted([l.split('\t')[0] for l in open(self.additional_layers_path).readlines()[1:]]))
            splits_only_in_additional_layers = []
            for split_name in splits_in_additional_layers:
                if split_name not in splits_in_tree:
                    splits_only_in_additional_layers.append(split_name)
            if len(splits_only_in_additional_layers):
                one_example = splits_only_in_additional_layers[-1]
                num_all = len(splits_only_in_additional_layers)
                run.warning("Some of the contigs in your addtional view data file does not appear to be in anywhere else.\
                             Additional layers file is not required to have data for all items (which means, there may be\
                             items in view dictionaries that are not in the additional view data file), however, finding\
                             items that are only in the additional layers file usually means trouble. Anvi'o will continue,\
                             but please go back and check your files if you think there may be something wrong. Here is a\
                             random item name that was only in your file: '%s'. And there were %d of them in total. So you\
                             are warned!" % (one_example, num_all))


    def prune_view_dicts(self):
        self.progress.new('Pruning view dicts')
        self.progress.update('...')
        splits_in_views = set(list(self.views.values())[0]['dict'].keys())
        splits_to_remove = splits_in_views - set(self.displayed_item_names_ordered)

        for view in self.views:
            self.progress.update('processing view "%s"' % view)
            for split_name in splits_to_remove:
                self.views[view]['dict'].pop(split_name)

        self.progress.end()


    def convert_view_data_into_json(self):
        '''This function's name must change to something more meaningful.'''

        for view in self.views:
            # here we will populate runinfo['views'] with json objects.
            view_dict = self.views[view]['dict']
            view_headers = self.views[view]['header']

            json_object = []

            # (1) set the header line with the first entry:
            json_header = ['contigs']

            # (2) add taxonomy, if exitsts:
            if len(self.splits_taxonomy_dict):
                json_header.extend(['taxonomy'])

            # (3) then add length and GC content IF we have sequences available
            if self.splits_basic_info:
                basic_info_headers = ['length', 'gc_content']
                json_header.extend(basic_info_headers)

            # (4) then add the view!
            json_header.extend(view_headers)

            # (5) then add 'additional' headers as the outer ring:
            if self.items_additional_data_keys:
                json_header.extend(self.items_additional_data_keys)

            # (6) finally add hmm search results
            if self.hmm_searches_dict:
                json_header.extend([tpl[0] for tpl in self.hmm_searches_header])

            # (7) and finalize it (yay):
            json_object.append(json_header)

            for split_name in view_dict:
                # (1)
                json_entry = [split_name]

                # (2)
                if self.splits_taxonomy_dict:
                    if split_name in self.splits_taxonomy_dict:
                        json_entry.extend([self.splits_taxonomy_dict[split_name]])
                    else:
                        json_entry.extend([None])

                # (3)
                if self.splits_basic_info:
                    json_entry.extend([self.splits_basic_info[split_name][header] for header in basic_info_headers])

                # (4) adding essential data for the view
                json_entry.extend([view_dict[split_name][header] for header in view_headers])

                # (5) adding additional layers
                json_entry.extend([self.items_additional_data_dict[split_name][header] if split_name in self.items_additional_data_dict else None for header in self.items_additional_data_keys])

                # (6) adding hmm stuff
                if self.hmm_searches_dict:
                    if self.split_hmm_layers:
                        json_entry.extend([self.hmm_searches_dict[split_name][header] if split_name in self.hmm_searches_dict else None for header in [tpl[0] for tpl in self.hmm_searches_header]])
                    else:
                        json_entry.extend([len(self.hmm_searches_dict[split_name][header]) if split_name in self.hmm_searches_dict else 0 for header in [tpl[1] for tpl in self.hmm_searches_header]])

                # (7) send it along!
                json_object.append(json_entry)

            self.views[view] = json_object


    def store_refined_bins(self, refined_bin_data, refined_bins_info_dict):
        if 0 in [len(b) for b in list(refined_bin_data.values())]:
            raise RefineError('One or more of your bins have zero splits. If you are trying to remove this bin from your collection,\
                                this is not the right way to do it.')

        progress.new('Storing refined bins')
        progress.update('accessing to collection "%s" ...' % self.collection_name)

        collection_dict = self.collections.get_collection_dict(self.collection_name)
        bins_info_dict = self.collections.get_bins_info_dict(self.collection_name)

        progress.end()

        bad_bin_names = [b for b in collection_dict if (b in refined_bin_data and b not in self.ids_for_already_refined_bins)]
        if len(bad_bin_names):
            raise RefineError('%s of your bin names %s NOT unique, and already exist%s in the database. You must rename\
                                %s to something else: %s' % (
                                                              'One' if len(bad_bin_names) == 1 else len(bad_bin_names),
                                                              'is' if len(bad_bin_names) == 1 else 'are',
                                                              's' if len(bad_bin_names) == 1 else '',
                                                              'this one' if len(bad_bin_names) == 1 else 'these',
                                                              ', '.join(bad_bin_names)
                                                             ))

        # remove bins that should be updated in the database:
        for bin_id in self.ids_for_already_refined_bins:
            collection_dict.pop(bin_id)
            bins_info_dict.pop(bin_id)

        # zero it out
        self.ids_for_already_refined_bins = set([])

        if anvio.DEBUG:
            run.info('collection from db', collection_dict)
            run.info('bins info from db', bins_info_dict)
            run.info_single('')

            run.info('incoming collection data', refined_bin_data)
            run.info('incoming bins info', refined_bins_info_dict)
            run.info_single('')

        for bin_id in refined_bin_data:
            collection_dict[bin_id] = refined_bin_data[bin_id]
            bins_info_dict[bin_id] = refined_bins_info_dict[bin_id]
            self.ids_for_already_refined_bins.add(bin_id)


        if anvio.DEBUG:
            run.info('resulting collection', collection_dict)
            run.info('resulting bins info', bins_info_dict)
            run.info_single('')

        collections = TablesForCollections(self.profile_db_path)
        collections.append(self.collection_name, collection_dict, bins_info_dict)

        run.info_single('"%s" collection is updated!' % self.collection_name)


    def end(self):
        # FIXME: remove temp files and stuff
        pass


class StructureInteractive(VariabilitySuper):
    def __init__(self, args, run=run, progress=progress):
        self.args = args
        self.mode = 'structure'

        A = lambda x, t: t(args.__dict__[x]) if x in args.__dict__ else None
        null = lambda x: x
        # splits
        self.bin_id = A('bin_id', null)
        self.collection_name = A('collection_name', null)
        self.splits_of_interest_path = A('splits_of_interest', null)
        # database
        self.profile_db_path = A('profile_db', null)
        self.contigs_db_path = A('contigs_db', null)
        self.structure_db_path = A('structure_db', null)
        # genes
        self.available_gene_caller_ids = A('gene_caller_ids', null)
        self.available_genes_path = A('genes_of_interest', null)
        self.available_genes = A('available_genes', set) or set([])
        # samples
        self.available_samples_path = A('samples_of_interest', null)
        self.available_samples = A('available_samples', set) or set([])
        # others
        self.variability_table_path = A('variability_profile', null)
        self.no_variability = A('no_variability', bool)
        self.min_departure_from_consensus = A('min_departure_from_consensus', float) or 0

        # For now, only true if self.variability_table_path. Otherwise variability is computed on the fly
        self.store_full_variability_in_memory = True if self.variability_table_path else False
        self.sample_groups_provided = True if self.profile_db_path else False
        self.full_variability = None
        self.variability_storage = {}

        self.sanity_check()

        if self.store_full_variability_in_memory:
            self.profile_full_variability_data()

        self.available_genes = self.get_available_genes()
        self.available_engines = [self.full_variability.engine] if self.variability_table_path else ["AA", "CDN"]

        # can save significant memory if available genes is a fraction of genes in full variability
        if self.full_variability:
            self.filter_full_variability()

        # default gene is the first gene of interest
        self.profile_gene_variability_data(list(self.available_genes)[0])

        self.available_samples = self.get_available_samples()
        self.sample_groups = self.create_sample_groups_dict()


    def filter_full_variability(self):
        try:
            self.full_variability.filter_data(criterion="corresponding_gene_call",
                                              subset_filter=self.available_genes)
        except self.EndProcess as e:
            raise ConfigError("This is really sad. There is no overlap between the gene IDs in your\
                               structure database and the gene IDs in your variability table.")

        try:
            self.full_variability.filter_data(criterion="departure_from_consensus",
                                              min_filter=self.min_departure_from_consensus)
        except self.EndProcess as e:
            raise ConfigError("This is really sad. There are no entries in your variability table\
                               with a departure_from_consensus less than {}. Try setting\
                               --min-departure-from-consensus to 0.".format(self.min_departure_from_consensus))


    def create_sample_groups_dict(self):
        """This method converts the native data structure of additional_layer_dict:

           {sample1: {"temperature": "hot", "diet": "high-fat", ...},
            sample2: {"temperature": "hot", "diet": "low-fat", ...}}

           to a data structure designed with the structure interactive interface in mind:

           {"temperature": {"hot":      [sample1, sample2], "cold":    []},
            "diet":        {"high-fat": [sample1],          "low-fat": [sample2]}}
        """
        if not self.profile_db_path:
            return {"merged"  : {"all": sorted(list(self.available_samples))},
                    "samples" : {s:[s] for s in self.available_samples}}

        layer_names, additional_layer_dict = self.load_additional_layer_data()

        d = {}
        # important merged group (all samples in one group)
        d["merged"] = {"all": sorted(list(self.available_samples))}

        # filter additional_layer_dict to only include available samples
        additional_layer_dict = {k: v for k, v in additional_layer_dict.items() if k in self.available_samples}

        # Now begins the horrible process of converting between the two data structures. get ready
        # for triple-nested `for` loops and an unreadable mess. Or... a cheeky little pandas dataframe
        # whose only purpose is to enable a dictionary comprehension. Imagine how many lines this
        # would be using native python.
        df = pd.DataFrame(additional_layer_dict).T.fillna("NA").reset_index().rename(columns={"index":"samples"})
        d.update({col: {val: list(df.loc[df[col]==val, "samples"]) for val in df[col].unique()} for col in df.columns}) # V/\

        return d


    def load_additional_layer_data(self, profile_db_path=None):
        """I don't know how I can only get layers that are of type string, so unfortunately this
           finds columns suitable for grouping samples (those of type string) in an adhoc manner.
           See the following issue: https://github.com/merenlab/anvio/issues/829
        """
        if not profile_db_path:
            profile_db_path = self.profile_db_path

        x = argparse.Namespace(pan_or_profile_db=profile_db_path, target_data_table="layers")
        additional_layers_table = TableForLayerAdditionalData(args=x)
        layer_names, additional_layer_dict = additional_layers_table.get()

        ####### ad hoc piece of garbage https://github.com/merenlab/anvio/issues/829 ########
        samples_in_layer_data = additional_layer_dict.keys()
        layers_to_remove = []
        for layer_name in layer_names:
            remove_column = True
            if not "!" in layer_name:
                for sample_name in samples_in_layer_data:
                    # loops through samples until it finds evidence the column is string-type
                    if isinstance(additional_layer_dict[sample_name][layer_name], str):
                        remove_column = False
                        continue
            if remove_column:
                layers_to_remove.append(layer_name)
        for sample_name in additional_layer_dict:
            for bad_layer in layers_to_remove:
                del additional_layer_dict[sample_name][bad_layer]
        ####### ad hoc piece of garbage https://github.com/merenlab/anvio/issues/829 ########
        return layer_names, additional_layer_dict


    def get_column_info(self, gene_callers_id, engine):
        var = self.variability_storage[gene_callers_id][engine]['var_object']

        FIND_MIN = lambda c: var.data[c].min()
        FIND_MAX = lambda c: var.data[c].max()

        info = [
            {
                'name': 'departure_from_consensus',
                'title': 'Departure from consensus',
                'controller': 'slider',
                'data_type': 'float',
                'step': 0.01,
                'min': 0,
                'max': 1,
            },
            {
                'name': 'departure_from_reference',
                'title': 'Departure from reference',
                'controller': 'slider',
                'data_type': 'float',
                'step': 0.01,
                'min': 0,
                'max': 1,
            },
            {
                'name': 'coverage',
                'title': 'Coverage',
                'controller': 'slider',
                'data_type': 'float',
                'step': 1,
                'min': int(FIND_MIN('coverage')),
                'max': int(FIND_MAX('coverage'))
            },
            {
                'name': 'synonymity',
                'title': 'Synonymity',
                'controller': 'slider',
                'data_type': 'float',
                'step': 0.01,
                'min': 0,
                'max': 1,
            },
            {
                'name': 'entropy',
                'title': 'Entropy',
                'controller': 'slider',
                'data_type': 'float',
                'step': 0.01,
                'min': 0,
                'max': float(FIND_MAX('entropy'))
            },
            {
                'name': 'rel_solvent_acc',
                'title': 'Relative solvent accessibility',
                'controller': 'slider',
                'data_type': 'float',
                'step': 0.01,
                'min': 0,
                'max': 1,
            },
            {
                'name': 'sec_struct',
                'title': 'Secondary structure',
                'controller': 'checkbox',
                'choices': ['C', 'S', 'G', 'H', 'T', 'I', 'E', 'B']
            },
            {
                'name': 'phi',
                'title': 'Phi',
                'controller': 'slider',
                'data_type': 'float',
                'step': 1,
                'min': -180,
                'max': 180,
            },
            {
                'name': 'psi',
                'title': 'Psi',
                'controller': 'slider',
                'data_type': 'float',
                'step': 1,
                'min': -180,
                'max': 180,
            },
            {
                'name': 'BLOSUM62',
                'title': 'BLOSUM62',
                'controller': 'slider',
                'data_type': 'integer',
                'step': 1,
                'min': -4,
                'max': 11,
            },
            {
                'name': 'BLOSUM90',
                'title': 'BLOSUM90',
                'controller': 'slider',
                'data_type': 'integer',
                'step': 1,
                'min': -6,
                'max': 11,
            },
            {
                'name': 'codon_order_in_gene',
                'title': 'Codon index',
                'controller': 'slider',
                'data_type': 'integer',
                'step': 1,
                'min': 0,
                'max': var.data["gene_length"].iloc[0]/3 - 1,
            },
            {
                'name': 'codon_number',
                'title': 'Codon number',
                'controller': 'slider',
                'data_type': 'integer',
                'step': 1,
                'min': 1,
                'max': var.data["gene_length"].iloc[0]/3,
            },
            {
                'name': var.competing_items,
                'title': 'Competing Amino Acids' if engine == "AA" else 'Competing Codons',
                'controller': 'checkbox',
                'choices': list(var.data[var.competing_items].value_counts().sort_values(ascending=False).index)
            },
            {
                'name': 'reference',
                'title': 'Reference',
                'controller': 'checkbox',
                'choices': constants.amino_acids if engine == "AA" else constants.codons
            },
            {
                'name': 'consensus',
                'title': 'Consensus',
                'controller': 'checkbox',
                'choices': constants.amino_acids if engine == "AA" else constants.codons
            },
        ]

        info = [v for v in info if v['name'] in var.get_data_column_structure()]
        return info


    def get_genes_of_interest_from_bin_id():
        pass


    def get_available_genes(self, available_genes_path="", available_gene_caller_ids=""):
        """It is essential to note that available_genes_path and available_gene_caller_ids are "" by
           default, not None. The programmer can pass None to avoid the argument defaulting to a
           class-wide attribute (first code block of this method), which may not exist for classes
           inheriting this method.
        """
        # use class-wide attributes if no parameters are passed
        if available_gene_caller_ids is "" and available_genes_path is "":
            available_gene_caller_ids = self.available_gene_caller_ids
            available_genes_path = self.available_genes_path

        # method inherited from VariabilitySuper
        requested_available_genes = self.get_genes_of_interest(available_genes_path, available_gene_caller_ids)

        # load in structure to compare genes of interest with those in requested_available_genes
        structure_db = structureops.StructureDatabase(self.structure_db_path, 'none', ignore_hash=True)

        if requested_available_genes:

            # check for genes that do not appear in the structure database
            unrecognized_genes = [g for g in requested_available_genes if g not in structure_db.genes_queried]
            if unrecognized_genes:
                some_to_report = unrecognized_genes[:5] if len(unrecognized_genes) <= 5 else unrecognized_genes
                raise ConfigError("{} of the gene caller ids you provided {} not known to the\
                                   structure database. {}: {}. They might exist in the contigs\
                                   database used to generate the structure database, but not all\
                                   genes in the contigs database exist in the corresponding\
                                   structure database :(. You can try running\
                                   anvi-gen-structure-database again, this time with these missing\
                                   genes included".format(len(unrecognized_genes),
                                                 "is" if len(unrecognized_genes) == 1 else "are",
                                                 "Here are a few of those ids" if len(some_to_report) > 1 else "Its id is",
                                                 ", ".join([str(x) for x in some_to_report])))

            # check for genes that structures were attempted for, but failed
            unavailable_genes = [g for g in requested_available_genes if g in structure_db.genes_without_structure]
            available_genes = [g for g in requested_available_genes if g not in unavailable_genes]
            if unavailable_genes:
                some_to_report = unavailable_genes[:5] if len(unavailable_genes) <= 5 else unavailable_genes
                run.warning("When your structure database was first generated\
                             (anvi-gen-structure-database), anvi'o attempted--but failed--to predict\
                             the structures for genes with the following ids: {}. Yet, these genes\
                             are all included in your genes of interest. This is just a heads up so\
                             that you're not surprised when these genes don't show up in your\
                             display.".format(", ".join([str(x) for x in some_to_report])))

        else:
            available_genes = set(structure_db.genes_with_structure)

        # if full variability table is loaded, we further demand variability exists for the genes
        if self.full_variability:
            genes_in_variability = self.full_variability.data["corresponding_gene_call"].unique()
            available_genes = [x for x in available_genes if x in genes_in_variability]

        structure_db.disconnect()
        # We are done with self.args.gene_caller_ids and self.args.genes_of_interest, so we set them
        # to None. Now downstream class instances initialized with self.args will not process our
        # already processed gene caller ids or genes of interest path.
        self.args.gene_caller_ids = None
        self.args.genes_of_interest = None

        return available_genes


    def get_available_samples(self, available_samples_path=""):
        """There may be confusion within this method regarding the difference between available
           samples and samples of interest. Available samples refer to those samples which are
           capable of being displayed, whereas samples of interest refers to a subset of the
           available samples that have been explicitly selected from within the interactive
           interface. This is despite the fact that users modify available samples using the flag
           --samples-of-interest.

           It is essential to note that available_samples_path is "" by default, not None. The
           programmer can pass None to avoid the argument defaulting to a class-wide attribute
           (first code block of this method), which may not exist for classes inheriting this
           method.
        """
        # use class-wide attributes if no parameters are passed
        if available_samples_path is "":
            available_samples_path = self.available_samples_path

        # method inherited from VariabilitySuper
        available_samples = self.get_sample_ids_of_interest(available_samples_path)

        if self.full_variability:
            all_sample_ids = self.full_variability.data["sample_id"].unique()
        else:
            profile_db = dbops.ProfileDatabase(self.profile_db_path)
            all_sample_ids = sorted(list(profile_db.samples))
            profile_db.disconnect()

        if available_samples:

            # check for samples that do not appear in the profile database
            unrecognized_samples = [g for g in available_samples if g not in all_sample_ids]
            if unrecognized_samples:
                raise ConfigError("{} of the sample ids you provided are not in the variability\
                                   table. Here they are: {}. They may exist in the profile database\
                                   that generated the variability table\
                                   (anvi-gen-variability-profile), but were filtered out at some\
                                   point. Or you made a mistake, but what are the chances of\
                                   that?".format(len(unrecognized_samples),
                                                 ", ".join([str(x) for x in unrecognized_samples])))

        else:
            available_samples = set(all_sample_ids)

        # We are done with self.args.samples_of_interest, so we set it to None. Now downstream class
        # instances initialized with self.args will not process our already processed samples of
        # interest path.
        self.args.samples_of_interest = None

        return available_samples


    def sanity_check(self):
        if not self.structure_db_path:
            raise ConfigError("Must provide a structure database.")
        utils.is_structure_db(self.structure_db_path)

        if self.no_variability:
            run.warning("Wow. Seriously? --no-variability? This is why freedom of speech needs to be\
                         abolished.")

        elif not self.profile_db_path and not self.variability_table_path:
            raise ConfigError("You have to provide either a variability table generated from\
                               anvi-gen-variability-profile, or a profile and contigs database from\
                               which sequence variability will be computed. Alternatively, you can give\
                               the --no-variability flag, but anvi'o will be extremely condescending\
                               in messages to follow.")

        if self.variability_table_path:
            run.warning("You opted to work with a variability table previously generated from\
                         anvi-gen-varability-profile. As a word of caution, keep in mind that any\
                         filters applied when the table was generated now persist in the\
                         following visualizations.")
            if not self.profile_db_path:
                run.warning("Anvi'o offers a nice way to visualize sequence variability for\
                             user-defined groups of samples, as opposed to individual samples.\
                             However, these groups are defined as additional layers in the profile\
                             database used to generate your variability table\
                             (anvi-gen-variability-profile) which you did not provide. If you\
                             already have these tables in your profile database, include your\
                             profile database with the flag `-p`. If you want to create groupings,\
                             you can read about how to create them here:\
                             http://merenlab.org/2017/12/11/additional-data-tables/#layers-additional-data-table.")

        elif self.profile_db_path and not self.contigs_db_path:
            raise ConfigError("A contigs database must accompany your profile database. Provide one\
                               with the flag `-c`.")


    def profile_full_variability_data(self):
        """Creates self.full_variability, which houses the full variability... well, the full
           variability of all genes with structures in the structure database
        """
        self.full_variability = variabilityops.VariabilityData(self.args, p=progress, r=run)
        self.full_variability.stealth_filtering = True


    def profile_gene_variability_data(self, gene_callers_id):
        """Variability data is computed on the fly if a profile and contigs database is provided.
           If the variability table is provided, the full table is stored in memory and a gene
           subset is created.
        """
        if gene_callers_id in self.variability_storage:
            # already profiled.
            return

        gene_var = {}
        for engine in self.available_engines:
            gene_var[engine] = {}
            if self.store_full_variability_in_memory:
                # if the full variability is in memory, make a deep copy, then filter
                var = copy.deepcopy(self.full_variability)
                var.filter_data(criterion="corresponding_gene_call", subset_filter=set([gene_callers_id]))
            else:
                # if not, we profile from scratch, passing as an argument our gene of interest
                self.args.engine = engine
                self.args.genes_of_interest_set = set([gene_callers_id])
                var = variability_engines[engine](self.args)
                var.stealth_filtering = True
                var.process()
            gene_var[engine]['var_object'] = var

        self.variability_storage[gene_callers_id] = gene_var
        for engine in self.available_engines:
            self.variability_storage[gene_callers_id][engine]['column_info'] = self.get_column_info(gene_callers_id, engine)


    def get_initial_data(self):
        output = {}
        output['available_gene_callers_ids'] = list(self.available_genes)
        output['available_engines'] = self.available_engines
        output['sample_groups'] = self.sample_groups
        return output


    def get_structure(self, gene_callers_id):
        structure_db = structureops.StructureDatabase(self.structure_db_path, 'none', ignore_hash=True)
        summary = structure_db.get_summary_for_interactive(gene_callers_id)
        structure_db.disconnect()

        self.profile_gene_variability_data(gene_callers_id)

        summary['histograms'] = {}
        for engine in self.available_engines:
            summary['histograms'][engine] = self.get_histograms(self.variability_storage[gene_callers_id][engine]['var_object'],
                                                                self.variability_storage[gene_callers_id][engine]['column_info'])

        return summary


    def get_histograms(self, var_object, column_info_list):
        # subset info list to columns that occur in var_object.data
        column_info_list = [info for info in column_info_list if info["name"] in var_object.data.columns]

        histograms = {}
        for column_info in column_info_list:
            column = column_info["name"]
            histograms[column] = {}

            if column_info["controller"] in ["slider"]:
                # make a number histogram
                histogram_args = {}
                histogram_args["range"] = (column_info["min"], column_info["max"])
                histogram_args["bins"] = 15
                values, bins = var_object.get_histogram(column, fix_offset=True, **histogram_args)

            elif column_info["controller"] in ["checkbox"]:
                # make a bar chart (categorical)
                category_counts_df = var_object.data[column].value_counts().reset_index()
                values = category_counts_df[column]
                bins = category_counts_df["index"]

            else:
                raise ConfigError("StructureInteractive :: %s is not a recognizable controller type" %s (column_info["controller"]))

            histograms[column]['counts'] = values.tolist()
            histograms[column]['bins'] = bins.tolist()

        return histograms


    def get_variability(self, options):
        selected_engine = options['engine']
        gene_callers_id = int(options['gene_callers_id'])
        column_info = self.variability_storage[gene_callers_id][selected_engine]['column_info']

        output = {}

        # FIXME if filter params are initialized in structure.js before get_variability is called
        # this if statement isn't required. Currently first callback passes empty dict.
        if not options["filter_params"]:
            for group in options['groups']:
                output[group] = {
                    'data': self.variability_storage[gene_callers_id][selected_engine]['var_object'].data.to_json(orient='index'),
                    'entries_after_filtering': self.variability_storage[gene_callers_id][selected_engine]['var_object'].data.shape[0]
                }

        list_of_filter_functions = []
        F = lambda f, **kwargs: (f, kwargs)
        for group in options['groups']:
            samples_in_group = options['groups'][group]

            # var becomes a filtered subset of variability_storage. it is a deepcopy so that filtering is not irreversible
            var = copy.deepcopy(self.variability_storage[gene_callers_id][selected_engine]['var_object'])
            var.data_merged = self.merge_variability_by_group(var, samples_in_group, column_info)

            # set group specific filter parameters here
            var.sample_ids_of_interest = set(samples_in_group)
            list_of_filter_functions.append(F(var.filter_data, criterion="sample_id"))

            # now set all other filter parameters
            for filter_criterion, param_values in options["filter_params"].items():
                for param_name, param_value in param_values.items():
                    setattr(var, param_name, param_value)
                list_of_filter_functions.append(F(var.filter_data, criterion=filter_criterion))

            # ʕ•ᴥ•ʔ
            var.process(process_functions=list_of_filter_functions, exit_if_data_empty=False)

            output[group] = {
                'data': var.data.to_json(orient='index'),
                'entries_after_filtering': var.data.shape[0]
            }

            list_of_filter_functions = []

        return output


    def merge_variability_by_group(self, var, sample_names, column_info):
        """
           var : class
               instance that inherits VariabilitySuper
           sample_names : list-like
               sample_ids to merge

           This function merges rows in self.data that share the same unique position identifier.
           For example if you have samples s01, s02, and s03, each with an entry with unique
           position identifier = 1234, this function will return dataframe containing only one entry
           with unique position identifier = 1234, with entries in this row being the mean of the
           three previous rows for columns that have numerical values and the most common value for
           columns that have categorical values. For example,

           unique_pos  sec_struc  dfc
           1234        H          1.0       becomes       unique_pos  sec_struc  dfc
           1234        H          0.8      ========>      1234        H          0.9
           1234        B          0.9
        """
        var.filter_data(criterion = "sample_id", subset_filter = sample_names)
        for unique_pos_identifier, df in var.data.groupby('unique_pos_identifier'):
            df
        pass


class ContigsInteractive():
    def __init__(self, args, run=run, progress=progress):
        self.mode = 'contigs'

        self.args = args
        self.run = run
        self.progress = progress

        self.contigs_stats = {}

        A = lambda x: self.args.__dict__[x] if x in self.args.__dict__ else None
        self.input_contig_db_paths = A('input')

        if not len(self.input_contig_db_paths):
            raise ConfigError("ContigsInteractive should be inherited with an args object with a valid `input`\
                               member. Not like the way you tried it with no input paths whatsoever :/")

        for contig_db_path in self.args.input:
            self.contigs_stats[contig_db_path] = summarizer.ContigSummarizer(contig_db_path).get_summary_dict_for_assembly()

        self.tables = {}
        self.generate_tables()


    def generate_tables(self):
        # let's keep track of all keys we will need to access later from the interface. if
        # we don't do this, non-standard keys (such as 'Gene caller (prodigal)' becomes very
        # inaccessable when we need to access to it the way we access to 'N50' or 'Contig
        # Lengths'):
        self.human_readable_keys = []

        self.tables['header'] = [c['project_name'] for c in self.contigs_stats.values()]

        ##
        ##  Table for basic stats
        ##
        self.progress.new('Generating stats tables')
        self.progress.update('Basic stats ...')
        basic_stats = []
        basic_stats.append(['Total Length'] + [c['total_length'] for c in self.contigs_stats.values()])
        basic_stats.append(['Num Contigs'] + [c['num_contigs'] for c in self.contigs_stats.values()])
        basic_stats.append(['Num Genes (' + constants.default_gene_caller + ')'] + [c['num_genes'] for c in self.contigs_stats.values()])

        self.progress.update('Contig lengths ...')
        contig_lengths_for_all = [c['contig_lengths'] for c in self.contigs_stats.values()]
        MAX_L = lambda: [max(lengths) for lengths in contig_lengths_for_all]
        MIN_L = lambda: [min(lengths) for lengths in contig_lengths_for_all]
        basic_stats.append(['Longest Contig'] + MAX_L())
        basic_stats.append(['Shortest Contig'] + MIN_L())

        self.progress.update('N/L values ...')
        n_values = [c['n_values'] for c in self.contigs_stats.values()]
        N = lambda n: [n_value[n]['num_contigs'] for n_value in n_values]
        L = lambda n: [n_value[n]['length'] for n_value in n_values]
        basic_stats.append(['N50'] + N(49))
        basic_stats.append(['N75'] + N(74))
        basic_stats.append(['N90'] + N(89))
        basic_stats.append(['L50'] + L(49))
        basic_stats.append(['L75'] + L(74))
        basic_stats.append(['L90'] + L(89))

        self.tables['basic_stats'] = basic_stats
        self.human_readable_keys.extend([e[0] for e in basic_stats])

        ##
        ##  Table for hmm hits
        ##
        self.progress.update('HMMs summary ...')
        all_hmm_sources = set()
        for c in self.contigs_stats.values():
            for source in c['gene_hit_counts_per_hmm_source'].keys():
                all_hmm_sources.add(source)

        hmm_table = []
        for source in all_hmm_sources:
            line = [source]
            for c in self.contigs_stats.values():
                if source in c['gene_hit_counts_per_hmm_source']:
                    line.append(sum(c['gene_hit_counts_per_hmm_source'][source].values()))
                else:
                    line.append('n/a')

            self.human_readable_keys.append(line[0])
            hmm_table.append(line)

        self.tables['hmm'] = hmm_table

        ##
        ##  Table for SCG genome prediction
        ##
        self.progress.update('Num genome prediction ...')
        source_to_domain = {}
        all_scg_sources = set()
        for c in self.contigs_stats.values():
            for source in c['num_genomes_per_SCG_source_dict'].keys():
                all_scg_sources.add(source)

                if source not in source_to_domain:
                    source_to_domain[source] = c['num_genomes_per_SCG_source_dict'][source]['domain']

        scg_table = []
        for source in all_scg_sources:
            line = [source_to_domain[source] + ' (' + source + ')']
            for c in self.contigs_stats.values():
                if source in c['num_genomes_per_SCG_source_dict']:
                    line.append(c['num_genomes_per_SCG_source_dict'][source]['num_genomes'])
                else:
                    line.append('n/a')

            self.human_readable_keys.append(line[0])
            scg_table.append(line)

        self.tables['scg'] = scg_table

        self.progress.end()<|MERGE_RESOLUTION|>--- conflicted
+++ resolved
@@ -8,11 +8,8 @@
 import numpy
 import argparse
 import textwrap
-<<<<<<< HEAD
 import pandas as pd
 from ete3 import Tree
-=======
->>>>>>> 03abad7d
 
 import anvio
 import anvio.utils as utils
