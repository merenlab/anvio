# -*- coding: utf-8
# pylint: disable=line-too-long
"""The module that curates data for the interactive interface"""

import os
import sys
import numpy
import textwrap
from ete3 import Tree

import anvio
import anvio.utils as utils
import anvio.dbops as dbops
import anvio.hmmops as hmmops
import anvio.terminal as terminal
import anvio.constants as constants
import anvio.summarizer as summarizer
import anvio.clustering as clustering
import anvio.filesnpaths as filesnpaths
import anvio.ccollections as ccollections

from anvio.clusteringconfuguration import ClusteringConfiguration
from anvio.dbops import ProfileSuperclass, ContigsSuperclass, PanSuperclass, SamplesInformationDatabase, TablesForStates, ProfileDatabase
from anvio.dbops import is_profile_db_and_contigs_db_compatible, is_profile_db_and_samples_db_compatible, get_description_in_db
from anvio.dbops import get_default_item_order_name, get_split_names_in_profile_db
from anvio.completeness import Completeness
from anvio.errors import ConfigError, RefineError


__author__ = "A. Murat Eren"
__copyright__ = "Copyright 2015, The anvio Project"
__credits__ = []
__license__ = "GPL 3.0"
__version__ = anvio.__version__
__maintainer__ = "A. Murat Eren"
__email__ = "a.murat.eren@gmail.com"
__status__ = "Development"


progress = terminal.Progress()
run = terminal.Run()
pp = terminal.pretty_print


class Interactive(ProfileSuperclass, PanSuperclass, ContigsSuperclass):
    """The class that loads everything for the interactive interface. Wow. Such glory."""
    def __init__(self, args, external_clustering=None):
        self.args = args
        self.views = {}
        self.states_table = None
        self.p_meta = {}
        self.title = 'Unknown Project'

        A = lambda x: args.__dict__[x] if x in args.__dict__ else None
        self.mode = A('mode')
        self.pan_db_path = A('pan_db')
        self.profile_db_path = A('profile_db')
        self.contigs_db_path = A('contigs_db')
        self.genomes_storage_path = A('genomes_storage')
        self.collection_name = A('collection_name')
        self.manual_mode = A('manual_mode')
        self.split_hmm_layers = A('split_hmm_layers')
        self.taxonomic_level = A('taxonomic_level') or 't_genus'
        self.additional_layers_path = A('additional_layers')
        self.additional_view_path = A('additional_view')
        self.samples_information_db_path = A('samples_information_db')
        self.view = A('view')
        self.fasta_file = A('fasta_file')
        self.view_data_path = A('view_data')
        self.tree = A('tree')
        self.item_order_path = A('items_order')
        self.title = A('title')
        self.output_dir = A('output_dir')
        self.show_views = A('show_views')
        self.state_autoload = A('state_autoload')
        self.collection_autoload = A('collection_autoload')
        self.read_only = A('read_only')
        self.show_states = A('show_states')
        self.skip_check_names = A('skip_check_names')
        self.list_collections = A('list_collections')
        self.distance = A('distance') or constants.distance_metric_default
        self.linkage = A('linkage') or constants.linkage_method_default
        self.skip_init_functions = A('skip_init_functions')
        self.skip_auto_ordering = A('skip_auto_ordering')
        self.debug = A('debug')
        self.bin_ids_file_path = A('bin_ids_file')
        self.bin_id = A('bin_id')
        self.collection_name = A('collection_name')

        if self.pan_db_path and self.profile_db_path:
            raise ConfigError("You can't set both a profile database and a pan database in arguments\
                                you send to this class. What are you doing?")

        # make sure early on that both the distance and linkage is OK.
        clustering.is_distance_and_linkage_compatible(self.distance, self.linkage)

        self.displayed_item_names_ordered = None
        self.auxiliary_profile_data_available = False

        self.samples_information_dict = {}
        self.samples_order_dict = {}
        self.samples_information_default_layer_order = {}

        self.additional_layers_dict = {}
        self.additional_layers_headers = []

        # make sure the mode will be set properly
        if self.collection_name and self.manual_mode:
            raise ConfigError("You can't anvi-interactive in manual mode with a collection name.")

        self.external_clustering = external_clustering

        self.collections = ccollections.Collections()

        # if the mode has not been set from within the arguments, we will set something up here:
        if not self.mode:
            if self.manual_mode:
                self.mode = 'manual'
            elif self.collection_name or self.list_collections:
                self.mode = 'collection'
            else:
                self.mode = 'full'

        ContigsSuperclass.__init__(self, self.args)
        self.init_splits_taxonomy(self.taxonomic_level)

        if self.samples_information_db_path:
            samples_information_db = SamplesInformationDatabase(self.samples_information_db_path)
            self.samples_information_dict, self.samples_order_dict = samples_information_db.get_samples_information_and_order_dicts()
            self.samples_information_default_layer_order = samples_information_db.get_samples_information_default_layer_order()
            samples_information_db.disconnect()

        if self.contigs_db_path:
            self.completeness = Completeness(self.contigs_db_path)
            self.collections.populate_collections_dict(self.contigs_db_path)
        else:
            self.completeness = None

        # make sure we are not dealing with apples and oranges here.
        if self.contigs_db_path and self.profile_db_path:
            is_profile_db_and_contigs_db_compatible(self.profile_db_path, self.contigs_db_path)

        self.P = lambda x: os.path.join(self.p_meta['output_dir'], x)
        self.cwd = os.getcwd()

        # here is where the big deal stuff takes place. depending on the mode, we will call
        # the appropriate function for initializing the interafce class.
        self.run.info('Interactive mode', self.mode, mc='green')
        if self.mode == 'manual':
            self.load_manual_mode()
        elif self.mode == 'refine':
            self.load_full_mode()
            self.load_refine_mode()
        elif self.mode == 'pan':
            self.load_pan_mode()
        elif self.mode == 'collection':
            self.load_collection_mode()
        elif self.mode == 'full':
            self.load_full_mode()
        else:
            raise ConfigError("The interactive class is called with a mode that no one knows anything \
                               about. '%s'... What kind of a mode is that anyway :/" % self.mode)

        # make sure the samples information database, if there is one, is in fact compatible with the profile database
        # the reason we are doing this here is because when we are in 'self.manual_mode', the self.p_meta['samples'] is
        # being filled within the self.load_manual_mode function based on the headers of the view data.
        if self.profile_db_path and self.samples_information_db_path:
            is_profile_db_and_samples_db_compatible(self.profile_db_path, self.samples_information_db_path, manual_mode_exception=self.manual_mode)

        if self.external_clustering:
            self.p_meta['clusterings'] = self.clusterings = self.external_clustering['clusterings']
            self.p_meta['available_clusterings'] = list(self.clusterings.keys())
            self.p_meta['default_clustering'] = self.external_clustering['default_clustering']

        if not self.state_autoload and 'default' in self.states_table.states:
            self.state_autoload = 'default'

        if not self.collection_autoload and 'default' in self.collections.collections_dict:
            self.collection_autoload = 'default'

        self.check_for_clusterings()
        self.set_displayed_item_names()

        # now we know what splits we are interested in (self.displayed_item_names_ordered), we can get rid of all the
        # unnecessary splits stored in views dicts.
        self.prune_view_dicts()

        self.process_external_item_order()
        self.gen_alphabetical_orders_of_items()
        if not self.p_meta['default_item_order'] and len(self.p_meta['available_item_orders']):
            self.p_meta['default_item_order'] = self.p_meta['available_item_orders'][0]

        # we are going to iterate the newick trees, and make sure that internal nodes have labels
        for item_order_name in self.p_meta['item_orders']:
            if self.p_meta['item_orders'][item_order_name]['type'] == 'newick':
                tree = Tree(self.p_meta['item_orders'][item_order_name]['data'], format=1)

                node_counter = 0
                for node in tree.traverse():
                    if node.name == "":
                        node.name = "Int_%d" % node_counter
                        node_counter += 1

                if node_counter > 0:
                    # if we did not changed any branch name there is no need to spend time for
                    # serialization back to newick
                    self.p_meta['item_orders'][item_order_name]['data'] = tree.write(format=1)

        # if there are any HMM search results in the contigs database other than 'singlecopy' sources,
        # we would like to visualize them as additional layers. following function is inherited from
        # Contigs DB superclass and will fill self.hmm_searches_dict if appropriate data is found in
        # search tables:
        if self.mode == 'full':
            self.init_non_singlecopy_gene_hmm_sources(self.displayed_item_names_ordered, return_each_gene_as_a_layer=self.split_hmm_layers)

        # take care of additional layers, and update ordering information for items
        if self.additional_layers_path:
            filesnpaths.is_file_tab_delimited(self.additional_layers_path)

            self.additional_layers_dict = utils.get_TAB_delimited_file_as_dictionary(self.additional_layers_path, dict_to_append=self.additional_layers_dict, assign_none_for_missing=True)
            self.additional_layers_headers = self.additional_layers_headers + utils.get_columns_of_TAB_delim_file(self.additional_layers_path)

        self.check_names_consistency()
        self.gen_orders_for_items_based_on_additional_layers_data()
        self.convert_view_data_into_json()


    def set_displayed_item_names(self):
        """Sets the master list of names .. UNLESS we are in manual-mode, in which case names will be\
           set within the function `load_manual_mode`"""

        if self.mode == 'manual':
            return

        # we expect to have a default clustering to be set when the code makes it way here, but there is an exception
        # to that (it is when the user provides an items order file). please pay attention:
        if not self.p_meta['default_item_order']:
            if self.item_order_path:
                # this is a special situation where we are not in manual mode, but we don't have a default clustering.
                # yet the user has an items order file. here we will set the displauyed items to be the items in the view
                # data.
                self.displayed_item_names_ordered = sorted(list(self.views.values())[0]['dict'].keys())
                return
            else:
                raise ConfigError("Wow. Anvi'o has no idea how you managed to come here. Please send an e-mail to the first\
                                   developer you find, they will definitely want to fix this one.")

        # self.displayed_item_names_ordered is going to be the 'master' names list. everything else is going to
        # need to match these names:
        default_item_order = self.p_meta['item_orders'][self.p_meta['default_item_order']]
        if default_item_order['type'] == 'newick':
            self.displayed_item_names_ordered = utils.get_names_order_from_newick_tree(default_item_order['data'], reverse=True)
        elif default_item_order['type'] == 'basic':
            self.displayed_item_names_ordered = default_item_order['data']
        else:
            raise ConfigError("There is something wrong here, and anvi'o needs and adult :( Something that should\
                               never happen happened. The default clustering does not have a basic or newick type.")


    def check_for_clusterings(self):
        if self.mode == 'manual':
            return

        if not self.p_meta['item_orders'] or not len([o for o in self.p_meta['item_orders'].values() if o['type'] == 'newick']):
            if self.p_meta['db_type'] == 'pan':
                raise ConfigError("This pangenome (which you gracefully named as '%s') does not seem to have any hierarchical\
<<<<<<< HEAD
                                   clustering of gene clusters in it. Maybe you skipped the clustering step, maybe\
                                   anvi'o skipped it on your behalf because you had too many gene clusters or something. Regardless of\
                                   who did what, you don't get to display your pangenome at this particular instance. Sorry :/" \
=======
                                   clustering of protein clusters (PCs) in it. Maybe you skipped the clustering step, maybe\
                                   anvi'o skipped it on your behalf because you had too many PCs or something. Regardless of\
                                   who did what, you don't get to display your pangenome at this particular instance. In some\
                                   cases using a parameter like `--min-occurrence 2`, which would reduce the number of PCs by\
                                   removing singletons that appear in only one genome can help solve this issue. Sorry :/" \
>>>>>>> 3f783cee
                                                            % (self.p_meta['project_name']))
            else:
                if self.item_order_path:
                    self.run.warning("This merged profile database does not seem to have any hierarchical clustering\
                                      of splits that is required by the interactive interface. But it seems you did provide\
                                      an items order file. So anvi'o will try to use that and display your data.")
                else:
                    if self.p_meta['merged']:
                        raise ConfigError("This merged profile database does not seem to have any hierarchical clustering\
                                           of splits that is required by the interactive interface. It may have been generated\
                                           by anvi-merge with the `--skip-hierarchical-clustering` flag, or hierarchical\
                                           clustering step may have been skipped by anvi-merge because you had too many splits\
                                           to get the clustering in a reasonable amount of time. Please read the help menu for\
                                           anvi-merge, and/or refer to the tutorial: \
                                           http://merenlab.org/2015/05/01/anvio-tutorial/#clustering-during-merging")
                    else:
                        raise ConfigError("This single profile database does not seem to have any hierarchical clustering\
                                           that is required by the interactive interface. You must use `--cluster-contigs`\
                                           flag for single profiles to access to this functionality. Please read the help\
                                           menu for anvi-profile, and/or refer to the tutorial.")


    def gen_orders_for_items_based_on_additional_layers_data(self):
        if self.skip_auto_ordering:
            return

        self.progress.new('Processing additional data to order items (to skip: --skip-auto-ordering)')
        skipped_additional_data_layers = []
        # go through additional layers that are not of type `bar`.
        for layer in [additional_layer for additional_layer in self.additional_layers_headers if '!' not in additional_layer]:
            self.progress.update('for "%s" ...' % layer)
            layer_type = utils.get_predicted_type_of_items_in_a_dict(self.additional_layers_dict, layer)

            if layer_type == None:
                skipped_additional_data_layers.append(layer)
                continue

            item_layer_data_tuple = []
            for item in self.displayed_item_names_ordered:
                if item not in self.additional_layers_dict:
                    if layer_type != str:
                        raise ConfigError("'%s' is looks like numerical layer but value for '%s' is missing or empty. \
                                          We do not support empty values for numerical layers yet." % (layer, item))
                    else:
                        item_layer_data_tuple.append(('', item))
                else:
                    item_layer_data_tuple.append((layer_type(self.additional_layers_dict[item][layer]), item))

            self.p_meta['available_item_orders'].append('>> %s:none:none' % layer)
            self.p_meta['item_orders']['>> %s' % layer] = {'type': 'basic', 'data': [i[1] for i in sorted(item_layer_data_tuple)]}

            self.p_meta['available_item_orders'].append('>> %s_(reverse):none:none' % layer)
            self.p_meta['item_orders']['>> %s_(reverse)' % layer] = {'type': 'basic', 'data': [i[1] for i in sorted(item_layer_data_tuple, reverse=True)]}

        self.progress.end()

        if len(skipped_additional_data_layers):
            self.run.warning("One or more of your additional data columns were completely empty. Like, they didn't have any data at all :/\
                              In the best case scenario you will see completely blank layers in your display. In the worst case scenario\
                              other things will break. Since you are a curious person, anvi'o thought you would like to know. These are\
                              the empty variables: %s." % ', '.join(['"%s"' % s for s in skipped_additional_data_layers]))


    def gen_alphabetical_orders_of_items(self):
        """This function populates self.p_meta with additional organizations of data, such as alphabetical ordering\
           of data items, etc. In the interface these additional orders appear in the 'items order' combo box"""

        if self.skip_auto_ordering:
            return

        self.progress.new('Additional organizations')
        self.progress.update('...')

        # add an alphabetical order:
        self.p_meta['item_orders']['<> Alphabetical:none:none'] = {'type': 'basic', 'data': sorted(self.displayed_item_names_ordered[::-1], reverse=True)}
        self.p_meta['available_item_orders'].append('<> Alphabetical:none:none')

        # and the reverse-alphabetical, too:
        self.p_meta['item_orders']['<> Alphabetical_(reverse):none:none'] = {'type': 'basic', 'data': sorted(self.displayed_item_names_ordered)}
        self.p_meta['available_item_orders'].append('<> Alphabetical_(reverse):none:none')

        self.progress.end()


    def process_external_item_order(self):
        """This function processes self.item_order_path to update available item orders"""

        if not self.item_order_path:
            return

        filesnpaths.is_file_exists(self.item_order_path)

        item_order = [l.strip() for l in open(self.item_order_path, 'rU').readlines()]
        self.run.info('Items order', 'An items order with %d items is found at %s.' % (len(item_order), self.item_order_path), mc='cyan')

        self.progress.new('External items order')
        self.progress.update('...')

        # make sure all items we will be working with is in items order.
        item_order_set = set(item_order)
        missing_items = [i for i in self.displayed_item_names_ordered if i not in item_order_set]
        if (missing_items):
            self.progress.end()
            raise ConfigError("While processing your items order file, anvi'o realized that some of the items in your view data are not\
                               in your items order file. In fact there are like %d of them missing, and one of the missing items look\
                               like this if it makes any sense: '%s'" % (len(missing_items), missing_items.pop()))

        if len(item_order) != len(self.displayed_item_names_ordered):
            self.progress.end()
            raise ConfigError("While processing your items order file, anvi'o realized that the number of items described in your file\
                               (%s) is not equal to the number of items you have in your view data (%s). This is totally a deal\
                               breaker :/" % (pp(len(item_order)), pp(len(self.displayed_item_names_ordered))))

        # because of the special case of items order, the clusterings and available_clusterings items
        # may not be initialized. check them first.
        if not self.p_meta['item_orders']:
            self.p_meta['item_orders'] = {}
        if not self.p_meta['available_item_orders']:
            self.p_meta['available_item_orders'] = []

        # add an alphabetical order:
        self.p_meta['item_orders']['<> User order:none:none'] = { 'type': 'basic', 'data': item_order[::-1]}
        self.p_meta['available_item_orders'].append('<> User order:none:none')

        # and the reverse-alphabetical, too:
        self.p_meta['item_orders']['<> User order (reverse):none:none'] = {'type': 'basic', 'data': item_order}
        self.p_meta['available_item_orders'].append('<> User order (reverse):none:none')

        self.progress.end()


    def load_manual_mode(self):
        if self.contigs_db_path:
            raise ConfigError("When you want to use the interactive interface in manual mode, you must\
                                not use a contigs database.")

        if not self.profile_db_path:
            raise ConfigError("Even when you want to use the interactive interface in manual mode, you need\
                                to provide a profile database path. But you DO NOT need an already existing\
                                profile database, since anvi'o will generate an empty one for you. The profile\
                                database in this mode only used to read or store the 'state' of the display\
                                for visualization purposes, or to allow you to create and store collections.")

        # if the user is using an existing profile database, we need to make sure that it is not associated
        # with a contigs database, since it would mean that it is a full anvi'o profile database and should
        # not be included in manual operations.
        if filesnpaths.is_file_exists(self.profile_db_path, dont_raise=True):
            profile_db = ProfileDatabase(self.profile_db_path)
            if profile_db.meta['contigs_db_hash']:
                raise ConfigError("Well. It seems the profile database is associated with a contigs database,\
                                    which means using it in manual mode is not the best way to use it. Probably\
                                    what you wanted to do is to let the manual mode create a new profile database\
                                    for you. Simply type in a new profile database path (it can be a file name\
                                    that doesn't exist).")

        if not self.tree and not self.view_data_path:
            raise ConfigError("You must be joking Mr. Feynman. No tree file, and no data file? What is it that\
                               anvi'o supposed to visualize? :(")

        if not self.tree:
            self.run.warning("You haven't declared a tree file. Anvi'o will do its best to come up with an\
                              organization of your items.")

        if self.view:
            raise ConfigError("You can't use '--view' parameter when you are running the interactive interface\
                               in manual mode")

        if self.show_views:
            raise ConfigError("Sorry, there are no views to show in manual mode :/")

        if self.show_states:
            raise ConfigError("Sorry, there are no states to show in manual mode :/")

        if self.tree:
            filesnpaths.is_file_exists(self.tree)
            newick_tree_text = ''.join([l.strip() for l in open(os.path.abspath(self.tree)).readlines()])
            self.displayed_item_names_ordered = sorted(utils.get_names_order_from_newick_tree(newick_tree_text))
        else:
            self.displayed_item_names_ordered = sorted(utils.get_column_data_from_TAB_delim_file(self.view_data_path, column_indices=[0])[0][1:])

        # try to convert item names into integer values for proper sorting later. it's OK if it does
        # not work.
        try:
            self.displayed_item_names_ordered = [str(s) for s in sorted([int(n) for n in self.displayed_item_names_ordered])]
        except:
            pass

        view_data_path = os.path.abspath(self.view_data_path) if self.view_data_path else None
        self.p_meta['splits_fasta'] = os.path.abspath(self.fasta_file) if self.fasta_file else None
        self.p_meta['output_dir'] = None
        self.p_meta['views'] = {}
        self.p_meta['db_type'] = 'profile'
        self.p_meta['merged'] = True
        self.p_meta['default_view'] = 'single'
        self.default_view = self.p_meta['default_view']

        # set some default organizations of data:
        self.p_meta['item_orders'] = {}
        self.p_meta['available_item_orders'] = []
        self.p_meta['default_item_order'] = []

        # if we have a tree, let's make arrangements for it:
        if self.tree:
            item_order_name = '%s:unknown:unknown' % filesnpaths.get_name_from_file_path(self.tree)
            self.p_meta['default_item_order'] = item_order_name
            self.p_meta['available_item_orders'].append(item_order_name)
            self.p_meta['item_orders'][item_order_name] = {'type': 'newick', 'data': newick_tree_text}

        if self.view_data_path:
            # sanity of the view data
            filesnpaths.is_file_tab_delimited(view_data_path)
            view_data_columns = utils.get_columns_of_TAB_delim_file(view_data_path, include_first_column=True)

            # load view data as the default view:
            self.views[self.default_view] = {'header': view_data_columns[1:],
                                             'dict': utils.get_TAB_delimited_file_as_dictionary(view_data_path)}
        else:
            # no view data is provided... it is only the tree we have. we will creaet a mock 'view data dict'
            # here using what is in the tree.
            ad_hoc_dict = {}
            for item in self.displayed_item_names_ordered:
                ad_hoc_dict[item] = {'names': str(item)}

            self.views[self.default_view] = {'header': ['names'],
                                             'dict': ad_hoc_dict}

        # we assume that the sample names are the header of the view data, so we might as well set it up:
        self.p_meta['samples'] = self.views[self.default_view]['header']

        # if we have an input FASTA file, we will set up the split_sequences and splits_basic_info dicts,
        # otherwise we will leave them empty
        self.splits_basic_info = {}
        self.split_sequences = None
        if self.p_meta['splits_fasta']:
            filesnpaths.is_file_fasta_formatted(self.p_meta['splits_fasta'])
            self.split_sequences = utils.get_FASTA_file_as_dictionary(self.p_meta['splits_fasta'])

            names_missing_in_FASTA = set(self.displayed_item_names_ordered) - set(self.split_sequences.keys())
            num_names_missing_in_FASTA = len(names_missing_in_FASTA)
            if num_names_missing_in_FASTA:
                raise ConfigError('Some of the names in your view data does not have corresponding entries in the\
                                    FASTA file you provided. Here is an example to one of those %d names that occur\
                                    in your data file, but not in the FASTA file: "%s"' % (num_names_missing_in_FASTA, names_missing_in_FASTA.pop()))

            # setup a mock splits_basic_info dict
            for split_id in self.displayed_item_names_ordered:
                self.splits_basic_info[split_id] = {'length': len(self.split_sequences[split_id]),
                                                    'gc_content': utils.get_GC_content_for_sequence(self.split_sequences[split_id])}

        # create a new, empty profile database for manual operations
        if not os.path.exists(self.profile_db_path):
            profile_db = ProfileDatabase(self.profile_db_path)
            profile_db.create({'db_type': 'profile', 'merged': True, 'contigs_db_hash': None, 'samples': ','.join(self.p_meta['samples'])})

        # create an instance of states table
        self.states_table = TablesForStates(self.profile_db_path)

        # also populate collections, if there are any
        self.collections.populate_collections_dict(self.profile_db_path)

        # read description from self table, if it is not available get_description function will return placeholder text
        self.p_meta['description'] = get_description_in_db(self.profile_db_path)

        if self.title:
            self.title = self.title


    def cluster_splits_of_interest(self):
        # clustering of contigs is done for each configuration file under static/clusterconfigs/merged directory;
        # at this point we don't care what those recipes really require because we already merged and generated
        # any data that may be required.
        clusterings = {}

        for config_name in self.clustering_configs:
            config_path = self.clustering_configs[config_name]

            config = ClusteringConfiguration(config_path,
                                            self.input_directory,
                                            db_paths={'CONTIGS.db': self.contigs_db_path,
                                                      'PROFILE.db': self.profile_db_path},
                                            row_ids_of_interest=self.split_names_of_interest)

            try:
                clustering_id, newick = clustering.order_contigs_simple(config, progress=progress)
            except Exception as e:
                run.warning('Clustering has failed for "%s": "%s"' % (config_name, e))
                progress.end()
                continue

            clusterings[clustering_id] = {'type': 'newick', 'data': newick}

        run.info('available_clusterings', list(clusterings.keys()))

        return clusterings


    def load_refine_mode(self):
        self.split_names_of_interest = set([])
        self.is_merged = self.p_meta['merged']
        self.is_blank = self.p_meta['blank']
        self.clustering_configs = constants.clustering_configs['merged' if self.is_merged else 'blank' if self.is_blank else 'single']

        progress.new('Initializing')
        progress.update('Getting split names')

        split_dict = ccollections.GetSplitNamesInBins(self.args).get_dict()
        self.bins = list(split_dict.keys())

        for split_names in list(split_dict.values()):
            self.split_names_of_interest.update(split_names)

        progress.end()

        # if the user updates the refinement of a single bin or bins, there shouldn't be multiple copies
        # of that stored in the database. so everytime 'store_refined_bins' function is called,
        # it will check this varlable and, (1) if empty, continue updating stuff in db store updates
        # in it, (2) if not empty, remove items stored in this variable from collections dict, and continue
        # with step (1). the starting point is of course self.bins. when the store_refined_bins function is
        # called the first time, it will read collection data for collection_name, and remove the bin(s) in
        # analysis from it before it stores the data:
        self.ids_for_already_refined_bins = self.bins

        self.input_directory = os.path.dirname(os.path.abspath(self.profile_db_path))

        self.run.info('Input directory', self.input_directory)
        self.run.info('Collection ID', self.collection_name)
        self.run.info('Number of bins', len(self.bins))
        self.run.info('Number of splits', len(self.split_names_of_interest))

        item_orders = self.cluster_splits_of_interest()
        default_clustering_class = constants.merged_default if self.is_merged else constants.single_default

        default_item_order = dbops.get_default_item_order_name(default_clustering_class, item_orders)

        self.item_orders = item_orders
        self.p_meta['item_orders'] = item_orders
        self.p_meta['available_item_orders'] = list(self.item_orders.keys())
        self.p_meta['default_item_order'] = default_item_order

        self.collections = ccollections.Collections()
        self.collections.populate_collections_dict(self.profile_db_path)

        bins = sorted(list(self.bins))

        if not self.args.title:
            self.title = textwrap.fill('Refining %s%s from "%s"' % (', '.join(bins[0:3]),
                                                      ' (and %d more)' % (len(bins) - 3) if len(bins) > 3 else '',
                                                      self.collection_name))

    def load_collection_mode(self):
        self.collections.populate_collections_dict(self.profile_db_path)

        if self.list_collections:
            self.collections.list_collections()
            sys.exit()

        if self.collection_name not in self.collections.collections_dict:
            raise ConfigError("%s is not a valid collection name. See a list of available ones with '--list-collections' flag" % self.collection_name)

        # learn whether HMMs were run and we have access to completion estimates, and initialize the hmm_access if they
        # did
        completion_redundancy_available = True
        completeness = Completeness(self.contigs_db_path)

        if not len(completeness.sources):
            self.run.warning('HMMs for single-copy core genes were not run for this contigs database. So you will not\
                              see completion / redundancy estimates in the collection mode as additional layers. SAD.')
            completion_redundancy_available = False
        else:
            self.progress.new('Accessing HMM hits')
            self.progress.update('...')
            self.hmm_access = hmmops.SequencesForHMMHits(self.contigs_db_path, sources=set(completeness.sources))
            self.progress.end()

        # we are about to request a collections dict that contains only split names that appear in the
        # profile database along with other info:
        self.collection, bins_info_dict, split_names_in_db_but_missing_in_collection = self.collections.get_trimmed_dicts(self.collection_name, get_split_names_in_profile_db(self.profile_db_path))

        # we will do something quite tricky here. first, we will load the full mode to get the self.views
        # data structure fully initialized based on the profile database. Then, we using information about
        # bins in the selected collection, we will create another views data structure, and replace it with
        # the one we have. that will be LOVELY.
        self.load_full_mode()

        self.p_meta['available_item_orders'] = []
        self.p_meta['item_orders'] = {}

        # we just cleared out all orderings the full mode added, let's make sure to add the
        # user tree if there is one.
        self.add_user_tree()

        # setting up a new view:
        views_for_collection = {}
        for view in self.views:
            v = self.views[view]

            d = {}
            d['table_name'] = v['table_name']
            d['header'] = [h for h in v['header'] if not h == '__parent__']
            d['dict'] = {}

            for bin_id in self.collection:
                d['dict'][bin_id] = {}
                for header in d['header']:
                     d['dict'][bin_id][header] = numpy.mean([v['dict'][split_name][header] for split_name in self.collection[bin_id]])

            item_order_name = ':'.join([view, self.distance, self.linkage])
            self.p_meta['available_item_orders'].append(item_order_name)
            self.p_meta['item_orders'][item_order_name] = {'type': 'newick', 'data': clustering.get_newick_tree_data_for_dict(d['dict'], distance=self.distance, linkage=self.linkage)}

            # clustering is done, we can get prepared for the expansion of the view dict
            # with new layers. Note that these layers are going to be filled later.
            if completion_redundancy_available:
                d['header'].extend(['percent_completion', 'percent_redundancy'])
            d['header'].extend(['bin_name', 'source'])

            views_for_collection[view] = d

        default_clustering_class = 'mean_coverage' if self.p_meta['merged'] else 'single'
        self.p_meta['default_item_order'] = get_default_item_order_name(default_clustering_class, self.p_meta['available_item_orders'])

        # replace self.views with the new view:
        self.views = views_for_collection

        # preparing a new 'splits_basic_info'
        basic_info_for_collection = {}
        for bin_id in self.collection:
            basic_info_for_collection[bin_id] = {'length': sum([self.splits_basic_info[s]['length'] for s in self.collection[bin_id]]),
                                                 'gc_content': numpy.mean([self.splits_basic_info[s]['gc_content'] for s in self.collection[bin_id]])}


        # replace it with the new one!
        self.splits_basic_info = basic_info_for_collection

        # additional layers for each bin, INCLUDING completion and redundancy estimates:
        self.progress.new('Additional layers for bins')
        num_bins = len(self.collection)
        current_bin = 1
        for bin_id in self.collection:
            self.progress.update('%d of %d :: %s ...' % (current_bin, num_bins, bin_id))

            if completion_redundancy_available:
                # get completeness estimate
                p_completion, p_redundancy, domain, domain_confidence, results_dict = completeness.get_info_for_splits(set(self.collection[bin_id]))

            for view in self.views:
                self.views[view]['dict'][bin_id]['bin_name'] = bin_id

                if completion_redundancy_available:
                    self.views[view]['dict'][bin_id]['percent_completion'] = p_completion
                    self.views[view]['dict'][bin_id]['percent_redundancy'] = p_redundancy

                self.views[view]['dict'][bin_id]['source'] = bins_info_dict[bin_id]['source']

            current_bin += 1
        self.progress.end()

        # let empty some variables to avoid confusion downstream
        self.hmm_sources_info = {}
        self.split_sequences = None
        self.splits_taxonomy_dict = {}
        self.genes_in_splits_summary_dict = {}
        self.displayed_item_names_ordered = sorted(self.views[self.default_view]['dict'].keys())

        # set the title:
        R = lambda x: x.replace('-', ' ').replace('_', ' ')
        self.title = "Collection '%s' for %s" % (R(self.collection_name), R(self.p_meta['sample_id']))


    def load_pan_mode(self):
        if not self.pan_db_path:
            raise ConfigError("So you want to display a pan genome without a pan database? Anvi'o is\
                                confused :/")

        PanSuperclass.__init__(self, self.args)

        self.init_gene_clusters()

        if not self.skip_init_functions:
            self.init_gene_clusters_functions()

        self.init_additional_layer_data()

        self.p_meta['item_orders'] = self.item_orders

        self.load_pan_views()
        self.default_view = self.p_meta['default_view']

        self.collections.populate_collections_dict(self.pan_db_path)

        # set title for the pangenome
        if self.title:
            self.title = self.title
        else:
            self.title = self.p_meta['project_name'].replace('-', ' ').replace('_', ' ')


    def load_full_mode(self):
        if not self.contigs_db_path:
            raise ConfigError("Anvi'o needs the contigs database to make sense of this run (or maybe you\
                                should use the `--manual` flag if that's what your intention).")

        if not self.profile_db_path:
            raise ConfigError("So you want to run anvi'o in full mode, but without a profile database?\
                                Well. This does not make any sense.")

        if not self.skip_init_functions:
            self.init_functions()

        ProfileSuperclass.__init__(self, self.args)

        # this is a weird place to do it, but we are going to ask ContigsSuperclass function to load
        # all the split sequences since only now we know the mun_contig_length that was used to profile
        # this stuff
        self.init_split_sequences(self.p_meta['min_contig_length'])

        self.collections.populate_collections_dict(self.profile_db_path)

        self.p_meta['self_path'] = self.profile_db_path
        self.p_meta['output_dir'] = os.path.join(os.getcwd(), os.path.dirname(self.profile_db_path))

        # create an instance of states table
        self.states_table = TablesForStates(self.profile_db_path)

        # load views from the profile database
        if self.p_meta['blank']:
            blank_dict = {}
            for split_name in self.splits_basic_info:
                blank_dict[split_name] = {'blank_view': 0}

            self.views['blank_view'] = {'header': ['blank_view'],
                                        'dict': blank_dict}
            self.default_view = 'blank_view'

        else:
            self.load_views()
            self.default_view = self.p_meta['default_view']

        # if the user wants to see available views, show them and exit.
        if self.show_views:
            run.warning('', header='Available views (%d)' % len(self.views), lc='green')
            for view in self.views:
                run.info(view,
                         'Via "%s" table' % self.views[view]['table_name'],
                         lc='crimson',
                         mc='green' if view == self.default_view else 'crimson')
            print()
            sys.exit()

        if self.show_states:
            run.warning('', header='Available states (%d)' % len(self.states_table.states), lc='green')
            for state in self.states_table.states:
                run.info(state,
                         'Last modified %s' % self.states_table.states[state]['last_modified'],
                         lc='crimson',
                         mc='crimson')
            print()
            sys.exit()

        # if the user has an additional view data, load it up into the self.views dict.
        if self.additional_view_path:
            filesnpaths.is_file_tab_delimited(self.additional_view_path)
            additional_view_columns = utils.get_columns_of_TAB_delim_file(self.additional_view_path)

            if not additional_view_columns[-1] == '__parent__':
                raise ConfigError("The last column of the additional view must be '__parent__' with the proper\
                                    parent information for each split.")

            column_mapping = [str] + [float] * (len(additional_view_columns) - 1) + [str]

            self.views['user_view'] = {'table_name': 'NA',
                                       'header': additional_view_columns,
                                       'dict': utils.get_TAB_delimited_file_as_dictionary(self.additional_view_path, column_mapping=column_mapping)}

        # if the user specifies a view, set it as default:
        if self.view:
            if not self.view in self.views:
                raise ConfigError("The requested view ('%s') is not available for this run. Please see\
                                          available views by running this program with --show-views flag." % self.view)

            self.default_view = self.view

        self.p_meta['item_orders'] = self.item_orders

        # add user tree if there is one
        self.add_user_tree()

        # set title
        if self.title:
            self.title = self.title
        else:
            self.title = self.p_meta['sample_id'].replace('-', ' ').replace('_', ' ')

        # do we have auxiliary data available?
        if not self.auxiliary_profile_data_available:
            summary_cp_available = os.path.exists(os.path.join(os.path.dirname(self.profile_db_path), 'SUMMARY.cp'))
            self.run.warning("Auxiliary data is not available; which means you will not be able to perform\
                              certain operations (i.e., the inspect menu in the interactive interface will\
                              not work, etc). %s" % ('' if not summary_cp_available else "Although, you have\
                              a SUMMARY.cp file in your work directory, which means you are working with an\
                              outdated anvi'o run. You can convert your SUMMARY.cp into an auxiliary data file\
                              by using `anvi-script-generate-auxiliary-data-from-summary-cp` script."))

        if self.state_autoload:
            if not self.state_autoload in self.states_table.states:
                raise ConfigError("The requested state ('%s') is not available for this run. Please see\
                                          available states by running this program with --show-states flag." % self.state_autoload)


    def add_user_tree(self):
        if self.tree:
            clustering_id = '%s:unknown:unknown' % filesnpaths.get_name_from_file_path(self.tree)
            if not self.p_meta['item_orders']:
                self.p_meta['default_item_order'] = clustering_id
                self.p_meta['available_item_orders'] = [clustering_id]
                self.p_meta['item_orders'] = {clustering_id: {'type': 'newick', 'data': open(os.path.abspath(self.tree)).read()}}
                run.info('Additional Tree', "Splits will be organized based on '%s'." % clustering_id)
            else:
                self.p_meta['item_orders'][clustering_id] = {'type': 'newick', 'data': open(os.path.abspath(self.tree)).read()}
                run.info('Additional Tree', "'%s' has been added to available trees." % clustering_id)


    def check_names_consistency(self):
        if self.skip_check_names:
            return

        splits_in_tree = set(self.displayed_item_names_ordered)
        splits_in_view_data = set(self.views[self.default_view]['dict'].keys())
        splits_in_database = set(self.split_sequences) if self.split_sequences else None
        splits_in_additional_view = set(self.views['user_view']['dict'].keys()) if self.additional_view_path else None

        splits_in_tree_but_not_in_view_data = splits_in_tree - splits_in_view_data
        splits_in_tree_but_not_in_database = splits_in_tree - splits_in_database if splits_in_database else set([])
        splits_in_additional_view_but_not_in_tree = splits_in_additional_view - splits_in_tree if splits_in_additional_view else set([])

        if splits_in_additional_view_but_not_in_tree:
            raise ConfigError("There are some split names in your additional view data file ('%s') that are missing from\
                                split names characterized in the database. There are in fact %d of them. For instance,\
                                here is a random split name that is in your additional view data, yet not in the database:\
                                '%s'. This is not going to work for anvi'o :/" \
                                    % (self.additional_view_path, len(splits_in_additional_view_but_not_in_tree), splits_in_additional_view_but_not_in_tree.pop()))

        if splits_in_tree_but_not_in_view_data:
            num_examples = 5 if len(splits_in_tree_but_not_in_view_data) >= 5 else len(splits_in_tree_but_not_in_view_data)
            example_splits_missing_in_view = [splits_in_tree_but_not_in_view_data.pop() for _ in range(0, num_examples)]
            raise ConfigError('Some split names found in your tree are missing in your view data. Hard to\
                                know what cuased this, but essentially your tree and your view does not\
                                seem to be compatible. Here is a couple of splits that appear in the tree\
                                but not in the view data: %s.' % ', '.join(example_splits_missing_in_view))

        if splits_in_tree_but_not_in_database:
            raise ConfigError('Some split names found in your tree are missing from your database. Hard to\
                                know why is this the case, but here is a couple of them: %s'\
                                    % ', '.join(list(splits_in_tree_but_not_in_database)[0:5]))

        if self.additional_layers_path:
            splits_in_additional_layers = set(sorted([l.split('\t')[0] for l in open(self.additional_layers_path).readlines()[1:]]))
            splits_only_in_additional_layers = []
            for split_name in splits_in_additional_layers:
                if split_name not in splits_in_tree:
                    splits_only_in_additional_layers.append(split_name)
            if len(splits_only_in_additional_layers):
                one_example = splits_only_in_additional_layers[-1]
                num_all = len(splits_only_in_additional_layers)
                run.warning("Some of the contigs in your addtional view data file does not appear to be in anywhere else.\
                             Additional layers file is not required to have data for all items (which means, there may be\
                             items in view dictionaries that are not in the additional view data file), however, finding\
                             items that are only in the additional layers file usually means trouble. Anvi'o will continue,\
                             but please go back and check your files if you think there may be something wrong. Here is a\
                             random item name that was only in your file: '%s'. And there were %d of them in total. So you\
                             are warned!" % (one_example, num_all))


    def prune_view_dicts(self):
        self.progress.new('Pruning view dicts')
        self.progress.update('...')
        splits_in_views = set(list(self.views.values())[0]['dict'].keys())
        splits_to_remove = splits_in_views - set(self.displayed_item_names_ordered)

        for view in self.views:
            self.progress.update('processing view "%s"' % view)
            for split_name in splits_to_remove:
                self.views[view]['dict'].pop(split_name)

        self.progress.end()


    def convert_view_data_into_json(self):
        '''This function's name must change to something more meaningful.'''

        for view in self.views:
            # here we will populate runinfo['views'] with json objects.
            view_dict = self.views[view]['dict']
            view_headers = self.views[view]['header']

            json_object = []

            # (1) set the header line with the first entry:
            json_header = ['contigs']

            # (2) add taxonomy, if exitsts:
            if len(self.splits_taxonomy_dict):
                json_header.extend(['taxonomy'])

            # (3) then add split summaries from contigs db, if exists
            if len(self.genes_in_splits_summary_dict):
                json_header.extend(self.genes_in_splits_summary_headers[1:])

            # (4) then add length and GC content IF we have sequences available
            if self.splits_basic_info:
                basic_info_headers = ['length', 'gc_content']
                json_header.extend(basic_info_headers)

            # (5) then add the view!
            json_header.extend(view_headers)

            # (6) then add 'additional' headers as the outer ring:
            if self.additional_layers_headers:
                json_header.extend(self.additional_layers_headers)

            # (7) finally add hmm search results
            if self.hmm_searches_dict:
                json_header.extend([tpl[0] for tpl in self.hmm_searches_header])

            # (8) and finalize it (yay):
            json_object.append(json_header)

            for split_name in view_dict:
                # (1)
                json_entry = [split_name]

                # (2)
                if self.splits_taxonomy_dict:
                    if split_name in self.splits_taxonomy_dict:
                        json_entry.extend([self.splits_taxonomy_dict[split_name]])
                    else:
                        json_entry.extend([None])

                # (3)
                if self.genes_in_splits_summary_dict:
                    json_entry.extend([self.genes_in_splits_summary_dict[split_name][header] for header in self.genes_in_splits_summary_headers[1:]])

                # (4)
                if self.splits_basic_info:
                    json_entry.extend([self.splits_basic_info[split_name][header] for header in basic_info_headers])

                # (5) adding essential data for the view
                json_entry.extend([view_dict[split_name][header] for header in view_headers])

                # (6) adding additional layers
                json_entry.extend([self.additional_layers_dict[split_name][header] if split_name in self.additional_layers_dict else None for header in self.additional_layers_headers])

                # (7) adding hmm stuff
                if self.hmm_searches_dict:
                    if self.split_hmm_layers:
                        json_entry.extend([self.hmm_searches_dict[split_name][header] if split_name in self.hmm_searches_dict else None for header in [tpl[0] for tpl in self.hmm_searches_header]])
                    else:
                        json_entry.extend([len(self.hmm_searches_dict[split_name][header]) if split_name in self.hmm_searches_dict else 0 for header in [tpl[1] for tpl in self.hmm_searches_header]])

                # (8) send it along!
                json_object.append(json_entry)

            self.views[view] = json_object


    def store_refined_bins(self, refined_bin_data, refined_bins_info_dict):
        if 0 in [len(b) for b in list(refined_bin_data.values())]:
            raise RefineError('One or more of your bins have zero splits. If you are trying to remove this bin from your collection,\
                                this is not the right way to do it.')

        progress.new('Storing refined bins')
        progress.update('accessing to collection "%s" ...' % self.collection_name)

        collection_dict = self.collections.get_collection_dict(self.collection_name)
        bins_info_dict = self.collections.get_bins_info_dict(self.collection_name)

        progress.end()

        bad_bin_names = [b for b in collection_dict if (b in refined_bin_data and b not in self.ids_for_already_refined_bins)]
        if len(bad_bin_names):
            raise RefineError('%s of your bin names %s NOT unique, and already exist%s in the database. You must rename\
                                %s to something else: %s' % (
                                                              'One' if len(bad_bin_names) == 1 else len(bad_bin_names),
                                                              'is' if len(bad_bin_names) == 1 else 'are',
                                                              's' if len(bad_bin_names) == 1 else '',
                                                              'this one' if len(bad_bin_names) == 1 else 'these',
                                                              ', '.join(bad_bin_names)
                                                             ))

        # remove bins that should be updated in the database:
        for bin_id in self.ids_for_already_refined_bins:
            collection_dict.pop(bin_id)
            bins_info_dict.pop(bin_id)

        # zero it out
        self.ids_for_already_refined_bins = set([])

        if self.debug:
            run.info('collection from db', collection_dict)
            run.info('bins info from db', bins_info_dict)
            run.info_single('')

            run.info('incoming collection data', refined_bin_data)
            run.info('incoming bins info', refined_bins_info_dict)
            run.info_single('')

        for bin_id in refined_bin_data:
            collection_dict[bin_id] = refined_bin_data[bin_id]
            bins_info_dict[bin_id] = refined_bins_info_dict[bin_id]
            self.ids_for_already_refined_bins.add(bin_id)


        if self.debug:
            run.info('resulting collection', collection_dict)
            run.info('resulting bins info', bins_info_dict)
            run.info_single('')

        collections = dbops.TablesForCollections(self.profile_db_path)
        collections.append(self.collection_name, collection_dict, bins_info_dict)

        run.info_single('"%s" collection is updated!' % self.collection_name)


    def end(self):
        # FIXME: remove temp files and stuff
        pass


class ContigsInteractive():
    def __init__(self, args, run=run, progress=progress):
        self.mode = 'contigs'
        self.run = run
        self.progress = progress

        self.contigs_stats = {}

        for contig_db_path in args.input:
            self.contigs_stats[contig_db_path] = summarizer.ContigSummarizer(contig_db_path).get_summary_dict_for_assembly()

        self.tables = {}
        self.generate_tables()

    def generate_tables(self):
        self.tables['header'] = [c['project_name'] for c in self.contigs_stats.values()]

        ##
        ##  Table for basic stats
        ##

        basic_stats = []
        basic_stats.append(['Total Length'] + [c['total_length'] for c in self.contigs_stats.values()])
        basic_stats.append(['Num Contigs'] + [c['num_contigs'] for c in self.contigs_stats.values()])
        basic_stats.append(['Num Genes (' + constants.default_gene_caller + ')'] + [c['num_genes'] for c in self.contigs_stats.values()])
        basic_stats.append(['Longest Contig'] + [c['total_length'] for c in self.contigs_stats.values()])
        basic_stats.append(['Shortest Contig'] + [c['total_length'] for c in self.contigs_stats.values()])
        basic_stats.append(['N50'] + [c['n_values'][49]['num_contigs'] for c in self.contigs_stats.values()])
        basic_stats.append(['N75'] + [c['n_values'][74]['num_contigs'] for c in self.contigs_stats.values()])
        basic_stats.append(['N90'] + [c['n_values'][89]['num_contigs'] for c in self.contigs_stats.values()])
        basic_stats.append(['L50'] + [c['n_values'][49]['length'] for c in self.contigs_stats.values()])
        basic_stats.append(['L75'] + [c['n_values'][74]['length'] for c in self.contigs_stats.values()])
        basic_stats.append(['L90'] + [c['n_values'][89]['length'] for c in self.contigs_stats.values()])

        self.tables['basic_stats'] = basic_stats

        ##
        ##  Table for hmm hits
        ##

        all_hmm_sources = set()
        for c in self.contigs_stats.values():
            for source in c['gene_hit_counts_per_hmm_source'].keys():
                all_hmm_sources.add(source)

        hmm_table = []
        for source in all_hmm_sources:
            line = [source]
            for c in self.contigs_stats.values():
                if source in c['gene_hit_counts_per_hmm_source']:
                    line.append(sum(c['gene_hit_counts_per_hmm_source'][source].values()))
                else:
                    line.append('n/a')

            hmm_table.append(line)

        self.tables['hmm'] = hmm_table

        ##
        ##  Table for SCG genome prediction
        ##

        source_to_domain = {}
        all_scg_sources = set()
        for c in self.contigs_stats.values():
            for source in c['num_genomes_per_SCG_source_dict'].keys():
                all_scg_sources.add(source)

                if source not in source_to_domain:
                    source_to_domain[source] = c['num_genomes_per_SCG_source_dict'][source]['domain']

        scg_table = []
        for source in all_scg_sources:
            line = [source_to_domain[source] + ' (' + source + ')']
            for c in self.contigs_stats.values():
                if source in c['num_genomes_per_SCG_source_dict']:
                    line.append(c['num_genomes_per_SCG_source_dict'][source]['num_genomes'])
                else:
                    line.append('n/a')

            scg_table.append(line)

        self.tables['scg'] = scg_table<|MERGE_RESOLUTION|>--- conflicted
+++ resolved
@@ -264,17 +264,11 @@
         if not self.p_meta['item_orders'] or not len([o for o in self.p_meta['item_orders'].values() if o['type'] == 'newick']):
             if self.p_meta['db_type'] == 'pan':
                 raise ConfigError("This pangenome (which you gracefully named as '%s') does not seem to have any hierarchical\
-<<<<<<< HEAD
-                                   clustering of gene clusters in it. Maybe you skipped the clustering step, maybe\
+                                   clustering of protein gene clusters in it. Maybe you skipped the clustering step, maybe\
                                    anvi'o skipped it on your behalf because you had too many gene clusters or something. Regardless of\
-                                   who did what, you don't get to display your pangenome at this particular instance. Sorry :/" \
-=======
-                                   clustering of protein clusters (PCs) in it. Maybe you skipped the clustering step, maybe\
-                                   anvi'o skipped it on your behalf because you had too many PCs or something. Regardless of\
                                    who did what, you don't get to display your pangenome at this particular instance. In some\
-                                   cases using a parameter like `--min-occurrence 2`, which would reduce the number of PCs by\
+                                   cases using a parameter like `--min-occurrence 2`, which would reduce the number of gene clusters by\
                                    removing singletons that appear in only one genome can help solve this issue. Sorry :/" \
->>>>>>> 3f783cee
                                                             % (self.p_meta['project_name']))
             else:
                 if self.item_order_path:
