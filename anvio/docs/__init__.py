# -*- coding: utf-8
"""Everything about anvi'o artifacts"""

# the purpose of dictionaries in this module is to describes all anvi'o items and concepts
# that are referred from 'requires' and 'provides' statements in anvi'o programs
ANVIO_ARTIFACTS ={
    "pan-db": {
        "name": "PAN",
        "type": "DB",
        "provided_by_anvio": True,
        "provided_by_user": False
    },
    "contigs-db": {
        "name": "CONTIGS",
        "type": "DB",
        "provided_by_anvio": True,
        "provided_by_user": False
    },
    "trnaseq-db": {
        "name": "CONTIGS",
        "type": "DB",
        "provided_by_anvio": True,
        "provided_by_user": False
    },
    "modules-db": {
        "name": "MODULES",
        "type": "DB",
        "provided_by_anvio": True,
        "provided_by_user": False
    },
    "fasta": {
        "name": "REGULAR FASTA",
        "type": "FASTA",
        "provided_by_anvio": False,
        "provided_by_user": True
    },
    "contigs-fasta": {
        "name": "CONTIGS",
        "type": "FASTA",
        "provided_by_anvio": True,
        "provided_by_user": True
    },
    "configuration-ini": {
        "name": "CONFIGURATION FILE",
        "type": "TXT",
        "provided_by_anvio": False,
        "provided_by_user": True
    },
    "external-gene-calls": {
        "name": "EXTERNAL GENE CALLS",
        "type": "TXT",
        "provided_by_anvio": False,
        "provided_by_user": True
    },
    "concatenated-gene-alignment-fasta": {
        "name": "CONCATENATED GENE ALIGNMENT",
        "type": "FASTA",
        "provided_by_anvio": True,
        "provided_by_user": False
    },
    "short-reads-fasta": {
        "name": "SHORT READS",
        "type": "FASTA",
        "provided_by_anvio": True,
        "provided_by_user": False
    },
    "genes-fasta": {
        "name": "GENES",
        "type": "FASTA",
        "provided_by_anvio": True,
        "provided_by_user": False
    },
    "bam-file": {
        "name": "BAM FILE",
        "type": "BAM",
        "provided_by_anvio": False,
        "provided_by_user":True
    },
    "protein-structure-txt": {
        "name": "PDB FILE",
        "type": "TXT",
        "provided_by_anvio": False,
        "provided_by_user":True
    },
    "samples-txt": {
        "name": "SAMPLES TXT",
        "type": "TXT",
        "provided_by_anvio": False,
        "provided_by_user":True
    },
    "fasta-txt": {
        "name": "FASTA TXT",
        "type": "TXT",
        "provided_by_anvio": False,
        "provided_by_user":True
    },
    "raw-bam-file": {
        "name": "RAW BAM FILE",
        "type": "BAM",
        "provided_by_anvio": False,
        "provided_by_user":True
    },
    "locus-fasta": {
        "name": "LOCUS",
        "type": "FASTA",
        "provided_by_anvio": True,
        "provided_by_user": False
    },
    "structure-db": {
        "name": "PROTEIN STRUCTURES",
        "type": "DB",
        "provided_by_anvio": True,
        "provided_by_user": False
    },
    "pdb-db": {
        "name": "PDB DB",
        "type": "DB",
        "provided_by_anvio": True,
        "provided_by_user": False
    },
    "kegg-data": {
        "name": "KEGG DB",
        "type": "DB",
        "provided_by_anvio": True,
        "provided_by_user": False
    },
    "single-profile-db": {
        "name": "SINGLE PROFILE",
        "type": "DB",
        "provided_by_anvio": True,
        "provided_by_user": False
    },
    "profile-db": {
        "name": "PROFILE",
        "type": "DB",
        "provided_by_anvio": True,
        "provided_by_user": False
    },
    "genes-db": {
        "name": "GENES",
        "type": "DB",
        "provided_by_anvio": True,
        "provided_by_user": False
    },
    "genomes-storage-db": {
        "name": "GENOMES STORAGE",
        "type": "DB",
        "provided_by_anvio": True,
        "provided_by_user": False
    },
    "contigs-stats": {
        "name": "CONTIGS STATS",
        "type": "STATS",
        "provided_by_anvio": True,
        "provided_by_user": False
    },
    "svg": {
        "name": "SVG",
        "type": "SVG",
        "provided_by_anvio": True,
        "provided_by_user": False
    },
    "bin": {
        "name": "BIN",
        "type": "BIN",
        "provided_by_anvio": True,
        "provided_by_user": False
    },
    "collection": {
        "name": "COLLECTION",
        "type": "COLLECTION",
        "provided_by_anvio": True,
        "provided_by_user": False
    },
    "collection-txt": {
        "name": "COLLECTION",
        "type": "TXT",
        "provided_by_anvio": True,
        "provided_by_user":True
    },
    "hmm-source": {
        "name": "HMM SOURCE",
        "type": "HMM",
        "provided_by_anvio": False,
        "provided_by_user":True
    },
    "hmm-hits": {
        "name": "HMM PROFILE",
        "type": "CONCEPT",
        "provided_by_anvio": True,
        "provided_by_user": False
    },
    "completion": {
        "name": "COMPLETION",
        "type": "CONCEPT",
        "provided_by_anvio": True,
        "provided_by_user": False
    },
    "cogs-data": {
        "name": "COGs DATA",
        "type": "DATA",
        "provided_by_anvio": True,
        "provided_by_user": False
    },
    "pfams-data": {
        "name": "PFAMs DATA",
        "type": "DATA",
        "provided_by_anvio": True,
        "provided_by_user": False
    },
    "misc-data-items-txt": {
        "name": "ITEMS DATA",
        "type": "TXT",
        "provided_by_anvio": True,
        "provided_by_user":True
    },
    "misc-data-items": {
        "name": "ITEMS DATA",
        "type": "CONCEPT",
        "provided_by_anvio": True,
        "provided_by_user": False
    },
    "misc-data-layers-txt": {
        "name": "LAYERS DATA",
        "type": "TXT",
        "provided_by_anvio": True,
        "provided_by_user": True
    },
    "misc-data-layers": {
        "name": "LAYERS DATA",
        "type": "CONCEPT",
        "provided_by_anvio": True,
        "provided_by_user": False
    },
    "misc-data-nucleotides-txt": {
        "name": "NUCLEOTIDES DATA",
        "type": "TXT",
        "provided_by_anvio": True,
        "provided_by_user": True
    },
    "misc-data-nucleotides": {
        "name": "NUCLEOTIDES DATA",
        "type": "CONCEPT",
        "provided_by_anvio": True,
        "provided_by_user": False
    },
    "misc-data-amino-acids-txt": {
        "name": "AMINO_ACIDS DATA",
        "type": "TXT",
        "provided_by_anvio": True,
        "provided_by_user": True
    },
    "misc-data-amino-acids": {
        "name": "AMINO_ACIDS DATA",
        "type": "CONCEPT",
        "provided_by_anvio": True,
        "provided_by_user": False
    },
    "genome-similarity": {
        "name": "GENOME SIMILARITY",
        "type": "CONCEPT",
        "provided_by_anvio": True,
        "provided_by_user": False
    },
    "misc-data-layer-orders-txt": {
        "name": "LAYER ORDERS DATA",
        "type": "TXT",
        "provided_by_anvio": True,
        "provided_by_user": True
    },
    "misc-data-layer-orders": {
        "name": "LAYER ORDERS DATA",
        "type": "CONCEPT",
        "provided_by_anvio": True,
        "provided_by_user": False
    },
    "misc-data-items-order-txt": {
        "name": "LAYER ORDERS DATA",
        "type": "TXT",
        "provided_by_anvio": True,
        "provided_by_user": True
    },
    "misc-data-items-order": {
        "name": "ITEM ORDERS DATA",
        "type": "CONCEPT",
        "provided_by_anvio": True,
        "provided_by_user": False
    },
    "dendrogram": {
        "name": "DENDROGRAM",
        "type": "NEWICK",
        "provided_by_anvio": True,
        "provided_by_user": True
    },
    "metapangenome": {
        "name": "METAPANGENOME",
        "type": "CONCEPT",
        "provided_by_anvio": True,
        "provided_by_user": False
    },
    "oligotypes": {
        "name": "OLIGOTYPES",
        "type": "CONCEPT",
        "provided_by_anvio": True,
        "provided_by_user": False
    },
    "linkmers-txt": {
        "name": "LINKMERS",
        "type": "TXT",
        "provided_by_anvio": False,
        "provided_by_user": True
    },
    "phylogeny": {
        "name": "PHYLOGENY",
        "type": "NEWICK",
        "provided_by_anvio": True,
        "provided_by_user": True
    },
    "gene-calls-txt": {
        "name": "GENE CALLS",
        "type": "TXT",
        "provided_by_anvio": True,
        "provided_by_user": True
    },
    "binding-frequencies-txt": {
        "name": "AMINO ACID BINDING FREQUENCIES TEXT",
        "type": "TXT",
        "provided_by_anvio": True,
        "provided_by_user": False
    },
    "interacdome-data": {
        "name": "INTERACDOME DATA",
        "type": "DATA",
        "provided_by_anvio": True,
        "provided_by_user": False
    },
    "functions": {
        "name": "GENE FUNCTIONS",
        "type": "CONCEPT",
        "provided_by_anvio": True,
        "provided_by_user": False
    },
    "functions-txt": {
        "name": "GENE FUNCTIONS",
        "type": "TXT",
        "provided_by_anvio": True,
        "provided_by_user": True
    },
    "functional-enrichment-txt": {
        "name": "ENRICHED FUNCTIONS",
        "type": "TXT",
        "provided_by_anvio": True,
        "provided_by_user": False
    },
    "enrichment-txt": {
        "name": "ENRICHMENT SCORES",
        "type": "TXT",
        "provided_by_anvio": True,
        "provided_by_user": False
    },
    "kegg-functions": {
        "name": "KOFAM FUNCTIONS",
        "type": "CONCEPT",
        "provided_by_anvio": True,
        "provided_by_user": False
    },
    "interactive": {
        "name": "INTERACTIVE DISPLAY",
        "type": "DISPLAY",
        "provided_by_anvio": True,
        "provided_by_user": False
    },
    "view-data": {
        "name": "VIEW DATA",
        "type": "TXT",
        "provided_by_anvio": True,
        "provided_by_user": True
    },
    "layer-taxonomy": {
        "name": "LAYER TAXONOMY",
        "type": "CONCEPT",
        "provided_by_anvio": True,
        "provided_by_user": False
    },
    "layer-taxonomy-txt": {
        "name": "LAYER TAXONOMY",
        "type": "TXT",
        "provided_by_anvio": True,
        "provided_by_user": True
    },
    "gene-taxonomy": {
        "name": "GENE TAXONOMY",
        "type": "CONCEPT",
        "provided_by_anvio": True,
        "provided_by_user": False
    },
    "gene-taxonomy-txt": {
        "name": "GENE TAXONOMY",
        "type": "TXT",
        "provided_by_anvio": True,
        "provided_by_user": True
    },
    "genome-taxonomy": {
        "name": "GENOME TAXONOMY",
        "type": "CONCEPT",
        "provided_by_anvio": True,
        "provided_by_user": False
    },
    "genome-taxonomy-txt": {
        "name": "GENOME TAXONOMY",
        "type": "TXT",
        "provided_by_anvio": False,
        "provided_by_user": False
    },
    "scgs-taxonomy-db": {
        "name": "SCG TAXONOMY DB",
        "type": "CONCEPT",
        "provided_by_anvio": True,
        "provided_by_user": False
    },
    "scgs-taxonomy": {
        "name": "SCG TAXONOMY",
        "type": "CONCEPT",
        "provided_by_anvio": True,
        "provided_by_user": False
    },
    "trna-taxonomy-db": {
        "name": "TRNA TAXONOMY DB",
        "type": "CONCEPT",
        "provided_by_anvio": True,
        "provided_by_user": False
    },
    "trna-taxonomy": {
        "name": "TRNA TAXONOMY",
        "type": "CONCEPT",
        "provided_by_anvio": True,
        "provided_by_user": False
    },
    "external-genomes": {
        "name": "EXTERNAL GENOMES",
        "type": "TXT",
        "provided_by_anvio": False,
        "provided_by_user": True
    },
    "internal-genomes": {
        "name": "INTERNAL GENOMES",
        "type": "TXT",
        "provided_by_anvio": False,
        "provided_by_user": True
    },
    "metagenomes": {
        "name": "METAGENOMES",
        "type": "TXT",
        "provided_by_anvio": False,
        "provided_by_user": True
    },
    "coverages-txt": {
        "name": "COVERAGES",
        "type": "TXT",
        "provided_by_anvio": True,
        "provided_by_user": False
    },
    "detection-txt": {
        "name": "DETECTIONS",
        "type": "TXT",
        "provided_by_anvio": True,
        "provided_by_user": False
    },
    "variability-profile": {
        "name": "VARIABILITY PROFILE",
        "type": "CONCEPT",
        "provided_by_anvio": True,
        "provided_by_user": False
    },
    "variability-profile-txt": {
        "name": "VARIABILITY PROFILE",
        "type": "TXT",
        "provided_by_anvio": True,
        "provided_by_user": True
    },
    "codon-frequencies-txt": {
        "name": "CODON FREQUENCIES",
        "type": "TXT",
        "provided_by_anvio": True,
        "provided_by_user": False
    },
    "aa-frequencies-txt": {
        "name": "AA FREQUENCIES",
        "type": "TXT",
        "provided_by_anvio": True ,
        "provided_by_user": False
    },
    "fixation-index-matrix": {
        "name": "FIXATION INDEX MATRIX",
        "type": "TXT",
        "provided_by_anvio": True,
        "provided_by_user": False
    },
    "summary": {
        "name": "STATIC SUMMARY",
        "type": "SUMMARY",
        "provided_by_anvio": True,
        "provided_by_user": False
    },
    "split-bins": {
        "name": "SPLIT BINS",
        "type": "CONCEPT",
        "provided_by_anvio": True,
        "provided_by_user": False
    },
    "state": {
        "name": "INTERACTIVE STATE",
        "type": "CONCEPT",
        "provided_by_anvio": True,
        "provided_by_user": False
    },
    "ngrams": {
        "name": "NGRAM",
        "type": "CONCEPT",
        "provided_by_anvio": True,
        "provided_by_user": False
    },
    "state-json": {
        "name": "INTERACTIVE STATE",
        "type": "JSON",
        "provided_by_anvio": True,
        "provided_by_user": True
    },
    "kegg-metabolism": {
        "name": "KEGG METABOLISM ESTIMATES",
        "type": "TXT",
        "provided_by_anvio": True,
        "provided_by_user": False
    },
    "augustus-gene-calls": {
        "name": "AUGUSTUS GENE CALLS",
        "type": "TXT",
        "provided_by_anvio": False,
        "provided_by_user": True
    },
    "genes-stats": {
        "name": "GENE STATS",
        "type": "STATS",
        "provided_by_anvio": True,
        "provided_by_user": False
    },
    "vcf": {
        "name": "VCF",
        "type": "TXT",
        "provided_by_anvio": True,
        "provided_by_user": False
    },
    "blast-table": {
        "name": "BLAST TABLE",
        "type": "TXT",
        "provided_by_anvio": False,
        "provided_by_user": True
    },
    "splits-txt": {
        "name": "SPLITS",
        "type": "TXT",
        "provided_by_anvio": False,
        "provided_by_user": True
    },
    "genbank-file": {
        "name": "GENBANK FILE",
        "type": "TXT",
        "provided_by_anvio": False,
        "provided_by_user": True
    },
    "groups-txt": {
        "name": "GROUPS",
        "type": "TXT",
        "provided_by_anvio": False,
        "provided_by_user": True
    },
    "splits-taxonomy-txt": {
        "name": "SPLITS TAXONOMY",
        "type": "TXT",
        "provided_by_anvio": True,
        "provided_by_user": False
    },
    "hmm-hits-matrix-txt": {
        "name": "HMM HITS MATRIX",
        "type": "TXT",
        "provided_by_anvio": True,
        "provided_by_user": False
    },
    "pn-ps-data": {
        "name": "PN/PS OUTPUT",
        "type": "CONCEPT",
        "provided_by_anvio": True,
        "provided_by_user": False
    },
    "workflow-config": {
        "name": "WORKFLOW CONFIG",
        "type": "JSON",
        "provided_by_anvio": False,
        "provided_by_user": True
    },
    "contigs-workflow": {
        "name": "CONTIGS WORKFLOW",
        "type": "WORKFLOW",
        "provided_by_anvio": True,
        "provided_by_user": False
    },
    "metagenomics-workflow": {
        "name": "METAGENOMICS WORKFLOW",
        "type": "WORKFLOW",
        "provided_by_anvio": True,
        "provided_by_user": False
    },
    "pangenomics-workflow": {
        "name": "PANGENOMICS WORKFLOW",
        "type": "WORKFLOW",
        "provided_by_anvio": True,
        "provided_by_user": False
    },
    "phylogenomics-workflow": {
        "name": "PHYLOGENOMICS WORKFLOW",
        "type": "WORKFLOW",
        "provided_by_anvio": True,
        "provided_by_user": False
    },
    "trnaseq-workflow": {
        "name": "TRNASEQ WORKFLOW",
        "type": "WORKFLOW",
        "provided_by_anvio": True,
        "provided_by_user": False
    }
<<<<<<< HEAD

=======
>>>>>>> 6d7d8fb1
}<|MERGE_RESOLUTION|>--- conflicted
+++ resolved
@@ -628,8 +628,4 @@
         "provided_by_anvio": True,
         "provided_by_user": False
     }
-<<<<<<< HEAD
-
-=======
->>>>>>> 6d7d8fb1
 }