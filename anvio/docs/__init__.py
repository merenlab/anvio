--- conflicted
+++ resolved
@@ -615,7 +615,12 @@
         "provided_by_anvio": True,
         "provided_by_user": False
     },
-<<<<<<< HEAD
+    "kegg-pathway-map": {
+        "name": "KEGG PATHWAY MAP",
+        "type": "DISPLAY",
+        "provided_by_anvio": True,
+        "provided_by_user": False
+    },
     "pan-graph-json": {
         "name": "PAN GRAPH JSON",
         "type": "JSON",
@@ -625,11 +630,6 @@
     "pan-graph": {
         "name": "PAN GRAPH",
         "type": "CONCEPT",
-=======
-    "kegg-pathway-map": {
-        "name": "KEGG PATHWAY MAP",
-        "type": "DISPLAY",
->>>>>>> 1d2ddf9e
         "provided_by_anvio": True,
         "provided_by_user": False
     },
