--- conflicted
+++ resolved
@@ -920,15 +920,21 @@
         else:
             return sorted(self.summary['collection'].keys())
 
+
 class ContigSummarizer(SummarizerSuperClass):
     def __init__(self, contigs_db_path, run=run, progress=progress):
         self.contigs_db_path = contigs_db_path
 
-    def get_contigs_db_info_dict(self, run=run, progress=progress, include_AA_counts=False, split_names=None, gene_caller=None):
-        """Returns an info dict for a given contigs db"""
-
-        if not gene_caller:
-            gene_caller = constants.default_gene_caller
+    def get_contigs_db_info_dict(self, run=run, progress=progress, include_AA_counts=False, split_names=None, gene_caller_to_use=None):
+        """Returns an info dict for a given contigs db.
+
+           Please note that this function will only return gene calls made by `gene_caller_to_use`,
+           but it will report other gene callers found in the contigs database, and how many genes
+           were not reported. The client side should check for those to report to the user.
+        """
+
+        if not gene_caller_to_use:
+            gene_caller_to_use = constants.default_gene_call
 
         args = argparse.Namespace(contigs_db=self.contigs_db_path)
 
@@ -939,16 +945,22 @@
         c = ContigsSuperclass(args, r=run, p=progress)
 
         info_dict = {'path': self.contigs_db_path,
-                     'gene_caller_ids': set([])}
+                     'gene_caller_ids': set([]),
+                     'gene_caller': gene_caller_to_use}
 
         for key in c.a_meta:
             info_dict[key] = c.a_meta[key]
 
-        gene_calls_not_reported = set([])
+        gene_calls_from_other_gene_callers = Counter()
 
         # Two different strategies here depending on whether we work with a given set if split ids or
         # everything in the contigs database.
-        ADD = lambda g: info_dict['gene_caller_ids'].add(g) if c.genes_in_contigs_dict[g]['source'] == gene_caller else gene_calls_not_reported.add(g)
+        def process_gene_call(g):
+            gene_caller = c.genes_in_contigs_dict[g]['source']
+            if gene_caller == gene_caller_to_use:
+                info_dict['gene_caller_ids'].add(g)
+            else:
+                gene_calls_from_other_gene_callers[gene_caller] += 1
 
         if split_names:
             split_names = set(split_names)
@@ -956,18 +968,24 @@
             seq = ''.join([c.split_sequences[split_name] for split_name in split_names])
             for e in list(c.genes_in_splits.values()):
                 if e['split'] in split_names:
-                    ADD(e['gene_callers_id'])
+                    process_gene_call(e['gene_callers_id'])
         else:
             c.init_contig_sequences()
             seq = ''.join([e['sequence'] for e in list(c.contig_sequences.values())])
 
             for g in c.genes_in_contigs_dict:
-                ADD(g)
-
-        if len(gene_calls_not_reported):
-            run.info_single('Contigs db info summary will not include %d gene calls that were not identified by "%s", which \
-                             was the default source gene caller.' % (len(gene_calls_not_reported), gene_caller))
-
+                process_gene_call(g)
+
+        if len(gene_calls_from_other_gene_callers):
+            run.info_single('PLEASE READ CAREFULLY. Contigs db info summary will not include %d gene calls that were\
+                             not identified by "%s", the default gene caller. Other gene calls found in this contigs\
+                             database include, %s. If you are more interested in gene calls in any of those, you should\
+                             indicate that through the `--gene-caller` parameter in your program.' \
+                                                                % (sum(gene_calls_from_other_gene_callers.values()), \
+                                                                   gene_caller_to_use, \
+                                                                   ', '.join(['%d gene calls by %s' % (tpl[1], tpl[0]) for tpl in gene_calls_from_other_gene_callers.items()])))
+
+        info_dict['gene_calls_from_other_gene_callers'] = gene_calls_from_other_gene_callers
         info_dict['gc_content'] = seqlib.Composition(seq).GC_content
         info_dict['total_length'] = len(seq)
 
@@ -977,8 +995,11 @@
                 info_dict['partial_gene_calls'].add(gene_caller_id)
 
         info_dict['num_genes'] = len(info_dict['gene_caller_ids'])
-        info_dict['avg_gene_length'] = numpy.mean([c.gene_lengths[gene_caller_id] for gene_caller_id in info_dict['gene_caller_ids']])
-        info_dict['num_genes_per_kb'] = info_dict['num_genes'] * 1000.0 / info_dict['total_length']
+        if info_dict['num_genes']:
+            info_dict['avg_gene_length'] = numpy.mean([c.gene_lengths[gene_caller_id] for gene_caller_id in info_dict['gene_caller_ids']])
+            info_dict['num_genes_per_kb'] = info_dict['num_genes'] * 1000.0 / info_dict['total_length']
+        else:
+            info_dict['avg_gene_length'], info_dict['num_genes_per_kb'] = 0.0, 0
 
         # get completeness / contamination estimates
         p_completion, p_redundancy, domain, domain_confidence, results_dict = completeness.Completeness(self.contigs_db_path).get_info_for_splits(split_names if split_names else set(c.splits_basic_info.keys()))
@@ -1536,122 +1557,6 @@
         output_file_obj.close()
 
 
-<<<<<<< HEAD
-=======
-def get_contigs_db_info_dict(contigs_db_path, run=run, progress=progress, include_AA_counts=False, split_names=None, gene_caller_to_use=None):
-    """Returns an info dict for a given contigs db.
-
-       Please note that this function will only return gene calls made by `gene_caller_to_use`,
-       but it will report other gene callers found in the contigs database, and how many genes
-       were not reported. The client side should check for those to report to the user.
-    """
-
-    if not gene_caller_to_use:
-        gene_caller_to_use = constants.default_gene_caller
-
-    class Args:
-        def __init__(self):
-            self.contigs_db = contigs_db_path
-
-    args = Args()
-    run = run
-    progress = progress
-    run.verbose = False
-    progress.verbose = False
-    c = ContigsSuperclass(args, r=run, p=progress)
-
-    info_dict = {'path': contigs_db_path,
-                 'gene_caller_ids': set([]),
-                 'gene_caller': gene_caller_to_use}
-
-    for key in c.a_meta:
-        info_dict[key] = c.a_meta[key]
-
-    gene_calls_from_other_gene_callers = Counter()
-
-    # Two different strategies here depending on whether we work with a given set if split ids or
-    # everything in the contigs database.
-    def process_gene_call(g):
-        gene_caller = c.genes_in_contigs_dict[g]['source']
-        if gene_caller == gene_caller_to_use:
-            info_dict['gene_caller_ids'].add(g)
-        else:
-            gene_calls_from_other_gene_callers[gene_caller] += 1
-
-    if split_names:
-        split_names = set(split_names)
-        c.init_split_sequences()
-        seq = ''.join([c.split_sequences[split_name] for split_name in split_names])
-        for e in list(c.genes_in_splits.values()):
-            if e['split'] in split_names:
-                process_gene_call(e['gene_callers_id'])
-    else:
-        c.init_contig_sequences()
-        seq = ''.join([e['sequence'] for e in list(c.contig_sequences.values())])
-
-        for g in c.genes_in_contigs_dict:
-            process_gene_call(g)
-
-    if len(gene_calls_from_other_gene_callers):
-        run.info_single('PLEASE READ CAREFULLY. Contigs db info summary will not include %d gene calls that were\
-                         not identified by "%s", the default gene caller. Other gene calls found in this contigs\
-                         database include, %s. If you are more interested in gene calls in any of those, you should\
-                         indicate that through the `--gene-caller` parameter in your program.' \
-                                                            % (sum(gene_calls_from_other_gene_callers.values()), \
-                                                               gene_caller_to_use, \
-                                                               ', '.join(['%d gene calls by %s' % (tpl[1], tpl[0]) for tpl in gene_calls_from_other_gene_callers.items()])))
-
-    info_dict['gene_calls_from_other_gene_callers'] = gene_calls_from_other_gene_callers
-    info_dict['gc_content'] = seqlib.Composition(seq).GC_content
-    info_dict['total_length'] = len(seq)
-
-    info_dict['partial_gene_calls'] = set([])
-    for gene_caller_id in info_dict['gene_caller_ids']:
-        if c.genes_in_contigs_dict[gene_caller_id]['partial']:
-            info_dict['partial_gene_calls'].add(gene_caller_id)
-
-    info_dict['num_genes'] = len(info_dict['gene_caller_ids'])
-    if info_dict['num_genes']:
-        info_dict['avg_gene_length'] = numpy.mean([c.gene_lengths[gene_caller_id] for gene_caller_id in info_dict['gene_caller_ids']])
-        info_dict['num_genes_per_kb'] = info_dict['num_genes'] * 1000.0 / info_dict['total_length']
-    else:
-        info_dict['avg_gene_length'], info_dict['num_genes_per_kb'] = 0.0, 0
-
-    # get completeness / contamination estimates
-    p_completion, p_redundancy, domain, domain_confidence, results_dict = completeness.Completeness(contigs_db_path).get_info_for_splits(split_names if split_names else set(c.splits_basic_info.keys()))
-
-    info_dict['hmm_sources_info'] = c.hmm_sources_info
-    info_dict['percent_completion'] = p_completion
-    info_dict['percent_redundancy'] = p_redundancy
-    info_dict['scg_domain'] = domain
-    info_dict['scg_domain_confidence'] = domain_confidence
-
-    info_dict['hmms_for_scgs_were_run'] = True if len(results_dict) else False
-
-    # lets get all amino acids used in all complete gene calls:
-    if include_AA_counts:
-        if split_names:
-            AA_counts_dict = c.get_AA_counts_dict(split_names=split_names)
-        else:
-            AA_counts_dict = c.get_AA_counts_dict()
-
-        info_dict['AA_counts'] = AA_counts_dict['AA_counts']
-        info_dict['total_AAs'] = AA_counts_dict['total_AAs']
-
-
-    missing_keys = [key for key in constants.essential_genome_info if key not in info_dict]
-    if len(missing_keys):
-        raise ConfigError("We have a big problem. I am reporting from get_contigs_db_info_dict. This function must\
-                            produce a dictionary that meets the requirements defined in the constants module of anvi'o\
-                            for 'essential genome info'. But when I look at the resulting dictionary this funciton is\
-                            about to return, I can see it is missing some stuff :/ This is not a user error, but it needs\
-                            the attention of an anvi'o developer. Here are the keys that should have been in the results\
-                            but missing: '%s'" % (', '.join(missing_keys)))
-
-    return info_dict
-
-
->>>>>>> 15e9147e
 class AdHocRunGenerator:
     """From a matrix file to full-blown anvi'o interface.
 
