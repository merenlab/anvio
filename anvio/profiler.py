--- conflicted
+++ resolved
@@ -285,15 +285,9 @@
 
         gene_caller_ids_to_profile = list(codons_in_genes_to_profile_SCVs_dict.keys())
 
-<<<<<<< HEAD
         for i in range(len(gene_caller_ids_to_profile)):
-            gene_caller_id = gene_caller_ids_to_profile[i]
-            codons_to_profile = codons_in_genes_to_profile_AA_frequencies_dict[gene_caller_id]
-=======
-        for i in range(0, len(gene_caller_ids_to_profile)):
             gene_callers_id = gene_caller_ids_to_profile[i]
             codons_to_profile = codons_in_genes_to_profile_SCVs_dict[gene_callers_id]
->>>>>>> e84a45e9
 
             gene_call = self.genes_in_contigs_dict[gene_callers_id]
             contig_name = gene_call['contig']
