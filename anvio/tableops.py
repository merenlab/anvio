# -*- coding: utf-8
# pylint: disable=line-too-long

""" Table schemas for databases."""

import os

import anvio
import anvio.db as db
import anvio.tables as t
import anvio.fastalib as u
import anvio.utils as utils
import anvio.terminal as terminal
import anvio.filesnpaths as filesnpaths

from anvio.errors import ConfigError


__author__ = "A. Murat Eren"
__copyright__ = "Copyright 2015, The anvio Project"
__credits__ = []
__license__ = "GPL 3.0"
__version__ = anvio.__version__
__maintainer__ = "A. Murat Eren"
__email__ = "a.murat.eren@gmail.com"
__status__ = "Development"


run = terminal.Run()
progress = terminal.Progress()



####################################################################################################
#
#     TABLE SUPERCLASS
#
####################################################################################################


class Table(object):
    """Superclass for rudimentary needs and operations for contigs db tables"""
    def __init__(self, db_path, version, run=run, progress=progress, quiet=False, simple=False):
        if not db_path:
            raise ConfigError, "Table superclass is being initiated without a db path, and it is very\
                                very concerning :( Anvi'o needs an adult."

        if not os.path.exists(db_path):
            raise ConfigError, "Database ('%s') does not exist. You must create one first." % db_path

        self.quiet = quiet
        self.db_type = None
        self.db_path = db_path
        self.version = version
        self.next_available_id = {}

        self.splits_info = None
        self.contigs_info = None
        self.split_length = None
        self.genes_are_called = None

        self.run = run
        self.progress = progress

        database = db.DB(self.db_path, version)
        self.db_type = database.get_meta_value('db_type')

        if not simple and self.db_type == 'contigs':
            # FIXME: a better design is required. the salient point is, "Table" must serve for both profile db
            # and contigs db calls.
            self.split_length = database.get_meta_value('split_length')
            self.genes_are_called = database.get_meta_value('genes_are_called')
            self.contigs_info = database.get_table_as_dict(t.contigs_info_table_name, string_the_key=True)
            self.splits_info = database.get_table_as_dict(t.splits_info_table_name)
            self.contig_name_to_splits = utils.get_contig_name_to_splits_dict(self.splits_info, self.contigs_info)
            self.gene_calls_dict = None

        database.disconnect()


    def next_id(self, table):
        if table not in self.next_available_id:
            raise ConfigError, "If you need unique ids, you must call 'set_next_available_id' first"

        self.next_available_id[table] += 1
        return self.next_available_id[table] - 1


    def set_next_available_id(self, table):
        database = db.DB(self.db_path, self.version)
        table_content = database.get_table_as_dict(table)
        if table_content:
            self.next_available_id[table] = max(table_content.keys()) + 1
        else:
            self.next_available_id[table] = 0

        database.disconnect()


    def reset_next_available_id_for_table(self, table):
        self.next_available_id[table] = 0


    def export_sequences_table_in_db_into_FASTA_file(self, table=t.contig_sequences_table_name, output_file_path=None):
        if self.db_type != 'contigs':
            return None

        if output_file_path:
            filesnpaths.is_output_file_writable(output_file_path)
        else:
            output_file_path = os.path.join(filesnpaths.get_temp_directory_path(), 'aa_sequences.fa')

        database = db.DB(self.db_path, self.version)

        if table not in database.get_table_names():
            raise ConfigError, 'Trying to export sequences into a FASTA file, but the table\
                                "%s" does not seem to be in this database :/' % (table)

        if 'sequence' not in database.get_table_structure(table):
            raise ConfigError, "You requested to store sequences in table '%s' into a FASTA\
                                file, however this table does not seem to be a table that\
                                stores sequence information :(" % table

        sequences_table = database.get_table_as_dict(table)
        database.disconnect()

        if not len([sequences_table]):
            raise ConfigError, "There are no sequences to report in table '%s'." % (table)

        self.progress.new('Exporting %d sequences into a FASTA file' % len(sequences_table))
        self.progress.update('...')

        sequences_fasta = u.FastaOutput(output_file_path)

        for seq_id in sequences_table:
            sequences_fasta.write_id(seq_id)
            sequences_fasta.write_seq(sequences_table[seq_id]['sequence'], split=False)

        self.progress.end()
        self.run.info('Sequences', '%d sequences reported.' % (len(sequences_table)))
        self.run.info('FASTA', output_file_path)

        return output_file_path


    def delete_entries_for_key(self, table_column, key, tables_to_clear=[]):
        # FIXME: this should be in db.py
        # removes rows from each table in 'tables_to_remove' where 'table_column' equals 'value'
        database = db.DB(self.db_path, self.version)

        table_content = database.get_table_as_dict(tables_to_clear[0])
        if key in table_content:
            self.run.warning('Previous entries for "%s" is being removed from "%s"' % (key, ', '.join(tables_to_clear)))
            for table_name in tables_to_clear:
                database._exec('''DELETE FROM %s WHERE %s = "%s"''' % (table_name, table_column, key))

        database.disconnect()


    def delete_contents_of_table(self, table_name, warning=True):
        database = db.DB(self.db_path, self.version)

        if warning:
            self.run.warning('Contents of the table "%s" is being removed' % (table_name))

        database._exec('''DELETE FROM %s''' % (table_name))

        database.disconnect()


<<<<<<< HEAD
    def delete_contents_of_table(self, table_name, warning=True):
        database = db.DB(self.db_path, self.version)

        if warning:
            self.run.warning('Contents of the table "%s" is being removed' % (table_name))

        database._exec('''DELETE FROM %s''' % (table_name))

        database.disconnect()


=======
>>>>>>> 861df85a
    def init_gene_calls_dict(self):
        if self.db_type != 'contigs':
            return None

        self.progress.new('Initializing the dictionary for gene calls')
        self.progress.update('...')

        database = db.DB(self.db_path, self.version)
        self.gene_calls_dict = database.get_table_as_dict(t.genes_in_contigs_table_name)
        database.disconnect()

        self.progress.end()
<|MERGE_RESOLUTION|>--- conflicted
+++ resolved
@@ -168,20 +168,6 @@
         database.disconnect()
 
 
-<<<<<<< HEAD
-    def delete_contents_of_table(self, table_name, warning=True):
-        database = db.DB(self.db_path, self.version)
-
-        if warning:
-            self.run.warning('Contents of the table "%s" is being removed' % (table_name))
-
-        database._exec('''DELETE FROM %s''' % (table_name))
-
-        database.disconnect()
-
-
-=======
->>>>>>> 861df85a
     def init_gene_calls_dict(self):
         if self.db_type != 'contigs':
             return None
