#!/usr/bin/env python
# -*- coding: utf-8
"""A script to import collections (and their colors)"""

import sys
import copy
from collections import Counter

import anvio
import anvio.dbops as dbops
import anvio.terminal as terminal
import anvio.filesnpaths as filesnpaths

from anvio.errors import ConfigError, FilesNPathsError
from anvio.tables.collections import TablesForCollections
from anvio.dbinfo import is_blank_profile, is_contigs_db, is_pan_or_profile_db
from anvio.utils.anviohelp import get_contig_name_to_splits_dict
from anvio.utils.database import get_all_item_names_from_the_database, get_db_type
from anvio.utils.files import get_TAB_delimited_file_as_dictionary
from anvio.utils.validation import check_collection_name


__copyright__ = "Copyleft 2015-2024, The Anvi'o Project (http://anvio.org/)"
__credits__ = []
__license__ = "GPL 3.0"
__version__ = anvio.__version__
__authors__ = ['meren']
__requires__ = ['contigs-db', 'profile-db', 'pan-db', 'collection-txt',]
__provides__ = ['collection',]
__description__ = "Import an external binning result into anvi'o"
__resources__ = [("Another description as part of the metagenomic workflow", "http://merenlab.org/2016/06/22/anvio-tutorial-v2/#anvi-import-collection")]




@terminal.time_program
def main():
    try:
        run_program()
    except ConfigError as e:
        print(e)
        sys.exit(-1)
    except FilesNPathsError as e:
        print(e)
        sys.exit(-2)


def run_program():
    args = get_args()
    run = terminal.Run()

    #################################################################################################
    # <SANITY CHECKS>
    #################################################################################################
    if not args.pan_or_profile_db:
        raise ConfigError("You must provide an anvi'o pan or profile database for this to work :(")

    is_pan_or_profile_db(args.pan_or_profile_db)

    filesnpaths.is_output_file_writable(args.pan_or_profile_db)

    if args.contigs_db:
        is_contigs_db(args.contigs_db)

    if args.pan_or_profile_db and get_db_type(args.pan_or_profile_db) == 'pan' and args.contigs_db:
        raise ConfigError("There is no need to provide a contigs database when you are working with an anvi'o pan "
                           "database")

    if not args.contigs_db and args.contigs_mode:
        raise ConfigError("There is no reason for you to use the `--contigs-mode` flag when you have "
                           "not declared an anvi'o contigs database")

    # if there is a profile database, check whether there is a contigs database associated with the profile
    if args.pan_or_profile_db and get_db_type(args.pan_or_profile_db) == 'profile':
        pan_or_profile_db = dbops.ProfileDatabase(args.pan_or_profile_db)

        if pan_or_profile_db.meta['contigs_db_hash'] and not args.contigs_db:
            raise ConfigError("The profile database you provided is associated with an anvi'o contigs database (i.e., "
                              "it is not an ad hoc profile database but a part of the cool dbs club). Which means, you "
                              "must provide a path for the contigs database, so anvi'o can double check your item names "
                              "in your collection. Sorry :/")

    if not args.collection_name:
        raise ConfigError("You must give a name for this collection.")

    if not args.contigs_db:
        run.warning("You did not provide a contigs database. Fine. So be it. But know this: anvi'o has no way to check "
                    "the consistency of names you provide in the input file. So if you made a mistake while generating "
                    "this collection, it probably will cause issues later on.")

    if not args.pan_or_profile_db:
        run.warning("Since you haven't provided an anvi'o profile database, this program will add your collection into "
                    "the contigs database you provided. If you use the same collection name later in one of your profile "
                    "databases that will be generated from this contigs database, things may go South, and anvi'o would "
                    "not even care.")

    check_collection_name(args.collection_name)

    filesnpaths.is_file_tab_delimited(args.data, expected_number_of_fields = 2)
    if args.bins_info:
        filesnpaths.is_file_tab_delimited(args.bins_info, expected_number_of_fields = 3)

    num_occurences_of_entries = Counter([l.split('\t')[0] for l in open(args.data).readlines()])
    if max(num_occurences_of_entries.values()) != 1:
        raise ConfigError("Some %(item)s names occur more than once in the input file. A %(item)s cannot belong in two "
                           "bins, and neither there should be the same bin assignment for a given %(item)s. Long story "
                           "short, each name should appear only once in your input file, and it is not the case :/" \
                                                                        % {'item': 'contig' if args.contigs_mode else 'split'})
    #################################################################################################
    # </SANITY CHECKS>
    #################################################################################################

    # initiate the contigs database if it is present
    if args.contigs_db:
        contig_name_to_splits_dict = get_contig_name_to_splits_dict(args.contigs_db)
        contig_names_in_db = contig_name_to_splits_dict.keys()

    # read the input file with split/contig - bin ID associations
    input_data_file_content = get_TAB_delimited_file_as_dictionary(args.data, no_header = True, column_names = ['split_id', 'bin_name'])

    # populate bins_info_dict there is any information about bins
    bins_info_dict = {}
    if args.bins_info:
        try:
            bins_info_dict = get_TAB_delimited_file_as_dictionary(args.bins_info, no_header = True, column_names = ['bin_name', 'source', 'html_color'])
        except Exception as e:
            raise ConfigError("Someone was not happy with the TAB-delimited bins info file you provided. Here "
                              "is the complaint: %s" % e)

    # convert contig names into split names if necessary so we can do everything else using the information in
    # pan or profile database item names (this is only relevant for a workflow that includes a contigs db)
    if args.contigs_mode:
        input_names_missing_from_contigs_db = [n for n in input_data_file_content if n not in contig_names_in_db]

        if len(input_names_missing_from_contigs_db):
            if len(input_names_missing_from_contigs_db) == len(input_data_file_content):
                raise ConfigError(f"None of the contig names in your input file matches to the contig names found in the contigs :( "
                                  f"Maybe those are split names and you are mistakenly using `--contigs-mode` flag? Well, here is an "
                                  f"example: {input_names_missing_from_contigs_db[0]}.")
            else:
                raise ConfigError(f"OK. Of the {len(input_data_file_content)} in your input file, {len(input_names_missing_from_contigs_db)} "
                                  f"have no match to any contig names found in your contigs database. Here is an example contig name from "
                                  f"your file that does not match to anything in the contigs db: {input_names_missing_from_contigs_db[0]}")

        # convert input data names to split names:
        contig_names = list(input_data_file_content.keys())
        for contig_name in contig_names:
            for split_name in contig_name_to_splits_dict[contig_name]:
                input_data_file_content[split_name] = copy.deepcopy(input_data_file_content[contig_name])
            input_data_file_content.pop(contig_name)

        run.info('Contig/split name conversion', '%d contig names converted into %d split names.' % (len(contig_names), len(input_data_file_content)))

    run.info('Item names in input', len(input_data_file_content))
    run.info('Num bins in input', len(set([e['bin_name'] for e in list(input_data_file_content.values())])))

    # learning about the input names like a pro
    input_names = set(input_data_file_content.keys())

    # here we attempt to make sure the names in the input file are relevant to the
    # names in the contigs database database. but clearly it is not relevant if there
    # is no contigs database is associated with the profile database, so if there is none,
    # we start looking at other options. some databases without any association with a
    # contigs-db may still have items listed in them even if they are 'blank' profile-db
    # files (such as `codon-frequencies` is a good example):
    blank_profile_db_variants_with_proper_item_names = ['codon-frequencies']

    if args.pan_or_profile_db:
<<<<<<< HEAD
        if get_db_type(args.pan_or_profile_db) == 'profile':
=======
        db_type, db_variant = utils.get_db_type_and_variant(args.pan_or_profile_db)

        if db_type == 'profile':
>>>>>>> d85b0dc0
            associated_with_a_contigs_db = dbops.ProfileDatabase(args.pan_or_profile_db).meta['contigs_db_hash']
        else:
            associated_with_a_contigs_db = None

<<<<<<< HEAD
        if is_blank_profile(args.pan_or_profile_db):
=======
        if utils.is_blank_profile(args.pan_or_profile_db) and db_variant not in blank_profile_db_variants_with_proper_item_names:
>>>>>>> d85b0dc0
            if associated_with_a_contigs_db:
                db_names = get_all_item_names_from_the_database(args.contigs_db)
            else:
                db_names = input_names

                run.warning("Since you are working with a blank proifle, anvi'o is not going to check whether the names item "
                            "names in your collections file matches to the item names in other databases of yours. It is all "
                            "fine for now, but this requires you to be even extra careful with your downstream analyses in "
                            "case stuff hits the fan later.")
        else:
            db_names = get_all_item_names_from_the_database(args.pan_or_profile_db)

            if not len(db_names):
                raise ConfigError("Anvi'o got an empty list of names for `items` from this databaes. But it is impossible :/")

        run.info('Items in %s database' % get_db_type(args.pan_or_profile_db), len(db_names), mc='green')
    elif args.contigs_db:
        db_names = get_all_item_names_from_the_database(args.contigs_db)
        run.info('Items in contigs database', len(db_names), mc='green')
    else:
        db_names = input_names
        run.warning("Quite an improper setup (no pan, profile, or contigs databases). We are using %d "
                    "input names found in the collection file as item names. Because you are the "
                    "boss that's why." % len(db_names))

    item_names_shared = set.intersection(db_names, input_names)
    if not len(item_names_shared):
        raise ConfigError(f"There is no overlap between the item names found in your input file and the item names found "
                          f"in the database :( For instance, one of the names in your file looks like this: "
                          f"'{input_names.pop()}', and in contrast this is an example name from the database: '{db_names.pop()}'. "
                          f"Solving this may be as easy as adding the flag `--contigs-mode` to your command. Or it may also be "
                          f"the case that the content of the input file has nothing to do with the database you are trying "
                          f"to import these items into. Anvi'o is Jon Snow and hopes that you will figure this out and come "
                          f"back.")
    else:
        run.info("Item names shared between input and db", len(item_names_shared))

    # find names that are unique to the input file
    item_names_unique_to_input_file = input_names - db_names
    if len(item_names_unique_to_input_file):
        for item_name in item_names_unique_to_input_file:
            input_data_file_content.pop(item_name)

        input_names = set(input_data_file_content.keys())
        run.warning('%d item(s) that appeared only in the input file will be ignored (such as this one: %s). '
                    'Just so you know.' % (len(item_names_unique_to_input_file), item_names_unique_to_input_file.pop()))

    # items in db but missing from the input file:
    item_names_unique_to_db = db_names - input_names
    if len(item_names_unique_to_db):
        run.warning("%d item(s) that were in the database, but were not in the input file, will not be described by "
                    "any bin in the collection %s. That is totally fine, but anvi'o hopes that you are aware of that. "
                    "This means you have more things in your database than the number of things your input file "
                    "describes. Here is an example of something that is in your database but not in any bin in your "
                    "input file: %s." % (len(item_names_unique_to_db), args.collection_name, item_names_unique_to_db.pop()))

    data = {}

    # populate the data dictionary
    for entry_name in input_data_file_content:
        bin_name = input_data_file_content[entry_name]['bin_name']

        if bin_name not in data:
            data[bin_name] = set([])

        data[bin_name].add(entry_name)

    if args.pan_or_profile_db:
        collections = TablesForCollections(args.pan_or_profile_db)
    else:
        collections = TablesForCollections(args.contigs_db)

    collections.append(args.collection_name, data, bins_info_dict)


def get_args():
    from anvio.argparse import ArgumentParser
    parser = ArgumentParser(description=__description__)

    parser.add_argument('data', metavar = "TAB DELIMITED FILE",
                        help = 'The input file that describes bin IDs for each split or contig.')

    parser.add_argument(*anvio.A('contigs-db'), **anvio.K('contigs-db', {'required': False}))
    parser.add_argument(*anvio.A('pan-or-profile-db'), **anvio.K('pan-or-profile-db', {'required': False}))
    parser.add_argument(*anvio.A('collection-name'), **anvio.K('collection-name', {'required': True}))
    parser.add_argument(*anvio.A('bins-info'), **anvio.K('bins-info'))
    parser.add_argument(*anvio.A('contigs-mode'), **anvio.K('contigs-mode'))

    return parser.get_args(parser)


if __name__ == '__main__':
    main()<|MERGE_RESOLUTION|>--- conflicted
+++ resolved
@@ -15,7 +15,7 @@
 from anvio.tables.collections import TablesForCollections
 from anvio.dbinfo import is_blank_profile, is_contigs_db, is_pan_or_profile_db
 from anvio.utils.anviohelp import get_contig_name_to_splits_dict
-from anvio.utils.database import get_all_item_names_from_the_database, get_db_type
+from anvio.utils.database import get_all_item_names_from_the_database, get_db_type, get_db_type_and_variant
 from anvio.utils.files import get_TAB_delimited_file_as_dictionary
 from anvio.utils.validation import check_collection_name
 
@@ -166,22 +166,14 @@
     blank_profile_db_variants_with_proper_item_names = ['codon-frequencies']
 
     if args.pan_or_profile_db:
-<<<<<<< HEAD
-        if get_db_type(args.pan_or_profile_db) == 'profile':
-=======
-        db_type, db_variant = utils.get_db_type_and_variant(args.pan_or_profile_db)
+        db_type, db_variant = get_db_type_and_variant(args.pan_or_profile_db)
 
         if db_type == 'profile':
->>>>>>> d85b0dc0
             associated_with_a_contigs_db = dbops.ProfileDatabase(args.pan_or_profile_db).meta['contigs_db_hash']
         else:
             associated_with_a_contigs_db = None
 
-<<<<<<< HEAD
-        if is_blank_profile(args.pan_or_profile_db):
-=======
-        if utils.is_blank_profile(args.pan_or_profile_db) and db_variant not in blank_profile_db_variants_with_proper_item_names:
->>>>>>> d85b0dc0
+        if is_blank_profile(args.pan_or_profile_db) and db_variant not in blank_profile_db_variants_with_proper_item_names:
             if associated_with_a_contigs_db:
                 db_names = get_all_item_names_from_the_database(args.contigs_db)
             else:
