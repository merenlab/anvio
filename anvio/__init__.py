--- conflicted
+++ resolved
@@ -3698,7 +3698,6 @@
                      "'mean_coverage_Q2Q3'. To see a list of available stats, use this flag "
                      "and provide an absolutely ridiculous string after it (we suggest 'cattywampus', but you do you)."}
     ),
-<<<<<<< HEAD
     'pan-mode': (
             ['--pan-mode'],
             {'default': constants.pangenome_mode_default,
@@ -3738,14 +3737,12 @@
                      "This option allows you to enhance the analysis by integrating specific structural data, "
                      "which can provide deeper insights into the pangenomic relationships among the samples."}
         ),
-=======
     'report-all-estimates': (
             ['--report-all-estimates'],
             {'default': False,
              'action': 'store_true',
              'help': "Use this flag to report all C/R estimates, from all domains."}
     )
->>>>>>> 6df39ba7
 }
 
 # two functions that works with the dictionary above.
