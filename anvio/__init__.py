# -*- coding: utf-8
# pylint: disable=line-too-long

"""Lots of under-the-rug, operational garbage in here. Run. Run away."""

from anvio.version import anvio_version, anvio_codename, major_python_version_required, minor_python_version_required, get_versions

import sys
import platform

# make sure anvi'o runs in the right Python environment:
try:
    if not (sys.version_info.major == major_python_version_required and sys.version_info.minor >= minor_python_version_required):
        sys.stderr.write("\n========================================================\n"
                         "🦄 SOMETHING BAD HAPPENED AND IT NEEDS YOUR ATTENTION 🦄\n"
                         "========================================================\n"
                         "The environment in which you're running anvi'o has a Python \n"
                         "version that is not compatible with the Python version \n"
                         "requirement of anvi'o you are running. Here is a summary: \n\n"

                         f"    Anvi'o version you have ..............: {anvio_version} ({anvio_codename})\n"
                         f"    Python version you have ..............: {platform.python_version()}\n"
                         f"    Python version anvi'o wants ..........: {major_python_version_required}.{minor_python_version_required}.*\n\n")

        if anvio_version.endswith('dev'):
            sys.stderr.write("Those who follow the active development branch of anvi'o (like yourself) are among our most important \n"
                             "users of the platform as they help us find and address bugs before they can make their way into a stable \n"
                             "release. Thus, we are extra sorry for this inconvenience :/ But it seems there was a big change in the \n"
                             "main branch, and the required version of Python is no longer compatible with your current conda \n"
                             "environment :/ This means, you need to get rid of your current anvio-dev conda enviroment, and setup a \n"
                             "new one following the most up-to-date installation instructions for anvio-dev here:\n\n"
                             "    https://anvio.org/install/#5-follow-the-active-development-youre-a-wizard-arry\n\n"
                             "Thank you for your patience and understanding.\n\n")
        else:
            sys.stderr.write("This should never have happened with a stable anvi'o release :/ \n"
                             "Please follow the most up-to-date installation instructions at \n"
                             "https://anvio.org/install/ to re-install anvi'o and its environment.\n\n")
        sys.exit(-1)
except Exception:
    sys.stderr.write("(anvi'o failed to learn about your Python version, but it will pretend as if nothing happened)\n\n")

# we are in the right Python environment. import the rest of the libraries
# and do all the other boring stuff.

import os
import json
import copy

# very important variable to determine which help docs are relevant for
# this particlar anvi'o environment
anvio_version_for_help_docs = "main" if anvio_version.endswith('dev') else anvio_version

# very handy global settings depending on sys.argv content
DEBUG = '--debug' in sys.argv
FORCE = '--force' in sys.argv
QUIET = '--quiet' in sys.argv
NO_PROGRESS = '--no-progress' in sys.argv
AS_MARKDOWN = '--as-markdown' in sys.argv
FIX_SAD_TABLES = '--fix-sad-tables' in sys.argv
FORCE_OVERWRITE = '--force-overwrite' in sys.argv
DISPLAY_DB_CALLS = '--display-db-calls' in sys.argv
FORCE_USE_MY_TREE = '--force-use-my-tree' in sys.argv
DEBUG_AUTO_FILL_ANVIO_DBS = '--debug-auto-fill-anvio-dbs' in sys.argv
USER_KNOWS_IT_IS_NOT_A_GOOD_IDEA = '--I-know-this-is-not-a-good-idea' in sys.argv
DOCS_PATH = os.path.join(os.path.dirname(__file__), 'docs')
TMP_DIR = None
# global args that we can set internally as needed
RETURN_ALL_FUNCTIONS_FROM_SOURCE_FOR_EACH_GENE = False  # set to True if you want all functional annotations from a given annotation source
                                                        # instead of the best hit per gene

# if the user wants to use a non-default tmp directory, we set it here
if '--tmp-dir' in sys.argv:
    try:
        idx = sys.argv.index('--tmp-dir')
        TMP_DIR = os.path.abspath(sys.argv[idx+1])

        if not os.path.exists(TMP_DIR):
            parent_dir = os.path.dirname(TMP_DIR)
            if os.access(parent_dir, os.W_OK):
                os.makedirs(TMP_DIR)
            else:
                raise OSError(f"You do not have permission to generate a directory in '{parent_dir}'")
        if not os.path.isdir(TMP_DIR):
            raise OSError(f"The path provided to --tmp-dir, {TMP_DIR}, is not a directory...")
        if not os.access(TMP_DIR, os.W_OK):
            raise OSError(f"You do not have permission to generate files in '{TMP_DIR}'")

        os.environ['TMPDIR'] = TMP_DIR
    except Exception as e:
        print("OSError: ", e)
        sys.exit()

def P(d, dont_exit=False):
    """Poor man's debug output printer during debugging."""

    print(json.dumps(d, indent=2))

    if not dont_exit:
        sys.exit()


def TABULATE(table, header, numalign="right", max_width=0):
    """Encoding-safe `tabulate`"""

    from tabulate import tabulate

    tablefmt = "fancy_grid" if sys.stdout.encoding == "UTF-8" else "grid"
    table = tabulate(table, headers=header, tablefmt=tablefmt, numalign=numalign)

    if max_width:
        # let's don't print everything if things need to be cut.
        prefix = " // "
        lines_in_table = table.split('\n')
        if len(lines_in_table[0]) + len(prefix) + 2 > max_width:
            table = '\n'.join([l[:max_width - len(prefix)] + prefix + l[-2:] for l in lines_in_table])

    print(table)


import anvio.constants as constants


# a comprehensive arguments dictionary that provides easy access from various programs that interface anvi'o modules:
D = {
    'profile-db': (
            ['-p', '--profile-db'],
            {'metavar': "PROFILE_DB",
             'required': True,
             'help': "Anvi'o profile database"}
                ),
    'genes-db': (
            ['--genes-db'],
            {'metavar': "GENES_DB",
             'required': True,
             'help': "Anvi'o genes database"}
                ),
    'pan-db': (
            ['-p', '--pan-db'],
            {'metavar': "PAN_DB",
             'required': True,
             'help': "Anvi'o pan database"}
                ),
    'pan-or-profile-db': (
            ['-p', '--pan-or-profile-db'],
            {'metavar': "PAN_OR_PROFILE_DB",
             'required': True,
             'help': "Anvi'o pan or profile database (and even genes database in appropriate contexts)."}
                ),
    'genomes-storage': (
            ['-g', '--genomes-storage'],
            {'metavar': "GENOMES_STORAGE",
             'required': False,
             'help': "Anvi'o genomes storage file"}
                ),
    'structure-db': (
            ['-s', '--structure-db'],
            {'metavar': "STRUCTURE_DB",
             'required': True,
             'help': "Anvi'o structure database."}
                ),
    'only-if-structure': (
            ['--only-if-structure'],
            {'default': False,
             'action': 'store_true',
             'help': "If provided, your genes of interest will be further subset to only include "
                     "genes with structures in your structure database, and therefore must be supplied in "
                     "conjunction with a structure database, i.e. `-s <your_structure_database>`. If you did "
                     "not specify genes of interest, ALL genes will be subset to those that have "
                     "structures."}
                ),
    'genomes-names': (
            ['-G', '--genome-names'],
            {'metavar': "GENOME_NAMES",
             'required': False,
             'help': "Genome names to 'focus'. You can use this parameter to limit the genomes included in your analysis. "
                     "You can provide these names as a comma-separated list of names, or you can put them in a file, "
                     "where you have a single genome name in each line, and provide the file path."}
                ),
    'blank-profile': (
            ['--blank-profile'],
            {'default': False,
             'action': 'store_true',
             'help': "If you only have contig sequences, but no mapping data (i.e., you found a genome and would like to "
                     "take a look from it), this flag will become very handy. After creating a contigs database for your "
                     "contigs, you can create a blank anvi'o profile database to use anvi'o interactive "
                     "interface with that contigs database without any mapping data."}
                ),
    'contigs-db': (
            ['-c', '--contigs-db'],
            {'metavar': 'CONTIGS_DB',
             'required': True,
             'help': "Anvi'o contigs database generated by 'anvi-gen-contigs-database'"}
                ),
    'runinfo': (
            ['-r', '--runinfo'],
            {'metavar': 'RUNINFO_PATH',
             'required': True,
             'help': "Anvi'o runinfo file path."}
                ),
    'description': (
            ['--description'],
            {'metavar': 'TEXT_FILE',
             'required': False,
             'help': "A plain text file that contains some description about the project. You can use Markdown syntax. "
                     "The description text will be rendered and shown in all relevant interfaces, including the "
                     "anvi'o interactive interface, or anvi'o summary outputs."}
                ),
    'additional-view': (
            ['-V', '--additional-view'],
            {'metavar': 'ADDITIONAL_VIEW',
             'help': "A TAB-delimited file for an additional view to be used in the interface. This "
                     "file should contain all split names, and values for each of them in all "
                     "samples. Each column in this file must correspond to a sample name. Content "
                     "of this file will be called 'user_view', which will be available as a new item "
                     "in the 'views' combo box in the interface"}
                ),
    'dna-sequence': (
            ['--dna-sequence'],
            {'metavar': 'DNA SEQ',
             'help': "Literally a DNA sequence. For the very lazy."}
                ),
    'fasta-file': (
            ['-f', '--fasta-file'],
            {'metavar': 'FASTA file',
             'help': "A FASTA-formatted input file."}
                ),
    'fasta-text-file': (
            ['-f', '--fasta-text-file'],
            {'metavar': 'FASTA_TEXT_FILE',
            'dest': 'fasta_text_file',
            'help': "A two-column TAB-delimited file that lists multiple FASTA files to import "
                    "for analysis. If using for `anvi-dereplicate-genomes` or `anvi-compute-distance`, "
                    "each FASTA is assumed to be a genome. The first item in the header line "
                    "should read 'name', and the second item should read 'path'. Each line "
                    "in the field should describe a single entry, where the first column is "
                    "the name of the FASTA file or corresponding sequence, and the second column "
                    "is the path to the FASTA file itself."}
                ),
    'layers-information-file': (
            ['-D', '--layers-information-file'],
            {'metavar': 'FILE',
             'help': "A TAB-delimited file with information about layers in your dataset. Each row in this "
                     "file must correspond to a sample name. Each column must contain a unique attribute. "
                     "Please refer to the documentation to learn more about the structure and purpose of "
                     "this file."}
                ),
    'layers-order-file': (
            ['-R', '--layers-order-file'],
            {'metavar': 'FILE',
             'help': "A TAB-delimited file with three columns: 'attribute', 'basic', 'newick'. For each attribute, "
                     "the order of samples must be defined either in the 'basic' form or via a 'newick'-formatted "
                     "tree structure that describes the organization of each sample. Anvi'o will look for a "
                     "comma-separated list of sample names for the 'basic' form. Please refer to the online docs "
                     "for more info. Also you shouldn't hesitate to try to find the right file format until you get "
                     "it working. There are stringent checks on this file, and you will not break anything while trying!."}
                ),
    'collection': (
            ['--collection'],
            {'metavar': 'COLLECTION-TXT',
             'help': "A TAB-delimited file with two columns and no header to associate each item with a bin."}
                ),
    'split-length': (
            ['-L', '--split-length'],
            {'metavar': 'INT',
             'default': 20000,
             'type': int,
             'help': "Anvi'o splits very long contigs into smaller pieces, without actually splitting them for real. These "
                     "'virtual' splits improve the efficacy of the visualization step, and changing the split size gives "
                     "freedom to the user to adjust the resolution of their display when necessary. The default value is "
                     "(%(default)d). If you are planning to use your contigs database for metagenomic binning, we advise you "
                     "to not go below 10,000 (since the lower the split size is, the more items to show in the display, and "
                     "decreasing the split size does not really help much to binning). But if you are thinking about using this "
                     "parameter for ad hoc investigations other than binning, you should ignore our advice, and set the split "
                     "size as low as you want. If you do not want your contigs to be split, you can set the split size to '0' "
                     "or any other negative integer (lots of unnecessary freedom here, enjoy!)."}
                ),
    'kmer-size': (
            ['-K', '--kmer-size'],
            {'metavar': 'INT',
             'default': 4,
             'type': int,
             'help': "K-mer size for k-mer frequency calculations. The default k-mer size for composition-based "
                     "analyses is 4, historically. Although tetra-nucleotide frequencies seem to offer the "
                     "the sweet spot of sensitivity, information density, and manageable number of dimensions "
                     "for clustering approaches, you are welcome to experiment (but maybe you should leave "
                     "it as is for your first set of analyses). Note that the maximum k-mer size is 5 (unless you "
                     "can increase the column limit in `sqlite3` to 32k, in which case the max is 7)."}
                ),
    'prodigal-translation-table': (
            ['--prodigal-translation-table'],
            {'metavar': 'INT',
             'default': None,
             'help': "This is a parameter to pass to the Pyrodigal-gv for a specific translation table. This parameter "
                     "corresponds to the parameter `-g` in Prodigal, the default value of which is 11 (so if you do "
                     "not set anything, it will be set to 11 in Pyrodigal-gv runtime. Please refer to the Prodigal "
                     "documentation to determine what is the right translation table for you if you think you need "
                     "it.)"}
                ),
    'skip-gene-calling': (
            ['--skip-gene-calling'],
            {'default': False,
             'action': 'store_true',
             'help': "By default, generating an anvi'o contigs database includes the identification of open reading "
                     "frames in contigs by running a bacterial gene caller. Declaring this flag will by-pass that "
                     "process. If you prefer, you can later import your own gene calling results into the database."}
                ),
    'prodigal-single-mode': (
            ['--prodigal-single-mode'],
            {'default': False,
             'action': 'store_true',
             'help': "By default, anvi'o will use pyrodigal-gv for gene calling (unless you skipped gene calling, or provided "
                     "anvi'o with external gene calls). One of the flags anvi'o includes in pyrodigal-gv run is `-p meta`, which "
                     "optimizes pyrodigal-gv's ability to identify genes in metagenomic assemblies. In some rare cases, for a "
                     "given set of contigs pyrodigal-gv will yield a segmentation fault error due to one or more genes in your "
                     "collections will confuse the program when it is used with the `-p meta` flag. While anvi'o developers "
                     "are not quite sure under what circumstances this happens, we realized that removal of this flag often "
                     "solves this issue. If you are dealing with such cyrptic errors, the inclusion of `--skip-prodigal-meta-flag` "
                     "will instruct anvi'o to run pyrodigal-gv without the `-meta` flag, and may resolve this issue for you."}
                ),
    'full-gene-calling-report': (
            ['--full-gene-calling-report'],
            {'metavar': 'FILE',
             'default': None,
             'help': "When anvi'o is done with gene calling using pyrodigal, it only stores some data about individual gene "
                     "calls. Using this parameter you can pass an output file to report most comprehensive data on gene calls "
                     "as a TAB-delimited text file with gene caller ids matching to those that are stored in the contigs-db."}
                ),
    'remove-partial-hits': (
            ['--remove-partial-hits'],
            {'default': False,
             'action': 'store_true',
             'help': "By default anvi'o will return hits even if they are partial. Declaring this flag will make "
                     "anvi'o filter all hits that are partial. Partial hits are hits in which you asked for n1 "
                     "genes before and n2 genes after the gene that matched the search criteria but the search "
                     "hits the end of the contig before finding the number of genes that you asked."}
            ),
    'never-reverse-complement': (
            ['--never-reverse-complement'],
            {'default': False,
             'action': 'store_true',
             'help': "By default, if a gene that is found by the search criteria is reverse in it's direction, "
                     "then the sequence of the entire locus is reversed before it is saved to the output. "
                     "If you wish to prevent this behavior then use the flag --never-reverse-complement.",}
             ),
    'zeros-are-outliers': (
            ['--zeros-are-outliers'],
            {'default': False,
             'action': 'store_true',
             'help': "If you want all zero coverage positions to be treated like outliers "
                     "then use this flag. The reason to treat zero coverage as outliers "
                     "is because when mapping reads to a reference we could get many zero "
                     "positions due to accessory genes. These positions then skew the average "
                     "values that we compute."}
            ),
    'outliers-threshold': (
            ['--outliers-threshold'],
            {'default': 1.5,
             'type': float,
             'metavar': 'NUM',
             'help': "Threshold to use for the outlier detection. The default value is '%(default).1f'. "
                     "Absolute deviation around the median is used. To read more about the method please "
                     "refer to: 'How to Detect and Handle Outliers' by Boris Iglewicz and David Hoaglin "
                     "(doi:10.1016/j.jesp.2013.03.013)."}
            ),
    'external-gene-calls': (
            ['--external-gene-calls'],
            {'metavar': 'GENE-CALLS',
             'help': "A TAB-delimited file to define external gene calls. The file must have these columns: 'gene_callers_id' "
                     "(a unique integer number for each gene call, start from 1), 'contig' (the contig name the gene call is found), "
                     "'start' (start position, integer), 'stop' (stop position, integer), 'direction' (the direction of the gene open reading "
                     "frame; can be 'f' or 'r'), 'partial' (whether it is a complete gene call, or a partial one; must be 1 for partial "
                     "calls, and 0 for complete calls), 'call_type' (1 if it is coding, 2 if it is noncoding, or 3 if it is unknown (only gene "
                     "calls with call_type = 1 will have amino acid sequences translated)), 'source' (the gene caller), "
                     "and 'version' (the version of the gene caller, i.e., v2.6.7 or v1.0). An additional 'optional' column is 'aa_sequence'"
                     " to explicitly define the amino acid seqeuence of a gene call so anvi'o does not attempt to translate the "
                     "DNA sequence itself. An EXAMPLE FILE (with the optional 'aa_sequence' column (so feel free to take it out "
                     "for your own case)) can be found at the URL https://bit.ly/2qEEHuQ. If you are providing external gene calls, "
                     "please also see the flag `--skip-predict-frame`."}
                ),
    'external-structures': (
            ['--external-structures'],
            {'metavar': 'FILE_PATH',
             'help': "A two-column TAB-delimited flat text file that lists PDB protein structures. The first item "
                     "in the header line should read 'gene_callers_id', and the second should read 'path'. Each line in the "
                     "file should describe a single entry, where the first column is the gene_callers_id that the structure corresponds "
                     "to, and the second column is the path to the structure file."}
                ),
    'external-genomes': (
            ['-e', '--external-genomes'],
            {'metavar': 'FILE_PATH',
             'help': "A two-column TAB-delimited flat text file that lists anvi'o contigs databases. The first item "
                     "in the header line should read 'name', and the second should read 'contigs_db_path'. Each line in the "
                     "file should describe a single entry, where the first column is the name of the genome (or MAG), and "
                     "the second column is the anvi'o contigs database generated for this genome."}
                ),
    'internal-genomes': (
            ['-i', '--internal-genomes'],
            {'metavar': 'FILE_PATH',
             'help': "A five-column TAB-delimited flat text file. The header line must contain these columns: 'name', 'bin_id', "
                     "'collection_id', 'profile_db_path', 'contigs_db_path'. Each line should list a single entry, where 'name' "
                     "can be any name to describe the anvi'o bin identified as 'bin_id' that is stored in a collection."}
                ),
    'skip-checking-genome-hashes': (
            ['--skip-checking-genome-hashes'],
            {'default': False,
             'action': 'store_true',
             'help': "Use this flag if you would like anvi'o to skip checking genome hashes. This is only relevant if you may have "
                     "genomes in your internal or external genomes files that have identical sequences with different names AND if "
                     "you are OK with it. You may be OK with it, for instance, if you are using `anvi-dereplicate-genomes` program "
                     "to dereplicate genomes desribed in multiple collections in an anvi'o profile database that may be describing "
                     "the same genome multiple times (see https://github.com/merenlab/anvio/issues/1397 for a case)."}
                ),
    'metagenomes': (
            ['-M', '--metagenomes'],
            {'metavar': 'FILE_PATH',
             'help': "A two-column TAB-delimited flat text file. The header line must contain these columns: 'name', "
                     "'contigs_db_path', and 'profile_db_path'. Each line should list a single entry, where 'name' "
                     "can be any name to describe the metagenome stored in the anvi'o contigs database. In this "
                     "context, the anvi'o profiles associated with contigs database must be SINGLE PROFILES, as in "
                     "generated by the program `anvi-profile` and not `anvi-merge`."}
                ),
    'bams-and-profiles': (
            ['-P', '--bams-and-profiles'],
            {'metavar': 'BAMS-AND-PROFILES-FILE',
             'help': "A four-column TAB-delimited flat text file. The header line must contain these columns: 'name', "
                     "'contigs_db_path', 'profile_db_path', and 'bam_file_path'. See the profiles-and-bams.txt artifact "
                     "for the details of the file."}
                ),
    'pre-computed-inversions': (
            ['--pre-computed-inversions'],
            {'metavar': 'INVERSIONS-FILE',
             'help': "A TAB-delimited file that lists sample-specific or consensus inversions identified by the program "
                     "`anvi-report-inversions`."}
                ),
    'gene-caller': (
            ['--gene-caller'],
            {'metavar': 'GENE-CALLER',
             'default': None,
             'help': "The gene caller to utilize. Anvi'o supports multiple gene callers, and some operations (including this one) "
                     "may require an explicit mentioning of which one to use. The default gene caller is identified automatically "
                     "in most cases (based on whether the most frequent gene calls match to a known gene caller in anvi'o), but if "
                     "you have a contigs-db generated with `--external-gene-callers` or something, you may have to pay extra "
                     "attention here. Also, some HMM collections may add new gene calls into a given contigs-db as an ad-hoc fashion, "
                     "so if you want to see all the options available to you in a given contigs database, please run the program "
                     "`anvi-db-info` and take a look at the output."}
                ),
    'list-gene-callers': (
            ['--list-gene-callers'],
            {'default': False,
             'action': 'store_true',
             'help': "List available gene callers in the contigs database and quit."}
                ),
    'ignore-internal-stop-codons': (
            ['--ignore-internal-stop-codons'],
            {'default': False,
             'action': 'store_true',
             'help': "This is only relevant when you have an external gene calls file. If anvi'o figures out that your custom gene calls "
                     "result in amino acid sequences with stop codons in the middle, it will complain about it. You can use this flag "
                     "to tell anvi'o to don't check for internal stop codons, Even though this shouldn't happen in theory, we understand "
                     "that it almost always does. In these cases, anvi'o understands that sometimes we don't want to care, and will "
                     "not judge you. Instead, it will replace every stop codon residue in the amino acid sequence with an 'X' character. "
                     "Please let us know if you used this and things failed, so we can tell you that you shouldn't have really used it "
                     "if you didn't like failures at the first place (smiley)."}
                ),
    'skip-predict-frame': (
            ['--skip-predict-frame'],
            {'default': False,
             'action': 'store_true',
             'help': "When you provide an external gene calls file, anvi'o will predict the correct frame for each gene as best as it can by "
                     "using a previously-generated Markov model that is trained using the uniprot50 database (see this for details: "
                     "https://github.com/merenlab/anvio/pull/1428), UNLESS there is an `aa_sequence` entry for a given gene call in the external "
                     "gene calls file. Please note that PREDICTING FRAMES MAY CHANGE START/STOP POSITIONS OF YOUR GENE CALLS SLIGHTLY, if "
                     "start/stop positions in the external gene calls file are not describing proper gene calls according to the model. "
                     "If you use this flag, anvi'o will not rely on any model and will attempt to translate your DNA sequences by solely "
                     "relying upon start/stop positions in the file, but it will complain about sequences start/stop positions of which are "
                     "not divisible by 3."}
                ),
    'get-samples-stats-only': (
            ['--get-samples-stats-only'],
            {'default': False,
             'action': 'store_true',
             'help': "If you only wish to get statistics regarding the occurrence of bins in samples, then use this flag. "
                     "Especially when dealing with many samples or large genomes, gene stats could be a long time to compute. "
                     "By using this flag you could save a lot of computation time."}
                ),
    'gen-figures': (
            ['--gen-figures'],
            {'default': False,
             'action': 'store_true',
             'help': "For those of you who wish to dig deeper, a collection of figures could be created to allow "
                     "you to get insight into how the classification was generated. This is especially useful to "
                     "identify cases in which you shouldn't trust the classification (for example due to a large "
                     "number of outliers). NOTICE: if you ask anvi'o to generate these figures then it will "
                     "significantly extend the execution time. To learn about which figures are created and what "
                     "they mean, contact your nearest anvi'o developer, because currently it is a well-hidden secret."}
                ),
    'skip-SNV-profiling': (
            ['--skip-SNV-profiling'],
            {'default': False,
             'action': 'store_true',
             'help': "By default, anvi'o characterizes single-nucleotide variation in each sample. The use of this flag "
                     "will instruct profiler to skip that step. Please remember that parameters and flags must be "
                     "identical between different profiles using the same contigs database for them to merge properly."}
                ),
    'skip-INDEL-profiling': (
            ['--skip-INDEL-profiling'],
            {'default': False,
             'action': 'store_true',
             'help': "The alignment of a read to a reference genome/sequence can be imperfect, such that the read exhibits "
                     "insertions or deletions relative to the reference. Anvi'o normally stores this information in the "
                     "profile database since the time taken and extra storage do not amount to much, but if you insist on not "
                     "having this information, you can skip storing this information by providing this flag. Note: If "
                     "--skip-SNV-profiling is provided, --skip-INDEL-profiling will automatically be enforced."}
                ),
    'return-AA-frequencies-instead': (
            ['--return-AA-frequencies-instead'],
            {'default': False,
             'action': 'store_true',
             'help': "By default, anvi'o will return codon frequencies (as the name suggests), but you can ask for amino "
                     "acid frequencies instead, simply because you always need more data and more stuff. You're lucky "
                     "this time, but is there an end to this? Will you ever be satisfied with what you have? "
                     "Anvi'o needs answers."}
                ),
    'profile-SCVs': (
            ['--profile-SCVs'],
            {'default': False,
             'action': 'store_true',
             'help': "Anvi'o can perform accurate characterization of codon frequencies in genes during profiling. While having "
                     "codon frequencies opens doors to powerful evolutionary insights in downstream analyses, due to its "
                     "computational complexity, this feature comes 'off' by default. Using this flag you can rise against the "
                     "authority, as you always should, and make anvi'o profile codons."}
                ),
    'skip-edges': (
            ['--skip-edges'],
            {'default': 0,
             'type': int,
             'metavar': 'NUM NUCLEOTIDES',
             'choices': range(0, 51),
             'help': "By default, anvi'o will report variable nucleotides and their allele frequencies from any nucleotide ."
                     "position in a given short read found in the BAM file. Although, there are some applications where the "
                     "observed variation in short reads will depend on the location of the nucleotide positions in the read. "
                     "For instance, in ancient DNA sequencing, the start and the end of short reads are often suffer from "
                     "DNA damage, leading to an increased number of single-nucleotide variants that emerge from the edges of "
                     "short reads when they are aligned to a reference. This parameter offers a means to ameliorate the "
                     "inflation of SNVs due to biases associated with short-read edges by enabling the user to ask anvi'o "
                     "to ignore a few number of nucleotides from the beginning and the end of short reads as they're being "
                     "profiled. For instance, a parameter of `5` will make sure that the mismatches of a given read to the "
                     "reference sequence at the first and the last 5 nucleotides will not be reported in the variability "
                     "table. Please note that the coverage data will not be impacted by the use of this parameter -- "
                     "only what is reported as variants will be impacted, decreasing the impact of noise in specific "
                     "applications."}
                ),
    'drop-previous-annotations': (
            ['--drop-previous-annotations'],
            {'default': False,
             'action': 'store_true',
             'help': "Use this flag if you want anvi'o to remove ALL previous functional annotations for your genes, "
                     "and then import the new data. The default behavior will add any annotation source into the db "
                     "incrementally unless there are already annotations from this source. In which case, it will first "
                     "remove previous annotations for that source only (i.e., if source X is both in the db and in the "
                     "incoming annotations data, it will replace the content of source X in the db)."}
                ),
    'skip-mindful-splitting': (
            ['--skip-mindful-splitting'],
            {'default': False,
             'action': 'store_true',
             'help': "By default, anvi'o attempts to prevent soft-splitting large contigs by cutting proper gene calls "
                     "to make sure a single gene is not broken into multiple splits. This requires a careful "
                     "examination of where genes start and end, and to find best locations to split contigs with respect "
                     "to this information. So, when the user asks for a split size of, say, 1,000, it serves as a "
                     "mere suggestion. When this flag is used, anvi'o does what the user wants and creates splits at "
                     "desired lengths (although some functionality may become unavailable for the projects that rely on "
                     "a contigs database that is initiated this way)."}
                ),
    'db-variant': (
            ['--db-variant'],
            {'metavar': 'VARIANT',
             'required': False,
             'default': 'unknown',
             'help': "A free-form text variable to associate a database with a variant for power users and/or programmers. "
                     "Please leave this blank unless you are certain that you need to set a db variant since it may influence "
                     "downstream processes. In an ideal world a variant would be a single-word, without any capitalized letters "
                     "or special characters."}
                ),
    'contigs-fasta': (
            ['-f', '--contigs-fasta'],
            {'metavar': 'FASTA',
             'required': True,
             'help': "The FASTA file that contains reference sequences you mapped your samples against. This "
                     "could be a reference genome, or contigs from your assembler. Contig names in this file "
                     "must match to those in other input files. If there is a problem anvi'o will gracefully "
                     "complain about it."}
                ),
    'view-data': (
            ['-d', '--view-data'],
            {'metavar': 'VIEW_DATA',
             'help': "A TAB-delimited file for view data"}
                ),
    'tree': (
            ['-t', '--tree'],
            {'metavar': 'NEWICK',
             'help': "NEWICK formatted tree structure"}
                ),
    'items-order': (
            ['--items-order'],
            {'metavar': 'FLAT_FILE',
             'help': "A flat file that contains the order of items you wish the display using the interactive interface. You "
                     "may want to use this if you have a specific order of items in your mind, and do not want to display a "
                     "tree in the middle (or simply you don't have one). The file format is simple: each line should have an "
                     "item name, and there should be no header."}
                ),
    'additional-layers': (
            ['-A', '--additional-layers'],
            {'metavar': 'ADDITIONAL_LAYERS',
             'help': "A TAB-delimited file for additional layers for splits. The first column of this file "
                     "must be split names, and the remaining columns should be unique attributes. "
                     "The file does not need to contain all split names, or values for each split in "
                     "every column. Anvi'o will try to deal with missing data nicely. Each column in this "
                     "file will be visualized as a new layer in the tree."}
                ),
    'target-data-group': (
            ['-D', '--target-data-group'],
            {'metavar': 'NAME',
             'default': None,
             'help': "Data group to focus. Anvi'o misc data tables support associating a set of data keys "
                     "with a data group. If you have no idea what this is, then probably you don't need it, "
                     "and anvi'o will take care of you. Note: this flag is IRRELEVANT if you are working with "
                     "additional order data tables."}
                ),
    'target-data-table': (
            ['-t', '--target-data-table'],
            {'metavar': 'NAME',
             'help': "The target table is the table you are interested in accessing. Currently it can be 'items','layers', or "
                     "'layer_orders'. Please see most up-to-date online documentation for more information."}
                ),
    'view': (
            ['--view'],
            {'metavar': 'NAME',
             'help': "Start the interface with a pre-selected view. To see a list of available views, "
                     "use --show-views flag."}
                ),
    'category-variable': (
            ['--category-variable'],
            {'default': None,
             'metavar': 'CATEGORY',
             'help': "The additional layers data variable name that divides layers into multiple categories."}
                ),
    'include-ungrouped': (
            ['--include-ungrouped'],
            {'default': False,
             'action': 'store_true',
             'help': "Use this flag if you want anvi'o to include genomes with no group in the analysis. This means the "
                     "genome has nothing in the 'group' column of the input file. By default all "
                     "variables with no value will be ignored, but if you apply this flag, they will instead be considered as "
                     "a single group (called 'UNGROUPED' when performing the statistical analysis."}
                ),
    'include-samples-missing-from-groups-txt': (
            ['--include-samples-missing-from-groups-txt'],
            {'default': False,
            'action': 'store_true',
            'help': "Sometimes, you might have some sample names in your modules-txt file that you did not include in the groups-txt file. "
                    "This is fine. By default, we will ignore those samples because they do not have a group. But if you use this flag, then "
                    "instead those samples will be included in a group called 'UNGROUPED'."}
                ),
    'functional-occurrence-table-output': (
            ['-F', '--functional-occurrence-table-output'],
            {'metavar': 'FILE',
             'default': None,
             'type': str,
             'help': "Saves the occurrence frequency information for functions in genomes in a TAB-delimited format. "
                     "A file name must be provided. To learn more about how the functional occurrence is computed, please "
                     "refer to the tutorial."}
                ),
    'qlambda': (
            ['--qlambda'],
            {'default': None,
             'metavar': 'NUM',
             'type': float,
             'help': "If you want to set the maximum lambda value for q-value estimation, provide a fraction between "
                     "0.05 and 1."}
                ),
    'table': (
            ['--table'],
            {'metavar': 'TABLE_NAME',
             'help': "Table name to export."}
                ),
    'fields': (
            ['-f', '--fields'],
            {'metavar': 'FIELD(S)',
             'help': "Fields to report. Use --list-tables parameter with a table name to see available "
                     "fields  You can list fields using this notation: --fields 'field_1, field_2, ... field_N'."}
                ),
    'list': (
            ['-l', '--list'],
            {'default': False,
             'action': 'store_true',
             'help': "Gives a list of tables in a database and quits. If a table is already declared "
                     "this time it lists all the fields in a given table, in case you would to export "
                     "only a specific list of fields from the table using --fields parameter."}
                ),
    'title': (
            ['--title'],
            {'metavar': 'NAME',
             'help': "Title for the interface. If you are working with a RUNINFO dict, the title "
                     "will be determined based on information stored in that file. Regardless, "
                     "you can override that value using this parameter."}
                ),
    'split-hmm-layers': (
            ['--split-hmm-layers'],
            {'default': False,
             'action': 'store_true',
             'help': "When declared, this flag tells the interface to split every gene found in HMM "
                     "searches that were performed against non-singlecopy gene HMM profiles into "
                     "their own layer. Please see the documentation for details."}
                ),
    'annotation-source-for-per-split-summary': (
            ['-F', '--annotation-source-for-per-split-summary'],
            {'default': None,
             'type': str,
             'metavar': 'FUNCTION ANNOTATION SOURCE',
             'help': "Using this parameter with a functional annotation source that (1) is in the contigs database "
                     "and (2) has a maximum of 10 different function names, will dynamically add a new layer to the "
                     "intearctive interface where proportions of functions in that source will be shown per split "
                     "as stacked bar charts."}
                ),
    'show-all-layers': (
            ['--show-all-layers'],
            {'default': False,
             'action': 'store_true',
             'help': "When declared, this flag tells the interface to show every additional layer even if "
                     "there are no hits. By default, anvi'o doesn't show layers if there are no hits for "
                     "any of your items."}
                ),
    'taxonomic-level': (
            ['--taxonomic-level'],
            {'default': 't_genus',
             'type': str,
             'choices': constants.levels_of_taxonomy,
             'help': "The taxonomic level to use whenever relevant and/or available. The default taxonomic level "
                     "is %(default)s, but if you choose something specific, anvi'o will focus on that whenever "
                     "possible."}
                ),
    'taxonomy-file': (
            ['-t', '--taxonomy-file'],
            {'default': None,
             'type': str,
             'help': "Path to The taxonomy file format tsv containe: "
             "ID\td__domaine;p__phylum;[..];s__genus species"}
                ),
    'metagenome-mode': (
            ['-m', '--metagenome-mode'],
            {'default': False,
             'action': 'store_true',
             'help': "[PER-CONTIG ESTIMATION] Treat a given contigs database as an unbinned metagenome rather than "
                     "treating it as a single genome. Since we don't know which contigs go together, we'll estimate "
                     "metabolism for each contig independently. Can be resource-intensive (particularly with memory). "
                     "Not recommended to combine with --matrix-format or --get-raw-data-as-json."}
                ),
    'scg-name-for-metagenome-mode': (
            ['-S','--scg-name-for-metagenome-mode'],
            {'default': None,
             'type': str,
             'metavar': 'SCG_NAME',
             'help': "When running in metagenome mode, anvi'o automatically chooses the most frequent single-copy "
                     "core gene to estimate the taxonomic composition within a contigs database. If you have a "
                     "different preference you can use this parameter to communicate that."}
                ),
    'report-scg-sequences-file-prefix': (
            ['--report-scg-sequences-file-prefix'],
            {'default': None,
             'type': str,
             'metavar': 'FILE NAME PREFIX',
             'help': "When running in metagenome mode, anvi'o has access to each SCG sequence. By providing a "
                     "file prefix, you can instruct anvi'o to report amino acid and DNA sequences for each SCG "
                     "it uses to estimate taxonomy. The deflines of the resulting FASTA files will match tot he "
                     "unique entry IDs used to populate the output file that reports taxonomy. Please note that "
                     "this parameter will only run if you set the parameter `--scg-name-for-metagenome-mode`."}
                ),
    'anticodon-for-metagenome-mode': (
            ['-S','--anticodon-for-metagenome-mode'],
            {'default': None,
             'type': str,
             'metavar': 'ANTICODON',
             'help': "When running in metagenome mode, anvi'o automatically chooses the most frequent anticodon "
                     "to estimate the taxonomic composition within a contigs database. If you have a "
                     "different preference you can use this parameter to communicate that."}
                ),
    'per-anticodon-output-file': (
            ['--per-anticodon-output-file'],
            {'default': None,
             'type': str,
             'metavar': 'FILE_PATH',
             'help': "A more detailed output file that will describe taxonomy of each anticodon in a single bin. "
                     "When consensus taxonomy is generated per bin or genome, taxonomy for each underlying item "
                     "is not reported. This additional optional output file will elucidate things."}
                ),
    'per-scg-output-file': (
            ['--per-scg-output-file'],
            {'default': None,
             'type': str,
             'metavar': 'FILE_PATH',
             'help': "A more detailed output file that will describe taxonomy of each scg in a single bin. "
                     "When consensus taxonomy is generated per bin or genome, taxonomy for each underlying item "
                     "is not reported. This additional optional output file will elucidate things."}
                ),
    'all-hits-output-file': (
            ['--all-hits-output-file'],
            {'default': None,
             'type': str,
             'metavar': 'FILE_PATH',
             'help': "If this flag is declared, anvi'o will store a comprehensive list of hits that led to the "
                     "determination of the consensus hit per sequence (which is the only piece of information that "
                     "is stored in the contigs database)."}
                ),
    'report-scg-frequencies': (
            ['--report-scg-frequencies'],
            {'default': None,
             'type': str,
             'metavar': 'FILE_PATH',
             'help': "Report SCG frequencies in a TAB-delimited file and quit. This is a great way to decide which "
                     "SCG name to use in metagenome mode (we often wish to use the most frequent SCG to increase the "
                     "detection of taxa)."}
                ),
    'report-anticodon-frequencies': (
            ['--report-anticodon-frequencies'],
            {'default': None,
             'type': str,
             'metavar': 'FILE_PATH',
             'help': "Report anticodon frequencies in a TAB-delimited file and quit. This is a great way to decide which "
                     "anticodon to use in metagenome mode (we often wish to use the most frequent anticodon to increase the "
                     "detection of taxa)."}
                ),
    'simplify-taxonomy-information': (
            ['--simplify-taxonomy-information'],
            {'default': False,
             'action': 'store_true',
             'help': "The taxonomy output may include a large number of names that contain clade-specific code for "
                     "not-yet-characterized taxa. With this flag you can simplify taxon names. This will influence "
                     "all output files and displays as the use of this flag will on-the-fly trim taxonomic levels "
                     "with clade-specific code names."}
                ),
    'compute-scg-coverages': (
            ['--compute-scg-coverages'],
            {'default': False,
             'action': 'store_true',
             'help': "When this flag is declared, anvi'o will go back to the profile database to learn coverage "
                     "statistics of single-copy core genes for which we have taxonomy information."}
                ),
    'compute-anticodon-coverages': (
            ['--compute-anticodon-coverages'],
            {'default': False,
             'action': 'store_true',
             'help': "When this flag is declared, anvi'o will go back to the profile database to learn coverage "
                     "statistics of tRNA genes used for taxonomy."}
                ),
    'update-profile-db-with-taxonomy': (
            ['--update-profile-db-with-taxonomy'],
            {'default': False,
             'action': 'store_true',
             'help': "When anvi'o knows all both taxonomic affiliations and coverages across samples for single-copy "
                     "core genes, it can, in theory add this information to the profile database. With this flag you "
                     "can instruct anvi'o to do that and find information on taxonomy in the `layers` tab of your "
                     "interactive interface."}
                ),
    'taxonomy-database': (
            ['-r', '--taxonomy-database'],
            {'default': None,
             'type': str,
             'metavar': 'PATH',
             'help': "Path to the directory that contains the BLAST databases for single-copy core "
                     "genes. You will almost never need to use this parameter unless you are "
                     "trying something very fancy. But when you do, you can tell anvi'o where "
                     "to look for database files through this parameter."}
                ),
    'scgs-taxonomy-data-dir': (
            ['--scgs-taxonomy-data-dir'],
            {'default': None,
             'type': str,
             'metavar': 'PATH',
             'help': "The directory for SCGs data to be stored (or read from, depending on the context). "
                     "If you leave it as is without specifying anything, anvi'o will set up everything in "
                     "(or try to read things from) a pre-defined default directory. The advantage of using "
                     "the default directory at the time of set up is that every user of anvi'o on a computer "
                     "system will be using a single data directory, but then you may need to run the setup "
                     "program with superuser privileges. If you don't have superuser privileges, then you can "
                     "use this parameter to tell anvi'o the location you wish to use to setup your databases. "
                     "If you are using a program (such as `anvi-run-scg-taxonomy` or `anvi-estimate-scg-taxonomy`) "
                     "you will have to use this parameter to tell those programs where your data are."}
                ),
    'trna-taxonomy-data-dir': (
            ['--trna-taxonomy-data-dir'],
            {'default': None,
             'type': str,
             'metavar': 'PATH',
             'help': "The directory for tRNA taxonomy data to be stored (or read from, depending on the context). "
                     "If you leave it as is without specifying anything, anvi'o will set up everything in "
                     "(or try to read things from) a pre-defined default directory. The advantage of using "
                     "the default directory at the time of set up is that every user of anvi'o on a computer "
                     "system will be using a single data directory, but then you may need to run the setup "
                     "program with superuser privileges. If you don't have superuser privileges, then you can "
                     "use this parameter to tell anvi'o the location you wish to use to setup your databases. "
                     "If you are using a program (such as `anvi-run-trna-taxonomy` or `anvi-estimate-trna-taxonomy`) "
                     "you will have to use this parameter to tell those programs where your data are."}
                ),
    'gtdb-release': (
            ['--gtdb-release'],
            {'default': None,
             'type': str,
             'metavar': 'RELEASE_NUM',
             'help': "If you are particularly intersted an earlier release anvi'o knows about, you can set it here "
                     "Otherwise anvi'o will always use the latest release it knows about."}
                ),
    'reset': (
            ['--reset'],
            {'default': False,
             'action': 'store_true',
             'help': "Remove all the previously stored files and start over. If something is feels wrong "
                     "for some reason and if you believe re-downloading files and setting them up could "
                     "address the issue, this is the flag that will tell anvi'o to act like a real computer "
                     "scientist challenged with a computational problem."}
                ),
    'redo-databases': (
            ['--redo-databases'],
            {'default': False,
             'action': 'store_true',
             'help': "Remove existing databases and re-create them. This can be necessary when versions of "
                     "programs change and databases they create and use become incompatible."}
                ),
    'cog-data-dir': (
            ['--cog-data-dir'],
            {'default': None,
             'type': str,
             'help': "The directory path for your COG setup. Anvi'o will try to use the default path "
                     "if you do not specify anything."}
                ),
    'cog-version': (
            ['--cog-version'],
            {'default': None,
             'type': str,
             'help': "COG version. The default is the latest version, which is COG24, meaning that anvi'o will "
                     "use the NCBI's 2024 release of COGs to setup the database and run it on contigs databases. "
                     "Alternatively you can pass any of these as a parameter: 'COG20' (2020 release of the database), "
                     "or 'COG14' (the 2014 release of the database). You can have multiple databases on your "
                     "computer, and you can run multiple of them on a single contigs-db file. Cool and confusing. "
                     "The anvi'o way."}
                ),
    'pfam-data-dir': (
            ['--pfam-data-dir'],
            {'default': None,
             'type': str,
             'help': "The directory path for your Pfam setup. Anvi'o will try to use the default path "
                     "if you do not specify anything."}
                ),
    'pdb-database-path': (
            ['--pdb-database-path'],
            {'default': None,
             'type': str,
             'metavar': 'PATH',
             'help': "The path for the PDB database to be stored. "
                     "If you leave it as is without specifying anything, anvi'o will set up everything in "
                     "a pre-defined default directory. The advantage of using "
                     "the default directory at the time of set up is that every user of anvi'o on a computer "
                     "system will be using a single data directory, but then you may need to run the setup "
                     "program with superuser privileges. If you don't have superuser privileges, then you can "
                     "use this parameter to tell anvi'o the location you wish to use to setup your database."}
                ),
    'interacdome-data-dir': (
            ['--interacdome-data-dir'],
            {'default': None,
             'type': str,
             'metavar': 'PATH',
             'help': "The path for the interacdome data to be stored. "
                     "If you leave it as is without specifying anything, anvi'o will set up everything in "
                     "a pre-defined default directory. The advantage of using "
                     "the default directory at the time of set up is that every user of anvi'o on a computer "
                     "system will be using a single data directory, but then you may need to run the setup "
                     "program with superuser privileges. If you don't have superuser privileges, then you can "
                     "use this parameter to tell anvi'o the location you wish to use to setup your data."}
                ),
    'interacdome-dataset': (
            ['--interacdome-dataset'],
            {'default': 'representable',
             'type': str,
             'choices': ['representable', 'confident'],
             'help': "Choose 'representable' to include Pfams that correspond to domain-ligand interactions that had "
                     "nonredundant instances across three or more distinct PDB structures. InteracDome"
                     "authors recommend using this collection to learn more about domain binding properties. Choose "
                     "'confident' to include Pfams that correspond to domain-ligand interactions "
                     "that had nonredundant instances across three or more distinct PDB entries and "
                     "achieved a cross-validated precision of at least 0.5. We recommend using this "
                     "collection to annotate potential ligand-binding positions in protein "
                     "sequences. The default is '%(default)s'."}
                ),
    'kegg-data-dir': (
            ['--kegg-data-dir'],
            {'default': None,
             'metavar': 'DIR_PATH',
             'type': str,
             'help': "The directory path for your KEGG setup, which will include things like "
                     "KOfam profiles, KEGG MODULE data, and KEGG BRITE data. Anvi'o will try "
                     "to use the default path if you do not specify anything."}
                ),
    'modelseed-data-dir': (
            ['--modelseed-data-dir'],
            {'default': None,
             'metavar': 'DIR_PATH',
             'type': str,
             'help': "The directory path for your ModelSEED Biochemistry setup. Anvi'o will try to use "
                     "the default path if you do not specify anything."}
                ),
    'user-modules': (
            ['-u', '--user-modules'],
            {'default': None,
             'metavar': 'DIR_PATH',
             'type': str,
             'help': "Directory location where your metabolic module files are kept. It is also "
                     "the output directory, since the modules database will be set up in this folder."}
                ),
    'only-user-modules': (
            ['--only-user-modules'],
            {'default': False,
             'action': 'store_true',
             'help': "If you use this flag in conjunction with --user-modules, anvi'o will ONLY "
                     "run estimation on your user-defined metabolism data (ie, it will NOT use KEGG at all). "
                     "The default is to run on both KEGG and user data when --user-modules is provided."}
                ),
    'enzymes-list-for-module': (
            ['-e', '--enzymes-list-for-module'],
            {'default': None,
             'metavar': 'FILE_PATH',
             'help': "A TAB-delimited flat text file that lists the enzymes in your module (one enzyme per line). "
                     "There are three required columns: an 'enzyme' column that contains the identifier for the enzyme, "
                     "a 'source' column that contains the annotation source of the enzyme, and an 'orthology' column "
                     "that contains the functional annotation of the enzyme. Note that the orthology column can be left "
                     "blank IIF the annotation source is 'KOfam'."}
                ),
    'module-entry': (
            ['-I', '--module-entry'],
            {'default': None,
             'metavar': 'ENTRY_ID',
             'type': str,
             'required': True,
             'help': "The entry ID for the module. Should be one 'word' (underscores and dashes allowed), and unique to the module."}
                ),
    'module-name': (
            ['-n', '--module-name'],
            {'default': None,
             'metavar': 'NAME',
             'type': str,
             'required': True,
             'help': "The name of the module (an arbitrary string - spaces allowed). "}
                ),
    'module-definition': (
            ['-d', '--module-definition'],
            {'default': None,
             'metavar': 'DEFINITION',
             'type': str,
             'help': "The definition string of the module in terms of enzyme identifiers, formatted in the KEGG fashion. "
                     "All enzymes in the definition should be present in the enzymes-list-for-module file. See help pages "
                     "for instructions on creating the definition."}
                ),
    'module-class': (
            ['-c', '--module-class'],
            {'default': None,
             'metavar': 'CLASS',
             'type': str,
             'required': True,
             'help': "The class of the module. Should be one string with three sections (class, category, subcategory) "
                     "separated by semi-colons."}
                ),
    'kegg-archive': (
            ['--kegg-archive'],
            {'default': None,
             'type': str,
             'help': "The path to an archived (.tar.gz) KEGG directory (which you have downloaded from figshare or from "
                     "a collaborator who has a KEGG data directory generated by anvi'o). If you provide this parameter, "
                     "anvi'o will set up the KEGG data directory from the archive you specify rather than downloading "
                     "and setting up our default KEGG archive."}
                ),
    'download-from-kegg': (
            ['-D', '--download-from-kegg'],
            {'default': False,
             'action': 'store_true',
             'help': "This flag is for those people who always need the latest data. You know who you are :) "
                     "By default, this program will set up a snapshot of the KEGG databases, which will be "
                     "dated to the time of the anvi'o release that you are currently working with. The pros of "
                     "this are that the KEGG data will be the same for everyone (which makes sharing your KEGG-annotated "
                     "datasets easy), and you will not have to worry about updating your datasets with new annotations "
                     "every time that KEGG updates. However, KEGG updates regularly, so the con of this is that "
                     "you will not have the most up-to-date version of KEGG for your annotations, metabolism "
                     "estimations, or any other downstream uses of this data. If that is going to be a problem for you, "
                     "do not fear - you can provide this flag to tell anvi'o to download the latest, freshest data directly "
                     "from KEGG's REST API and set it up into anvi'o-compatible files."}
                ),
    'only-download': (
            ['--only-download'],
            {'default': False,
             'action': 'store_true',
             'help': "You want this program to only download data from KEGG, and then stop. It will not "
                     "process the data (ie, into organized HMMs or a modules database). (It would be a "
                     "*very* good idea for you to specify a data directory using --kegg-data-dir in this "
                     "case, so that you can find the resulting data easily and avoid messing up any data "
                     "in the default KEGG directory. But you are of course free to do whatever you want.)"}
             ),
    'only-processing': (
            ['--only-processing'],
            {'default': False,
             'action': 'store_true',
             'help': "You already have all the KEGG data you need on your computer. Probably you even got it from "
                     "this program, using the --only-download option. We don't know. What matters is that you don't "
                     "need anything downloaded, you just want this program to process that "
                     "existing data. Good. We can do that if you provide this flag (and hopefully also the --kegg-data-dir "
                     "in which said data is located)."}
             ),
    'include-stray-KOs': (
            ['--include-stray-KOs'],
            {'default': False,
             'action': 'store_true',
             'help': "'Stray KOs' are what we call KEGG Orthlogs that KEGG does not provide a bit score threshold for. "
                     "If you want to include these protein families in your annotations and downstream analyses, then "
                     "you can use this flag. Anvi'o does something very basic to estimate a bit score threshold for "
                     "annotating these KOs, which is (1) to download the KEGG GENES sequences associated with each family, "
                     "(2) to build a new HMM from these GENES (since KEGG GENES updates with new sequences faster than KOfam "
                     "updates its models), (3) to run HMMER of each new model against the KO's associated sequences, and (4) "
                     "to take the minimum bit score of those hits as the bit score threshold for the KO. Downstream, we use "
                     "the anvi'o-generated models to annotate these KO families with their estimated bit score thresholds."}
             ),
    'kegg-snapshot': (
            ['--kegg-snapshot'],
            {'default': None,
             'type': str,
             'metavar': 'RELEASE_NUM',
             'help': "The default behavior of this program is to download a pre-processed snapshot of data "
                     "from KEGG. If you are particularly interested in an earlier snapshot of KEGG that anvi'o "
                     "knows about, you can set it here. Otherwise anvi'o will always use the latest snapshot "
                     "it knows about, which is likely to be the one associated with the current release of anvi'o."}
                ),
    'hide-outlier-SNVs': (
            ['--hide-outlier-SNVs'],
            {'default': False,
             'action': 'store_true',
             'help': "During profiling, anvi'o marks positions of single-nucleotide variations (SNVs) "
                     "that originate from places in contigs where coverage values are a bit 'sketchy'. "
                     "If you would like to avoid SNVs in those positions of splits in applicable projects "
                     "you can use this flag, and the interface would hide SNVs that are marked as 'outlier' "
                     "(although it is clearly the best to see everything, no one will judge you if you end "
                     "up using this flag) (plus, there may or may not be some historical data on this here: "
                     "https://github.com/meren/anvio/issues/309)."}
                ),
    'hmmer-program': (
            ['--hmmer-program'],
            {'type': str,
            'required': False,
             'help': "Which of the HMMER programs to use to run HMMs (hmmscan or hmmsearch). By default "
                     "anvi'o will use hmmscan for typical HMM operations like those in anvi-run-hmms (as these "
                     "tend to scan a very large number of genes against a relatively small number of HMMs), "
                     "but if you are using this program to scan a very large number of HMMs, hmmsearch might "
                     "be a better choice for performance. For this reason, hmmsearch is the default in operations like "
                     "anvi-run-pfams and anvi-run-kegg-kofams. See this article for a discussion on the performance "
                     "of these two programs: http://cryptogenomicon.org/hmmscan-vs-hmmsearch-speed-the-numerology.html"}
                ),
    'hmm-source': (
            ['--hmm-source'],
            {'metavar': 'SOURCE NAME',
             'default': None,
             'help': "Use a specific HMM source. You can use '--list-hmm-sources' flag to see "
                     "a list of available resources. The default is '%(default)s'."}
                ),
    'hmm-sources': (
            ['--hmm-sources'],
            {'metavar': 'SOURCE NAME',
             'help': "Get sequences for a specific list of HMM sources. You can list one or more "
                     "sources by separating them from each other with a comma character (i.e., "
                     "'--hmm-sources source_1,source_2,source_3'). If you would like to see a list "
                     "of available sources in the contigs database, run this program with "
                     "'--list-hmm-sources' flag."}
                ),
    'list-hmm-sources': (
            ['-l', '--list-hmm-sources'],
            {'default': False,
             'action': 'store_true',
             'help': "List available HMM sources in the contigs database and quit."}
                ),
    'annotation-source': (
            ['--annotation-source'],
            {'metavar': 'SOURCE NAME',
             'default': None,
             'help': "Get functional annotations for a specific annotation source. You can use the flag "
                     "'--list-annotation-sources' to learn about what sources are available."}
                ),
    'annotation-sources': (
            ['--annotation-sources'],
            {'metavar': 'SOURCE NAME[S]',
             'default': None,
             'help': "Get functional annotations for a specific list of annotation sources. You "
                     "can specify one or more sources by separating them from each other with a comma "
                     "character (i.e., '--annotation-sources source_1,source_2,source_3'). The default "
                     "behavior is to return everything"}
                ),
    'list-annotation-sources': (
            ['-l', '--list-annotation-sources'],
            {'default': False,
             'action': 'store_true',
             'help': "List available functional annotation sources."}
                ),
    'aggregate-based-on-accession': (
            ['--aggregate-based-on-accession'],
            {'default': False,
             'action': 'store_true',
             'help': "This is important. When anvi'o aggregates functions for functional enrichment analyses "
                     "or to display them, it uses by default the 'function text' as keys. This is because "
                     "multiple accession IDs in various databases may correspond to the same function, and "
                     "when you are doing a functional enrichment analysis, you most likely would like to "
                     "avoid over-splitting of functions due to this. But then how can we know if you are "
                     "doing something that requires things to be aggregated based on accession ids for "
                     "functions rather than actual functions? We can't. But we have this flag here so you can "
                     "instruct anvi'o to listen to you and not to us."}
                ),
    'also-report-accession-ids': (
            ['--also-report-accession-ids'],
            {'default': False,
             'action': 'store_true',
             'help': "When used, this flag will instruct anvi'o to also report the function accession ids "
                     "in a new column, in addition to function name in the output file."}
                ),
    'aggregate-using-all-hits': (
            ['--aggregate-using-all-hits'],
            {'default': False,
             'action': 'store_true',
             'help': "This program will aggregate functions based on best hits only, and this flag will change that "
                     "behavior. In some cases a gene may be annotated with multiple functions. This is a decision often "
                     "made at the level of function annotation tool. For instance, when you run `anvi-run-ncbi-cogs`, "
                     "you may end up having two COG annotations for a single gene because the gene hit both of them "
                     "with significance scores that were above the default noise cutoff. While this can be useful when "
                     "one visualizes functions or works with an `anvi-summarize` output where things should be most "
                     "comprehensive, having some genes annotated with multiple functions and others with one function "
                     "may over-split them (since in this scenario a gene with COGXXX and COGXXX;COGYYY would end up in "
                     "different bins). Thus, when working on functional enrichment analyses or displaying functions "
                     "anvi'o will only use the best hit for any gene that has multiple hits by default. But you can turn "
                     "that behavior off explicitly and show anvi'o who is the boss by using this flag."}
                ),

    'include-gc-identity-as-function': (
            ['--include-gc-identity-as-function'],
            {'default': False,
             'action': 'store_true',
             'help': "This is an option that asks anvi'o to treat gene cluster names as functions. By "
                     "doing so, you are in fact creating an opportunity to study functional enrichment "
                     "statistics for each gene cluster independently. For instance, multiple gene "
                     "clusters may have the same COG function. But if you wish to use the same enrichment "
                     "analysis in your pangenome without collapsing multiple gene clusters into a single "
                     "function name, you can use this flag, and ask for 'IDENTITY' as the functional "
                     "annotation source."}
                ),
    'gene-names': (
            ['--gene-names'],
            {'metavar': 'HMM HIT NAME',
             'help': "Get sequences only for a specific gene name. Each name should be separated from "
                     "each other by a comma character. For instance, if you want to get back only RecA "
                     "and Ribosomal_L27, you can type '--gene-names RecA,Ribosomal_L27', and you will "
                     "get any and every hit that matches these names in any source. If you would like "
                     "to see a list of available gene names, you can use '--list-available-gene-names' "
                     "flag."}
                ),
    'get-aa-sequences': (
            ['--get-aa-sequences'],
            {'default': False,
             'action': 'store_true',
             'help': "Store amino acid sequences instead."}
                ),
    'return-best-hit': (
            ['--return-best-hit'],
            {'default': False,
             'action': 'store_true',
             'help': "A bin (or genome) may contain more than one hit for a gene name in a given HMM source. For instance, there may "
                     "be multiple RecA hits in a genome bin from Campbell et al.. Using this flag, will go through all of "
                     "the gene names that appear multiple times, and remove all but the one with the lowest e-value. Good "
                     "for whenever you really need to get only a single copy of single-copy core genes from a genome bin."}
                ),
    'return-all-function-hits-for-each-gene': (
            ['--return-all-function-hits-for-each-gene'],
            {'default': False,
             'action': 'store_true',
             'help': "Any given function annotation source may provide more than one annotation for a given gene. Using this flag "
                     "will instruct anvi'o to report all hits, even if the default behavior is to report only the most "
                     " statistically significant one."}
                ),
    'unique-genes': (
            ['--unique-genes'],
            {'default': False,
             'action': 'store_true',
             'help': "An HMM source may contain multiple models that can hit the same gene in a given bin or genome. "
                     "Using this flag, you can ask anvi'o to go through all genes, identify those with multiple hits "
                     "and report only the most significant hit for each unique gene."}
                ),
    'max-num-genes-missing-from-bin': (
            ['--max-num-genes-missing-from-bin'],
            {'default': None,
             'metavar': 'INTEGER',
             'help': "This filter removes bins (or genomes) from your analysis. If you have a list of gene names, you can "
                     "use this parameter to omit any bin (or external genome) that is missing more than a number of genes "
                     "you desire. For instance, if you have 100 genome bins, and you are interested in working with 5 "
                     "ribosomal proteins, you can use '--max-num-genes-missing-from-bin 4' to remove the bins that "
                     "are missing more than 4 of those 5 genes. This is especially useful for phylogenomic analyses. "
                     "Parameter 0 will remove any bin that is missing any of the genes."}
                ),
    'min-num-bins-gene-occurs': (
            ['--min-num-bins-gene-occurs'],
            {'default': None,
             'metavar': 'INTEGER',
             'help': "This filter removes genes from your analysis. Let's assume you have 100 bins to get sequences for HMM "
                     "hits. If you want to work only with genes among all the hits that occur in at least X number of bins, "
                     "and discard the rest of them, you can use this flag. If you say '--min-num-bins-gene-occurs 90', each "
                     "gene in the analysis will be required at least to appear in 90 genomes. If a gene occurs in less than "
                     "that number of genomes, it simply will not be reported. This is especially useful for phylogenomic "
                     "analyses, where you may want to only focus on genes that are prevalent across the set of genomes "
                     "you wish to analyze."}
                ),
    'gene-clusters-txt': (
            ['--gene-clusters-txt'],
            {'metavar': 'FILE PATH',
             'help': "A three-column TAB-delimited file that associates genes across genomes with one another as 'gene clusters' "
                     "for DIY pangenomics 😬 See https://anvio.org/help/main/artifacts/gene-clusters-txt/ for details "
                     "of the file format."}
                ),
    'max-num-gene-clusters-missing-from-genome': (
            ['--max-num-gene-clusters-missing-from-genome'],
            {'default': 0,
             'metavar': 'INTEGER',
             'help': "This filter will remove genomes from your report. If you have a list of gene cluster names, you can "
                     "use this parameter to omit any genome from your report if it is missing more than a number of genes "
                     "you desire. For instance, if you have 100 genomes in your pan genome, and you are interested in "
                     "working only with genomes that have all 5 specific gene clusters of your choice, you can use "
                     "'--max-num-gene-clusters-missing-from-genome 4' to remove remove the bins that "
                     "are missing more than 4 of those 5 genes. This is especially useful for phylogenomic analyses. "
                     "Parameter 0 will remove any genome that is missing any of the genes."}
                ),
    'min-num-genomes-gene-cluster-occurs': (
            ['--min-num-genomes-gene-cluster-occurs'],
            {'default': 0,
             'metavar': 'INTEGER',
             'help': "This filter will remove gene clusters from your report. Let's assume you have 100 genomes in your pan "
                     "genome analysis. You can use this parameter if you want to work only with gene clusters that occur in "
                     "at least X number of genomes. If you say '--min-num-genomes-gene-cluster-occurs 90', each "
                     "gene cluster in the analysis will be required at least to appear in 90 genomes. If a gene occurs in "
                     "less than that number of genomes, it simply will not be reported. This is especially useful for "
                     "phylogenomic analyses, where you may want to only focus on gene clusters that are prevalent across "
                     "the set of genomes you wish to analyze."}
                ),
    'max-num-genomes-gene-cluster-occurs': (
            ['--max-num-genomes-gene-cluster-occurs'],
            {'default': sys.maxsize,
             'metavar': 'INTEGER',
             'help': "This filter will remove gene clusters from your report. Let's assume you have 100 genomes in your pan "
                     "genome analysis. You can use this parameter if you want to work only with gene clusters that occur in "
                     "at most X number of genomes. If you say '--max-num-genomes-gene-cluster-occurs 1', you will get gene "
                     "clusters that are singletons. Combining this parameter with --min-num-genomes-gene-cluster-occurs can "
                     "give you a very precise way to filter your gene clusters."}
                ),
    'min-num-genes-from-each-genome': (
            ['--min-num-genes-from-each-genome'],
            {'default': 0,
             'metavar': 'INTEGER',
             'help': "This filter will remove gene clusters from your report. If you say '--min-num-genes-from-each-genome 2', "
                     "this filter will remove every gene cluster, to which every genome in your analysis contributed less than "
                     "2 genes. This can be useful to find out gene clusters with many genes from many genomes (such as conserved "
                     "multi-copy genes within a clade)."}
                ),
    'max-num-genes-from-each-genome': (
            ['--max-num-genes-from-each-genome'],
            {'default': sys.maxsize,
             'metavar': 'INTEGER',
             'help': "This filter will remove gene clusters from your report. If you say '--max-num-genes-from-each-genome 1', "
                     "every gene cluster that has more than one gene from any genome that contributes to it will be removed "
                     "from your analysis. This could be useful to remove gene clusters with paralogs from your report for "
                     "appropriate phylogenomic analyses. For instance, using '--max-num-genes-from-each-genome 1' and "
                     "'min-num-genomes-gene-cluster-occurs X' where X is the total number of your genomes, would give you the "
                     "single-copy gene clusters in your pan genome."}
                ),
    'min-functional-homogeneity-index': (
            ['--min-functional-homogeneity-index'],
            {'default': -1,
             'metavar': 'FLOAT',
             'type': float,
             'help': "This filter will remove gene clusters from your report. If you say '--min-functional-homogeneity-index 0.3', "
                     "every gene cluster with a functional homogeneity index less than 0.3 will be removed from your analysis. This "
                     "can be useful if you only want to look at gene clusters that are highly conserved in resulting function"}
                ),
    'max-functional-homogeneity-index': (
            ['--max-functional-homogeneity-index'],
            {'default': 1,
             'metavar': 'FLOAT',
             'type': float,
             'help': "This filter will remove gene clusters from your report. If you say '--max-functional-homogeneity-index 0.5', "
                     "every gene cluster with a functional homogeneity index greater than 0.5 will be removed from your analysis. This "
                     "can be useful if you only want to look at gene clusters that don't seem to be functionally conserved"}
                ),
    'min-geometric-homogeneity-index': (
            ['--min-geometric-homogeneity-index'],
            {'default': -1,
             'metavar': 'FLOAT',
             'type': float,
             'help': "This filter will remove gene clusters from your report. If you say '--min-geometric-homogeneity-index 0.3', "
                     "every gene cluster with a geometric homogeneity index less than 0.3 will be removed from your analysis. This "
                     "can be useful if you only want to look at gene clusters that are highly conserved in geometric configuration"}
                ),
    'max-geometric-homogeneity-index': (
            ['--max-geometric-homogeneity-index'],
            {'default': 1,
             'metavar': 'FLOAT',
             'type': float,
             'help': "This filter will remove gene clusters from your report. If you say '--max-geometric-homogeneity-index 0.5', "
                     "every gene cluster with a geometric homogeneity index greater than 0.5 will be removed from your analysis. This "
                     "can be useful if you only want to look at gene clusters that have many not be as conserved as others"}
                ),
    'min-combined-homogeneity-index': (
            ['--min-combined-homogeneity-index'],
            {'default': -1,
             'metavar': 'FLOAT',
             'type': float,
             'help': "This filter will remove gene clusters from your report. If you say '--min-combined-homogeneity-index 0.3', "
                     "every gene cluster with a combined homogeneity index less than 0.3 will be removed from your analysis. This "
                     "can be useful if you only want to look at gene clusters that are highly conserved overall"}
                ),
    'max-combined-homogeneity-index': (
            ['--max-combined-homogeneity-index'],
            {'default': 1,
             'metavar': 'FLOAT',
             'type': float,
             'help': "This filter will remove gene clusters from your report. If you say '--max-combined-homogeneity-index 0.5', "
                     "every gene cluster with a combined homogeneity index greater than 0.5 will be removed from your analysis. This "
                     "can be useful if you only want to look at gene clusters that have many not be as conserved overall as others"}
                ),
    'add-into-items-additional-data-table': (
            ['--add-into-items-additional-data-table'],
            {'default': None,
             'metavar': 'NAME',
             'help': "If you use any of the filters, and would like to add the resulting item names into the items additional "
                     "data table of your database, you can use this parameter. You will need to give a name for these results to "
                     "be saved. If the given name is already in the items additional data table, its contents will be replaced "
                     "with the new one. Then you can run anvi-interactive or anvi-display-pan to 'see' the results of your filters."}
                ),
    'concatenate-genes': (
            ['--concatenate-genes'],
            {'default': False,
             'action': 'store_true',
             'help': "Concatenate output genes in the same order to create a multi-gene alignment output that is suitable "
                     "for phylogenomic analyses."}
                ),
    'separator': (
            ['--separator'],
            {'metavar': 'STRING',
             'default': None,
             'type': str,
             'help': "Characters to separate things (the default is whatever is most suitable)."}
                ),
    'ignore-genes-longer-than': (
            ['--ignore-genes-longer-than'],
            {'metavar': 'MAX_LENGTH',
             'default': 0,
             'type': int,
             'help': "In some cases the gene calling step can identify open reading frames that span across extremely long "
                     "stretches of genomes. Such mistakes can lead to downstream issues, especially when concatenate flag "
                     "is used, including failure to align genes. This flag allows anvi'o to ignore extremely long gene calls to "
                     "avoid unintended issues (i.e., during phylogenomic analyses). If you use this flag, please carefully "
                     "examine the output messages from the program to see which genes are removed from the analysis. "
                     "Please note that the length parameter considers the nucleotide lenght of the open reading frame, "
                     "even if you asked for amino acid sequences to be returned. Setting this parameter to small values, "
                     "such as less than 10000 nucleotides may lead to the removal of genuine genes, so please use it carefully."}
                ),
    'align-with': (
            ['--align-with'],
            {'metavar': 'ALIGNER',
             'default': None,
             'type': str,
             'help': "The multiple sequence alignment program to use when multiple sequence alignment is necessary. To see "
                     "all available options, use the flag `--list-aligners`."}
                ),
    'list-aligners': (
            ['--list-aligners'],
            {'default': False,
             'action': 'store_true',
             'help': "Show available software for multiple sequence alignment."}
                ),
    'concatenate-gene-clusters': (
            ['--concatenate-gene-clusters'],
            {'default': False,
             'action': 'store_true',
             'help': "Concatenate output gene clusters in the same order to create a multi-gene alignment output that is suitable "
                     "for phylogenomic analyses."}
                ),
    'partition-file': (
            ['--partition-file'],
            {'metavar': 'FILE_PATH',
             'default': None,
             'type': str,
             'help': "Some commonly used software for phylogenetic analyses (e.g., IQ-TREE, RAxML, etc) allow users to "
             "specify/test different substitution models for each gene of a concatenated multiple sequence alignments. For "
             "this, they use a special file format called a 'partition file', which indicates the site for each gene in the "
             "alignment. You can use this parameter to declare an output path for anvi'o to report a NEXUS format partition "
             "file in addition to your FASTA output (requested by Massimiliano Molari in #1333)."}
                ),
    'report-DNA-sequences': (
            ['--report-DNA-sequences'],
            {'default': False,
             'action': 'store_true',
             'help': "By default, this program reports amino acid sequences. Use this flag to report DNA sequences instead."}
                ),
    'skip-multiple-gene-calls': (
            ['--skip-multiple-gene-calls'],
            {'default': False,
             'action': 'store_true',
             'help': "When generating concatenated output skip gene clusters contain multiple gene calls."}
                ),
    'list-available-gene-names': (
            ['-L', '--list-available-gene-names'],
            {'default': False,
             'action': 'store_true',
             'help': "List available gene names in HMM sources selection and quit."}
                ),
    'search-terms': (
            ['--search-terms'],
            {'metavar': 'SEARCH_TERMS',
             'help': "Search terms. Multiple of them can be declared separated by a delimiter (the default is a comma)."}
                ),
    'case-sensitive': (
            ['--case-sensitive'],
            {'default': False,
             'action': 'store_true',
             'help': "When declared, anvi'o will perform a search that is case sensitive."}
                ),
    'exact-match': (
            ['--exact-match'],
            {'default': False,
             'action': 'store_true',
             'help': "By default, anvi'o will search for a given string in anywhere within function description or "
                     "accession IDs. If you declare this flag, then anvi'o will look for 'exact' matches of the search "
                     "string in its entirety in a given field. This can be very useful if you are CERTAIN about the "
                     "function or accession id you are interested in, and you want to get nothing but that exact match."}
                ),
    'gene-caller-ids': (
            ['--gene-caller-ids'],
            {'metavar': 'GENE_CALLER_IDS',
             'type': str,
             'help': "Gene caller ids. Multiple of them can be declared separated by a delimiter (the default is a comma). "
                     "In anvi-gen-variability-profile, if you declare nothing you will get all genes matching your other "
                     "filtering criteria. In other programs, you may get everything, nothing, or an error. It really depends "
                     "on the situation. Fortunately, mistakes are cheap, so it's worth a try."}
                ),
    'flank-mode': (
            ['--flank-mode'],
            {'action': 'store_true',
             'help': "If in --flank-mode, anvi-export-locus will extract a locus based on the coordinates "
                    "of flanking genes. You MUST provide 2 flanking genes in the form of TWO "
                    "--search-term, --gene-caller-ids, or --hmm-sources. The --flank-mode option is "
                    "appropriate for extracting loci of variable gene number lengths, but are consistently "
                    "located between the same flanking genes in the genome(s) of interest."}
              ),
    'num-genes': (
            ['-n','--num-genes'],
            {'metavar': 'NUM_GENES',
             'type': str,
             'help': "Required for DEFAULT mode. For each match (to the function, or HMM that was searched) a sequence which includes "
                     "a block of genes will be saved. The block could include either genes only in the forward direction of the gene (defined "
                     "according to the direction of transcription of the gene) or reverse or both. "
                     "If you wish to get both direction use a comma (no spaces) to define the block "
                     "For example, '-n 4,5' will give you four genes before and five genes after. "
                     "Whereas, '-n 5' will give you five genes after (in addition to the gene that matched). "
                     "To get only genes preceding the match use '-n 5,0'. If the number of genes requested "
                     "exceeds the length of the contig, then the output will include the sequence until the end "
                     "of the contig."}
              ),
    'gene-mode': (
            ['--gene-mode'],
            {'default': False,
             'action': 'store_true',
             'help': "Initiate the interactive interface in 'gene mode'. In this mode, the items are genes (instead of "
                     "splits of contigs). The following views are available: detection (the detection value of each gene "
                     "in each sample). The mean_coverage (the mean coverage of genes). The non_outlier_mean_coverage "
                     "(the mean coverage of the non-outlier nucleotide positions of each gene in each sample (median absolute "
                     "deviation is used to remove outliers per gene per sample)). The non_outlier_coverage_std view (standard deviation "
                     "of the coverage of non-outlier positions of genes in samples). You can also choose to order items "
                     "and layers according to each one of the aforementioned views. In addition, all layer ordering "
                     "that are available in the regular mode (i.e. the full mode where you have contigs/splits) are also "
                     "available in 'gene mode', so that, for example, you can choose to order the layers according to 'detection', and that "
                     "would be the order according to the detection values of splits, whereas if you choose 'genes_detections' "
                     "then the order of layers would be according to the detection values of genes. Inspection and sequence "
                     "functionality are available (through the right-click menu), except now sequences are of the specific gene. "
                     "Inspection has now two options available: 'Inspect Context', which brings you to the inspection page of the split "
                     "to which the gene belongs where the inspected gene will be highlighted in yellow in the bottom, and 'Inspect Gene', "
                     "which opens the inspection page only for the gene and 100 nts around each side of it (the purpose of this option "
                     "is to make the inspection page load faster if you only want to look at the nucleotide coverage of a specific gene). "
                     "NOTICE: You can't store states or collections in 'gene mode'. However, you still can make fake selections, and create "
                     "fake bins for your viewing convenience only (smiley). Search options are available, and you can even search for functions "
                     "if you have them in your contigs database. ANOTHER NOTICE: loading this mode might take a while if your bin "
                     "has many genes, and your profile database has many samples, this is because the gene coverages stats are "
                     "computed in an ad-hoc manner when you load this mode, we know this is not ideal and we plan to improve that "
                     "(along with other things). If you have suggestions/complaints regarding this mode please comment on this "
                     "github issue: https://goo.gl/yHhRei. Please refer to the online tutorial for more information."}
                ),
    'gene-caller-id': (
            ['--gene-caller-id'],
            {'metavar': 'GENE_CALLER_ID',
             'type': int,
             'help': "A single gene id."}
                ),
    'target-version': (
            ['-t', '--target-version'],
            {'metavar': 'VERSION',
             'type': int,
             'help': "Anvi'o will stop upgrading your database when it reaches to this version. "}
                ),
    'delimiter': (
            ['--delimiter'],
            {'metavar': 'CHAR',
             'default': ',',
             'help': "The delimiter to parse multiple input terms. The default is '%(default)s'."}
                ),
    'wrap': (
            ['--wrap'],
            {'metavar': 'WRAP',
             'default': 120,
             'type': int,
             'help': "When to wrap sequences when storing them in a FASTA file. The default is "
                     "'%(default)d'. A value of '0' would be equivalent to 'do not wrap'."}
                ),
    'no-wrap': (
            ['--no-wrap'],
            {'default': False,
             'action': 'store_true',
             'help': "Do not be wrap sequences nicely in the output file."}
                ),
    'leeway': (
            ['--leeway'],
            {'metavar': 'LEEWAY_NTs',
             'default': 100,
             'type': int,
             'help': "The minimum number of nucleotides for a given short read mapping into "
                     "the gene context for it to be reported. You must consider the length of "
                     "your short reads, as well as the length of the gene you are targeting. "
                     "The default is %(default)d nts."}
                ),
    'flank-length': (
            ['--flank-length'],
            {'metavar': 'INT',
             'default': 0,
             'type': int,
             'help': "Extend sequences for gene calls with additional nucleotides from both ends. If the seqeunce for "
                     "a target gene is between nucleotide positions START and STOP, using a flank lenght of M will give "
                     "you a sequence that starts at START - M and ends at STOP + M."}
              ),
    'split-R1-and-R2': (
            ['-Q', '--split-R1-and-R2'],
            {'default': False,
             'action': 'store_true',
             'help': "When declared, this program outputs 3 FASTA files for paired-end reads: one "
                     "for R1, one for R2, and one for unpaired reads."}
                ),
    'gzip-output': (
            ['-X', '--gzip-output'],
            {'default': False,
             'action': 'store_true',
             'help': "When declared, output file(s) will be gzip compressed and the extension `.gz` will be added."}
                ),
    'list-contigs': (
            ['--list-contigs'],
            {'default': False,
             'action': 'store_true',
             'help': "When declared, the program will list contigs in the BAM file and exit gracefully "
                     "without any further analysis."}
                ),
    'list-splits': (
            ['--list-splits'],
            {'default': False,
             'action': 'store_true',
             'help': "When declared, the program will list split names in the profile database and quite"}
                ),

    'list-collections': (
            ['--list-collections'],
            {'default': False,
             'action': 'store_true',
             'help': "Show available collections and exit."}
                ),
    'list-bins': (
            ['--list-bins'],
            {'default': False,
             'action': 'store_true',
             'help': "List available bins in a collection and exit."}
                ),
    'list-states': (
            ['--list-states'],
            {'default': False,
             'action': 'store_true',
             'help': "Show available states and exit."}
                ),
    'show-views': (
            ['--show-views'],
            {'default': False,
             'action': 'store_true',
             'help': "When declared, the program will show a list of available views, and exit."}
                ),
    'list-completeness-sources': (
            ['--list-completeness-sources'],
            {'default': False,
             'action': 'store_true',
             'help': "Show available sources and exit."}
                ),
    'completeness-source': (
            ['--completeness-source'],
            {'metavar': 'NAME',
             'help': "Single-copy gene source to use to estimate completeness."}
                ),
    'split-name': (
            ['--split-name'],
            {'metavar': 'SPLIT_NAME',
             'help': "Split name."}
                ),
    'contig-name': (
            ['--contig-name'],
            {'metavar': 'CONTIG_NAME',
             'help': "Contig name."}
                ),
    'target-contig': (
            ['--target-contig'],
            {'metavar': 'CONTIG_NAME',
             'default': None,
             'type': str,
             'help': "Contig name of interest."}
                ),
    'target-region-start': (
            ['--target-region-start'],
            {'metavar': 'NUCLEOTIDE_POSITION',
             'default': None,
             'type': int,
             'help': "The start position of the region of interest."}
                ),
    'target-region-end': (
            ['--target-region-end'],
            {'metavar': 'NUCLEOTIDE_POSITION',
             'default': None,
             'type': int,
             'help': "The end position of the region of interest."}
                ),
    'program': (
            ['--program'],
            {'metavar': 'PROGRAM_NAME',
             'help': "Program name.",
             'required': False,
             'default': 'default'}
                ),
    'splits-of-interest': (
            ['--splits-of-interest'],
            {'metavar': 'FILE',
             'help': "A file with split names. There should be only one column in the file, and each line "
                     "should correspond to a unique split name."}
                ),
    'contigs-of-interest': (
            ['--contigs-of-interest'],
            {'metavar': 'FILE',
             'help': "It is possible to focus on only a set of contigs. If you would like to do that and ignore "
                     "the rest of the contigs in your contigs database, use this parameter with a flat file "
                     "every line of which desribes a single contig name."}
                ),
    'samples-of-interest': (
            ['--samples-of-interest'],
            {'metavar': 'FILE',
             'help': "A file with samples names. There should be only one column in the file, and each line "
                     "should correspond to a unique sample name (without a column header)."}
                ),
    'samples-txt': (
            ['--samples-txt'],
            {'metavar': 'FILE',
             'help': "A TAB-delimited file with columns ['sample', 'r1', 'r2'] or ['sample', 'group', 'r1', 'r2'] "
                     "where `r1` and `r2` columns are paths to compressed or flat FASTQ files for each `sample` and "
                     "`group` is an optional column for relevant applications where samples are affiliated with one-word "
                     "categorical variables that define to which group they are assigned."}
                ),
    'genes-of-interest': (
            ['--genes-of-interest'],
            {'metavar': 'FILE',
             'help': "A file with anvi'o gene caller IDs. There should be only one column in the file, and each line "
                     "should correspond to a unique gene caller id (without a column header)."}
                ),
    'gene-cluster-id': (
            ['--gene-cluster-id'],
            {'metavar': 'GENE_CLUSTER_ID',
             'help': "Gene cluster ID you are interested in."}
                ),
    'gene-cluster-ids-file': (
            ['--gene-cluster-ids-file'],
            {'metavar': 'FILE_PATH',
             'help': "Text file for gene clusters (each line should contain be a unique gene cluster id)."}
                ),
    'split-output-per-gene-cluster': (
            ['--split-output-per-gene-cluster'],
            {'default': False,
             'action': 'store_true',
             'help': "If/when there are more than one gene clusters to report, put each gene cluster into a "
                     "separate FASTA file."}
                ),
    'bin-id': (
            ['-b', '--bin-id'],
            {'metavar': 'BIN_NAME',
             'help': "Bin name you are interested in."}
                ),
    'bin-names-list': (
            ['-b', '--bin-names-list'],
            {'metavar': 'BIN NAMES',
             'help': "Comma-separated list of bin names."}
                ),
    'new-bin-name': (
            ['-B', '--new-bin-name'],
            {'metavar': 'BIN NAME',
             'help': "The new bin name."}
                ),
    'bin-ids-file': (
            ['-B', '--bin-ids-file'],
            {'metavar': 'FILE_PATH',
             'help': "Text file for bins (each line should be a unique bin id)."}
                ),
    'find-from-split-name': (
            ['--find-from-split-name'],
            {'metavar': 'SPLIT_NAME',
             'help': "If you don't know the bin name you want to work with but if you know the split name it contains "
                     "you can use this parameter to tell anvi'o the split name, and so it can find the bin for you "
                     "automatically. This is something extremely difficult for anvi'o to do, but it does it anyway "
                     "because you."}
                ),
    'collection-name': (
            ['-C', '--collection-name'],
            {'metavar': 'COLLECTION_NAME',
             'help': "Collection name."}
                ),
    'num-positions-from-each-split': (
            ['--num-positions-from-each-split'],
            {'metavar': 'INT',
             'default': 0,
             'type': int,
             'help': "Each split may have one or more variable positions. By default, anvi'o will report every SNV "
                     "position found in a given split. This parameter will help you to define a cutoff for the maximum "
                     "number of SNVs to be reported from a split (if the number of SNVs is more than the number you "
                     "declare using this parameter, the positions will be randomly subsampled)."}
             ),
    'min-scatter': (
            ['-m', '--min-scatter'],
            {'metavar': 'INT',
             'default': 0,
             'type': int,
             'help': "This one is tricky. If you have N samples in your dataset, a given variable position x in one "
                     "of your splits can split your N samples into `t` groups based on the identity of the "
                     "variation they harbor at position x. For instance, `t` would have been 1, if all samples had the same "
                     "type of variation at position x (which would not be very interesting, because in this case "
                     "position x would have zero contribution to a deeper understanding of how these samples differ "
                     "based on variability. When `t` > 1, it would mean that identities at position x across samples "
                     "do differ. But how much scattering occurs based on position x when t > 1? If t=2, how many "
                     "samples ended in each group? Obviously, even distribution of samples across groups may tell "
                     "us something different than uneven distribution of samples across groups. So, this parameter "
                     "filters out any x if 'the number of samples in the second largest group' (=scatter) is less "
                     "than -m. Here is an example: let's assume you have 7 samples. While 5 of those have AG, 2 "
                     "of them have TC at position x. This would mean scatter of x is 2. If you set -m to 2, this "
                     "position would not be reported in your output matrix. The default value for -m is "
                     "%(default)d, which means every `x` found in the database and survived previous filtering "
                     "criteria will be reported. Naturally, -m cannot be more than half of the number of samples. "
                     "Please refer to the user documentation if this is confusing."}
                ),
    'min-ratio-of-competings-nts': (
            ['-r', '--min-ratio-of-competings-nts'],
            {'metavar': 'RATIO',
             'default': 0,
             'type': float,
             'help': "Minimum ratio of the competing nucleotides at a given position. Default is %(default)d."}
                ),
    'max-num-unique-positions': (
            ['-n', '--max-num-unique-positions'],
            {'metavar': 'NUM_POSITIONS',
             'default': 0,
             'type': int,
             'help': "Maximum number of unique positions to be used in the network. This may be one way to avoid extremely "
                     "large network descriptions that would defeat the purpose of a quick visualization. If there are more "
                     "unique positions in the variability profile, the program will randomly select a subset of them to match "
                     "the `max-num-unique-positions`. The default is %(default)d, which means all positions should be reported. "
                     "Remember that the number of nodes in the network will also depend on the number of samples described in "
                     "the variability profile."}
                ),
    'num-threads': (
            ['-T', '--num-threads'],
            {'metavar': 'NUM_THREADS',
             'default': 1,
             'type': int,
             'help': "Maximum number of threads to use for multithreading whenever possible. Very conservatively, the default "
                     "is 1. It is a good idea to not exceed the number of CPUs / cores on your system. Plus, please "
                     "be careful with this option if you are running your commands on a SGE --if you are clusterizing your runs, "
                     "and asking for multiple threads to use, you may deplete your resources very fast."}
                ),
    'num-parallel-processes': (
            ['-P', '--num-parallel-processes'],
            {'metavar': 'NUM_PROCESSES',
             'default': 1,
             'type': int,
             'help': "Maximum number of processes to run in parallel. Please note that this is different than number of threads. If you "
                     "ask for 4 parallel processes, and 5 threads, anvi'o will run four processes in parallel and assign 5 threads "
                     "to each. For resource allocation you must multiply the number of processes and threads."}
                ),
    'variability-profile': (
            ['-V', '--variability-profile'],
            {'metavar': 'VARIABILITY_TABLE',
             'type': str,
             'required': False,
             'help': "The output of anvi-gen-variability-profile, or a different variant-calling output that has been converted to the "
                     "anvi'o format."}
                ),
    'min-coverage-in-each-sample': (
            ['--min-coverage-in-each-sample'],
            {'metavar': 'INT',
             'default': 0,
             'type': int,
             'help': "Minimum coverage of a given variable nucleotide position in all samples. If a nucleotide position "
                     "is covered less than this value even in one sample, it will be removed from the analysis. Default "
                     "is %(default)d."}
                ),
    'min-departure-from-reference': (
            ['-r', '--min-departure-from-reference'],
            {'metavar': 'FLOAT',
             'default': 0,
             'type': float,
             'help': "Takes a value between 0 and 1, where 1 is maximum divergence from the reference. Default is %(default)f. "
                     "The reference here observation that corresponds to a given position in the mapped context."}
                ),
    'max-departure-from-reference': (
            ['-z', '--max-departure-from-reference'],
            {'metavar': 'FLOAT',
             'default': 1,
             'type': float,
             'help': "Similar to '--min-departure-from-reference', but defines an upper limit for divergence. The "
                     "default is %(default)f."}
                ),
    'min-departure-from-consensus': (
            ['-j', '--min-departure-from-consensus'],
            {'metavar': 'FLOAT',
             'default': 0,
             'type': float,
             'help': "Takes a value between 0 and 1, where 1 is maximum divergence from the consensus for a given position. The "
                     "default is %(default)f. The consensus is the most frequent observation at a given position."}
                ),
    'max-departure-from-consensus': (
            ['-a', '--max-departure-from-consensus'],
            {'metavar': 'FLOAT',
             'default': 1,
             'type': float,
             'help': "Similar to '--min-departure-from-consensus', but defines an upper limit for divergence. The "
                     "default is %(default)f."}
                ),
    'min-occurrence-of-variable-positions': (
            ['-x', '--min-occurrence'],
            {'metavar': 'NUM_SAMPLES',
             'default': 1,
             'type': int,
             'help': "Minimum number of samples a nucleotide position should be reported as variable. Default is %(default)d. "
                     "If you set it to 2, for instance, each eligible variable position will be expected to appear in at least "
                     "two samples, which will reduce the impact of stochastic, or unintelligible variable positions."}
                ),
    'quince-mode': (
            ['--quince-mode'],
            {'default': False,
             'action': 'store_true',
             'help': "The default behavior is to report allele frequencies only at positions where variation was reported "
                     "during profiling (which by default uses some heuristics to minimize "
                     "the impact of error-driven variation). So, if there are 10 samples, and a given position has been "
                     "reported as a variable site during profiling in only one of those samples, there will be no "
                     "information will be stored in the database for the remaining 9. When this flag is "
                     "used, we go back to each sample, and report allele frequencies for each sample at this position, "
                     "even if they do not vary. It will take considerably longer to report when this flag is on, and the use "
                     "of it will increase the file size dramatically, however it is inevitable for some statistical approaches "
                     "and visualizations."}
                ),
    'kiefl-mode': (
            ['--kiefl-mode'],
            {'default': False,
             'action': 'store_true',
             'help': "The default behavior is to report codon/amino-acid frequencies only at positions where variation was reported "
                     "during profiling (which by default uses some heuristics to minimize the impact of error-driven variation). "
                     "When this flag is used, all positions are reported, regardless of whether they contained variation in any "
                     "sample. The reference codon for all such entries is given a codon frequency of 1. All other entries (aka "
                     "those with legitimate variation to be reported) remain unchanged. This flag can only be used with `--engine AA` "
                     "or `--engine CDN` and is incompatible wth --quince-mode."}
                ),
    'include-contig-names': (
            ['--include-contig-names'],
            {'default': False,
             'action': 'store_true',
             'help': "Use this flag if you would like contig names for each variable position to be included in the "
                     "output file as a column. By default, we do not include contig names since they can practically "
                     "double the output file size without any actual benefit in most cases."}
                ),
    'include-split-names': (
            ['--include-split-names'],
            {'default': False,
             'action': 'store_true',
             'help': "Use this flag if you would like split names for each variable position to be included in the "
                     "output file as a column."}
                ),
    'include-additional-data': (
            ['--include-additional-data'],
            {'default': False,
             'action': 'store_true',
             'help': "Use this flag if you would like to append data stored in the `amino_acid_additional_data` table as "
                     "additional columns to your output. NOTE: This is not yet implemented for the `nucleotide_additional_data` "
                     "table."}
                ),
    'include-site-pnps': (
            ['--include-site-pnps'],
            {'default': False,
             'action': 'store_true',
             'help': "Use this flag if you want per-site pN and pS added as additional columns. Synonymity "
                     "will be calculated with respect to the reference, to the consenus, and to the "
                     "most common consensus seen at that site across samples (popular consensus). The number "
                     "of synonymous and nonsynonymous sites will also be stored for each case. This makes a total of 12 "
                     "added columns. This flag will be ignored if --engine is not CDN."}
                ),
    'engine': (
            ['--engine'],
            {'default': 'NT',
             'metavar': 'ENGINE',
             'type': str,
             'help': "Variability engine. The default is '%(default)s'."}
                ),
    'min-binding-frequency': (
            ['-m', '--min-binding-frequency'],
            {'metavar': 'FLOAT',
             'default': 0.2,
             'type': float,
             'help': "InteracDome has associated binding 'frequencies', which can be considered scores between 0 to 1 that "
                     "quantify how likely a position is to be involved in binding. Use this parameter to filter out low frequencies. "
                     "The default is %(default)f. Warning, your contigs database size will grow massively if this is set to 0.0, but "
                     "you're the boss."}
                ),
    'min-hit-fraction': (
            ['-f', '--min-hit-fraction'],
            {'metavar': 'FLOAT',
             'default': 0.5,
             'type': float,
             'help': "Any hits where the hit length--relative to the HMM profile--divided by the total HMM profile length, is less than this value, "
                     "it will be removed from the results and will not contribute to binding frequencies. The default is %(default)s"}
                ),
    'information-content-cutoff': (
            ['-t', '--information-content-cutoff'],
            {'metavar': 'FLOAT',
             'default': 4.0,
             'type': float,
             'help': "This parameter can be used to control for low-quality domain hits. Each domain is composed of positions (match states) "
                     "with varying degrees of conservancy, which can be quantified with information content (IC). High IC means highly conserved. "
                     "For example, IC = 4 corresponds to 95%% of the members of the Pfam sharing the same amino acid at that position. "
                     "By default, anvi'o demands that for an alignment of a user's gene with a Pfam HMM, the gene sequence must match with the "
                     "consensus amino acid of each match state that has IC > %(default)f. For context, it is common for a Pfam to not even have a "
                     "position with an IC > 4, so these represent truly very conserved positions. You can modify this with this parameter. For example, "
                     "if you think this is dumb, you can set this to 10000, and then no domain hits will be removed for this reason."}
                ),
    'driver': (
            ['--driver'],
            {'metavar': 'DRIVER',
             'type': str,
             'required': True,
             'help': "Automatic binning drivers. Available options '%(choices)s'."}
                ),
    'transpose': (
            ['--transpose'],
            {'default': False,
             'action': 'store_true',
             'help': "Transpose the input matrix file before clustering."}
                ),
    'skip-check-names': (
            ['--skip-check-names'],
            {'default': False,
             'action': 'store_true',
             'help': "For debugging purposes. You should never really need it."}
                ),
    'skip-news': (
            ['--skip-news'],
            {'default': False,
             'action': 'store_true',
             'help': "Don't try to read news content from upstream."}
                ),
    'experimental-org-input-dir': (
            ['-i', '--input-directory'],
            {'metavar': 'DIR_PATH',
             'type': str,
             'help': "Input directory where the input files addressed from the configuration "
                     "file can be found (i.e., the profile database, if PROFILE.db::TABLE "
                     "notation is used in the configuration file)."}
                ),
    'clustering-name': (
            ['-N', '--name'],
            {'metavar': 'NAME',
             'type': str,
             'help': "The name to use when storing the resulting clustering in the database. "
                     "This name will appear in the interactive interface and other relevant "
                     "interfaces. Please consider using a short and descriptive single-word "
                     "(if you do not do that you will make anvi'o complain)."}
                ),
    'distance': (
            ['--distance'],
            {'metavar': 'DISTANCE_METRIC',
             'type': str,
             'default': constants.distance_metric_default,
             'help': "The distance metric for the hierarchical clustering. The default distance "
                     "metric is '%(default)s'. You can find the full list of distance metrics "
                     "either by making a mistake (such as entering a non-existent distance metric "
                     "and making anvi'o upset), or by taking a look at the help menu of the "
                     "hierarchy.distance.pdist function in the scipy.cluster module."}
                ),
    'linkage': (
            ['--linkage'],
            {'metavar': 'LINKAGE_METHOD',
             'type': str,
             'default': constants.linkage_method_default,
             'help': "The linkage method for the hierarchical clustering. The default linkage "
                     "method is '%(default)s', because that is the best one. It really is. We talked "
                     "to a lot of people and they were all like 'this is the best one available' and "
                     "it is just all out there. Honestly it is so good that we will build a wall around it "
                     "and make other linkage methods pay for it. But if you want to see a full "
                     "list of available ones you can check the hierarcy.linkage function in "
                     "the scipy.cluster module. Up to you really. But then you can't use %(default)s "
                     "anymore, and you would have to leave anvi'o right now."}
                ),
    'input-dir': (
            ['--input-dir'],
            {'metavar': 'DIR_PATH',
             'type': str,
             'help': "Directory path for input files"}
                ),
    'output-dir': (
            ['-o', '--output-dir'],
            {'metavar': 'DIR_PATH',
             'type': str,
             'help': "Directory path for output files"}
                ),
    'output-file': (
            ['-o', '--output-file'],
            {'metavar': 'FILE_PATH',
             'type': str,
             'help': "File path to store results."}
                ),
    'log-file': (
            ['--log-file'],
            {'metavar': 'FILE_PATH',
             'default': None,
             'type': str,
             'help': "File path to store debug/output messages."}
                ),
    'trna-hits-file': (
            ['--trna-hits-file'],
            {'metavar': 'FILE_PATH',
             'default': None,
             'type': str,
             'help': "File path to store raw hits from tRNA scan."}
                ),
    'trna-cutoff-score': (
            ['--trna-cutoff-score'],
            {'metavar': 'INT',
             'default': 20,
             'type': int,
             'help': "Minimum score to assume a hit comes from a proper tRNA gene (passed to the tRNAScan-SE). "
                     "The default is %(default)d. It can get any value between 0-100."}
                ),
    'also-scan-trnas': (
            ['--also-scan-trnas'],
            {'default': False,
             'action': 'store_true',
             'help': "Also scan tRNAs while you're at it."}
                ),
    'output-db-path': (
            ['-o', '--output-db-path'],
            {'metavar': 'DB_FILE_PATH',
             'type': str,
             'help': "Output file path for the new database."}
                ),
    'temporary-dir-path': (
            ['--temporary-dir-path'],
            {'metavar': 'PATH',
             'type': str,
             'help': "If you don't provide anything here, this program will come up with a temporary "
                     "directory path by itself to store intermediate files, and clean it later. If you "
                     "want to have full control over this, you can use this flag to define one."}
                ),
    'output-file-prefix': (
            ['-O', '--output-file-prefix'],
            {'metavar': 'FILENAME_PREFIX',
             'type': str,
             'help': "A prefix to be used while naming the output files. No file type "
                     "extensions please; just a prefix -- all ouptut file names and "
                     "extensions will be appended to this prefix."}
                ),
    'long-format': (
            ['--long-format'],
            {'default': False,
             'action': 'store_true',
             'help': "Report the output file as a long-format TAB-delmited file instead of a TAB-delimited "
                     "sparse matrix."}
                ),
    'matrix-format': (
            ['--matrix-format'],
            {'default': False,
             'action': 'store_true',
             'help': "Report the output as TAB-delmited sparse matrix files."}
                ),
    'raw-output': (
            ['--raw-output'],
            {'default': False,
             'action': 'store_true',
             'help': "Just store the raw output without any processing of the primary data structure."}
                ),
    'dry-run': (
            ['--dry-run'],
            {'default': False,
             'action': 'store_true',
             'help': "Don't do anything real. Test everything, and stop right before wherever the developer "
                     "said 'well, this is enough testing', and decided to print out results."}
                ),
    'skip-dry-run': (
            ['--skip-dry-run'],
            {'default': False,
             'action': 'store_true',
             'help': "Don't do a dry run. Just start the workflow! Useful when your job is so big it takes "
                     "hours to do a dry run."}
                ),
    'no-interactive': (
            ['--no-interactive'],
            {'default': False,
             'action': 'store_true',
             'help': "Don't show anything interactive (if possible)."}
                ),

    'verbose': (
            ['--verbose'],
            {'default': False,
             'action': 'store_true',
             'help': "Be verbose, print more messages whenever possible. You may regret this."}
                ),
    'concise': (
            ['--concise'],
            {'default': False,
             'action': 'store_true',
             'help': "Don't be verbose, print less messages whenever possible."}
                ),
    'report-minimal': (
            ['--report-minimal'],
            {'default': False,
             'action': 'store_true',
             'help': "Report minimum amount of data for higher performance whenever possible. This flag turn "
                     "your output files into bare minimums for speed gains."}
                ),
    'just-do-it': (
            ['--just-do-it'],
            {'default': False,
             'action': 'store_true',
             'help': "Don't bother me with questions or warnings, just do it."}
                ),
    'ip-address': (
            ['-I', '--ip-address'],
            {'metavar': 'IP_ADDR',
             'type': str,
             'default': 'localhost',
             'help': "IP address for the HTTP server. The default ip address (%(default)s) should "
                     "work just fine for most."}
                ),
    'browser-path': (
            ['--browser-path'],
            {'metavar': 'PATH',
             'type': str,
             'default': None,
             'help': "By default, anvi'o will use your default browser to launch the interactive interface. If you "
                     "would like to use something else than your system default, you can provide a full path for an "
                     "alternative browser using this parameter, and hope for the best. For instance we are using "
                     "this parameter to call Google's experimental browser, Canary, which performs better with "
                     "demanding visualizations."}
                ),
    'api-url': (
            ['--api-url'],
            {'metavar': 'API_URL',
             'type': str,
             'default': 'https://anvi-server.org',
             'help': "Anvi'server url"}
                ),
    'port-number': (
            ['-P', '--port-number'],
            {'metavar': 'INT',
             'default': None,
             'type': int,
             'help': "Port number to use for anvi'o services. If nothing is declared, anvi'o will try to find "
                     "a suitable port number, starting from the default port number, %d." % constants.default_port_number}
                ),
    'user': (
            ['--user'],
            {'metavar': 'USERNAME',
             'default': None,
             'type': str,
             'help': "The user for an anvi'server."}
                ),
    'user-server-shutdown': (
            ['--user-server-shutdown'],
            {'default': False,
             'action': 'store_true',
             'help': "Allow users to shutdown an anvi'server via web interface."}
                ),
    'read-only': (
            ['--read-only'],
            {'default': False,
             'action': 'store_true',
             'help': "When the interactive interface is started with this flag, all 'database write' "
                     "operations will be disabled."}
                ),
    'server-only': (
            ['--server-only'],
            {'default': False,
             'action': 'store_true',
             'help': "The default behavior is to start the local server, and fire up a browser that "
                     "connects to the server. If you have other plans, and want to start the server "
                     "without calling the browser, this is the flag you need."}
                ),
    'password-protected': (
            ['--password-protected'],
            {'default': False,
             'action': 'store_true',
             'help': "If this flag is set, command line tool will ask you to enter a password and interactive "
                     "interface will be only accessible after entering same password. This option is recommended "
                     "for shared machines like clusters or shared networks where computers are not isolated."}
                ),
    'store-in-db': (
            ['--store-in-db'],
            {'default': False,
             'action': 'store_true',
             'help': "Store analysis results into the database directly."}
                ),
    'skip-store-in-db': (
            ['--skip-store-in-db'],
            {'default': False,
             'action': 'store_true',
             'help': "By default, analysis results are stored in the profile database. The use of "
                     "this flag will let you skip that"}
                ),
    'min-e-value': (
            ['-e', '--min-e-value'],
            {'metavar': 'E-VALUE',
             'default': 1e-15,
             'type': float,
             'help': "Minimum significance score of an HMM find to be considered as a valid hit. "
                     "Default is %(default)g."}
                ),
    'max-num-target-sequences': (
            ['--max-num-target-sequences'],
            {'metavar': 'NUMBER',
             'default': 20,
             'type': float,
             'help': "Maximum number of target sequences to request from BLAST or DIAMOND searches. The default is %(default)g%%."}
                ),
    'fetch-filter': (
            ['--fetch-filter'],
            {'metavar': 'FILTER',
             'default': None,
             'type': str,
             'help': f"By default, anvi'o fetches all reads from a BAM file. Once a read is 'fetched', some "
                     f"reads may be excluded if you have used parameters such as `--min-percent-identity`. "
                     f"But the `--fetch-filter` is different as it determines WHICH reads from a BAM file "
                     f"will be used for profiling at all. You can do a lot of fun things with this parameter. "
                     f"For details, please read the online documentation for `anvi-profile` using the URL "
                     f"you should see at the end of the `--help` output on your terminal. The known filters are "
                     f"the following: {', '.join([k for k in constants.fetch_filters.keys() if k])}."}
                ),
    'min-percent-identity': (
            ['--min-percent-identity'],
            {'metavar': 'PERCENT_IDENTITY',
             'default': 80.0,
             'type': float,
             'help': "Minimum percent identity. The default is %(default)g%%."}
                ),
    'min-full-percent-identity': (
            ['--min-full-percent-identity'],
            {'metavar': 'FULL_PERCENT_IDENTITY',
             'default': 20.0,
             'type': float,
             'help': "In some cases you may get high raw ANI estimates (percent identity scores) "
                     "between two genomes that have little to do with each other simply because only "
                     "a small fraction of their content may be aligned. This can be partly "
                     "alleviated by considering the *full* percent identity, which includes in its "
                     "calculation regions that did not align. For example, if the alignment is a "
                     "whopping 97 percent identity but only 8 percent of the genome aligned, the *full* "
                     "percent identity is 0.970 * 0.080 = 0.078 OR 7.8 percent. *full* percent "
                     "identity is always included in the report, but you can also use it as a filter "
                     "for other metrics, such as percent identity. This filter will set all ANI "
                     "measures between two genomes to 0 if the *full* percent identity is less than "
                     "you deem trustable. When you set a value, anvi'o will go through the ANI "
                     "results, and set all ANI measures between two genomes to 0 if the *full* "
                     "percent identity *between either of them* is less than the parameter described "
                     "here. The default is %(default)g."}
                ),
    'use-full-percent-identity': (
            ['--use-full-percent-identity'],
            {'action': 'store_true',
             'help': "Usually, percent identity is calculated only over aligned regions, and this "
                     "is what is used as a distance metric by default. But with this flag, "
                     "you can instead use the *full* percent identity as the distance metric. It is the "
                     "same as percent identity, except that regions that did not align are included "
                     "in the calculation. This means *full* percent identity will always be less than or "
                     "equal to percent identity. How is it calculated? Well if P is the percentage identity "
                     "calculated in aligned regions, L is the length of the genome, and A is the fraction "
                     "of the genome that aligned to a compared genome, the full percent identity is "
                     "P * (A/L). In other words, it is the percent identity multiplied by the alignment "
                     "coverage. For example, if the alignment is a whopping 97 percent identity but "
                     "only 8 percent of the genome aligned, the *full* percent identity is 0.970 * 0.080 "
                     "= 0.078, which is just 7.8 percent."}
                ),
    'min-alignment-fraction': (
            ['--min-alignment-fraction'],
            {'default': 0.0,
             'metavar': 'NUM',
             'type': float,
             'help': "In some cases you may get high raw ANI estimates "
                     "(percent identity scores) between two genomes that have little to do with each other "
                     "simply because only a small fraction of their content may be aligned. This filter will "
                     "set all ANI scores between two genomes to 0 if the alignment fraction is less than you "
                     "deem trustable. When you set a value, anvi'o will go through the ANI results, and set "
                     "percent identity scores between two genomes to 0 if the alignment fraction *between either "
                     "of them* is less than the parameter described here. The default is %(default)g."}
                ),
    'significant-alignment-length': (
            ['--significant-alignment-length'],
            {'default': None,
             'metavar': 'INT',
             'type': int,
             'help': "So --min-alignment-fraction "
                     "discards any hit that is coming from alignments that represent shorter fractions of genomes, "
                     "but what if you still don't want to miss an alignment that is longer than an X number of "
                     "nucleotides regardless of what fraction of the genome it represents? Well, this parameter is "
                     "to recover things that may be lost due to --min-alignment-fraction parameter. Let's say, "
                     "if you set --min-alignment-fraction to '0.05', and this parameter to '5000', anvi'o will keep "
                     "hits from alignments that are longer than 5000 nts, EVEN IF THEY REPRESENT less than 5 percent of "
                     "a given genome pair. Basically if --min-alignment-fraction is your shield to protect yourself "
                     "from incoming garbage, --significant-alignment-length is your chopstick to pick out those that "
                     "may be interesting, and you are a true warrior here."}
                ),
    'bins-info': (
            ['--bins-info'],
            {'metavar': 'BINS_INFO',
             'help': "Additional information for bins. The file must contain three TAB-delimited columns, "
                     "where the first one must be a unique bin name, the second should be a 'source', and the "
                     "last one should be a 7 character HTML color code (i.e., '#424242'). Source column must "
                     "contain information about the origin of the bin. If these bins are automatically "
                     "identified by a program like CONCOCT, this column could contain the program name and "
                     "version. The source information will be associated with the bin in various interfaces "
                     "so in a sense it is not *that* critical what it says there, but on the other hand it is, "
                     "becuse we should also think about people who may end up having to work with what we put "
                     "together later."}
                ),
    'bins': (
            ['--bins'],
            {'metavar': 'BINS_DATA',
             'help': "Tab-delimited file, first column contains tree leaves (gene clusters, splits, contigs etc.) "
                     "and second column contains which Bin they belong."}
      ),
    'contigs-mode': (
            ['--contigs-mode'],
            {'default': False,
             'action': 'store_true',
             'help': "Use this flag if your binning was done on contigs instead of splits. Please refer "
                     "to the documentation for help."}
                ),
    'sample-name': (
            ['-S', '--sample-name'],
            {'metavar': 'NAME',
             'help': "It is important to set a sample name (using only ASCII letters and digits "
                     "and without spaces) that is unique (considering all others). If you do not "
                     "provide one, anvi'o will try to make up one for you based on other information "
                     "(although, you should never let the software decide these things)."}
                ),
    'project-name': (
            ['-n', '--project-name'],
            {'metavar': 'PROJECT_NAME',
             'help': "Name of the project. Please choose a short but descriptive name (so anvi'o can use "
                     "it whenever she needs to name an output file, or add a new table in a database, or name "
                     "her first born)."}
                ),
    'skip-hierarchical-clustering': (
            ['--skip-hierarchical-clustering'],
            {'default': False,
             'action': 'store_true',
             'help': "If you are not planning to use the interactive interface (or if you have other "
                     "means to add a tree of contigs in the database) you may skip the step where "
                     "hierarchical clustering of your items are preformed based on default clustering "
                     "recipes matching to your database type."}
                ),
    'skip-variability-tables': (
            ['--skip-variability-tables'],
            {'default': False,
             'action': 'store_true',
             'help': "Processing variability tables in profile database might take a very long time. With "
                     "this flag you will be asking anvi'o to skip them."}
                ),
    'enforce-hierarchical-clustering': (
            ['--enforce-hierarchical-clustering'],
            {'default': False,
             'action': 'store_true',
             'help': "If you have more than 25,000 splits in your merged profile, anvi-merge will automatically "
                     "skip the hierarchical clustering of splits (by setting --skip-hierarchical-clustering flag "
                     "on). This is due to the fact that computational time required for hierarchical clustering "
                     "increases exponentially with the number of items being clustered. Based on our experience "
                     "we decided that 25,000 splits is about the maximum we should try. However, this is not a "
                     "theoretical limit, and you can overwrite this heuristic by using this flag, which would "
                     "tell anvi'o to attempt to cluster splits regardless."}
                ),
    'compress-auxiliary-data': (
            ['--compress-auxiliary-data'],
            {'default': False,
             'action': 'store_true',
             'help': "When declared, the auxiliary data file in the resulting output will be compressed. This "
                     "saves space, but it takes long. Also, if you are planning to compress the entire "
                     "later using GZIP, it is even useless to do. But you are the boss!"}
                ),
    'cluster-contigs': (
            ['--cluster-contigs'],
            {'default': False,
             'action': 'store_true',
             'help': "Single profiles are rarely used for genome binning or visualization, and since "
                     "clustering step increases the profiling runtime for no good reason, the default "
                     "behavior is to not cluster contigs for individual runs. However, if you are "
                     "planning to do binning on one sample, you must use this flag to tell anvi'o to "
                     "run cluster configurations for single runs on your sample."}
                ),
    'num-clusters-requested': (
            ['--num-clusters-requested'],
            {'metavar': 'INT',
             'default': 400,
             'type': int,
             'help': "How many clusters do you request? Default is %(default)d."}
             ),
    'overwrite-output-destinations': (
            ['-W', '--overwrite-output-destinations'],
            {'default': False,
             'action': 'store_true',
             'help': "Overwrite if the output files and/or directories exist."}
                ),
    'delete-if-exists': (
            ['--delete-if-exists'],
            {'default': False,
             'action': 'store_true',
             'help': "Be bold (at your own risk), and delete if exists."}
                ),
    'report-variability-full': (
            ['--report-variability-full'],
            {'default': False,
             'action': 'store_true',
             'help': "One of the things anvi-profile does is to store information about variable "
                     "nucleotide positions (SNVs). Usually it does not report every variable position, since "
                     "not every variable position is genuine variation. Say, if you have 1,000 coverage, "
                     "and all nucleotides at that position are Ts and only one of them is a C, the "
                     "confidence of that C being a real variation is quite low. anvi'o has a simple "
                     "algorithm in place to reduce the impact of noise. However, using this flag "
                     "you can disable it and ask profiler to report every single variation (which "
                     "may result in very large output files and millions of reports, but you are the "
                     "boss). Do not forget to take a look at '--min-coverage-for-variability' parameter. "
                     "Also note that this flag controls indel reporting: normally '--min-coverage-for-variability' "
                     "and internal anvi'o heuristics control whether or not indels should be reported, but with this "
                     "flag all indels are reported."}
                ),
    'list-defline-variables': (
            ['--list-defline-variables'],
            {'default': False,
             'action': 'store_true',
             'help': "When declared, anvi'o will list the variable names that can be used to construct deflines in "
                     "FASTA outputs from the user-defined `--defline-format` strings."}
                ),
    'defline-format': (
            ['--defline-format'],
            {'default': None,
             'metavar': "F-STRING",
             'help': "Proivide a defline template for anvi'o to use when generating the FASTA output. The way this "
                     "works is actually quite simple: first you learn about all the options that exist using the "
                     "`--list-defline-variables`, and then use them to create your template. Available variables "
                     "should be listed within curly brackets, which will be evaluated in contex. Anything outside "
                     "of curly brackets will be kept as is. For instance, if you would like your defline to have "
                     "the gene caller ID after the contig name in which it occurs, you can use this template: "
                     "'{contig_name}_{gene_caller_id}', and your defline will look like '>XXX_182'. In most cases "
                     "'{gene_caller_id}' will serve as the default defline format if this parameters is not used. "
                     "See more examples in online help."}
                ),
    'report-extended-deflines': (
            ['--report-extended-deflines'],
            {'default': False,
             'action': 'store_true',
             'help': "When declared, the deflines in the resulting FASTA file will contain more information."}
                ),
    'manual-mode': (
            ['--manual-mode'],
            {'default': False,
             'action': 'store_true',
             'help': "Using this flag, you can run the interactive interface in an ad hoc manner using "
                     "input files you curated instead of standard output files generated by an anvi'o "
                     "run. In the manual mode you will be asked to provide a profile database. In this "
                     "mode a profile database is only used to store 'state' of the interactive interface "
                     "so you can reload your visual settings when you re-analyze the same files again. If "
                     "the profile database you provide does not exist, anvi'o will create an empty one for "
                     "you."}
                ),
    'hmm-profile-dir': (
            ['-H', '--hmm-profile-dir'],
            {'metavar': 'HMM PROFILE PATH',
             'help': "You can use this parameter you can specify a directory path that contain an HMM profile. "
                     "This way you can run HMM profiles that are not included in anvi'o. See the online "
                     "to find out about the specifics of this directory structure ."}
                ),
    'installed-hmm-profile': (
            ['-I', '--installed-hmm-profile'],
            {'metavar': 'HMM PROFILE NAME(S)'}
                ),
    'hmmer-output-dir': (
            ['--hmmer-output-dir'],
            {'metavar': 'OUTPUT DIRECTORY PATH',
             'help': "If you provide a path with this parameter, then the HMMER output file(s) will be saved "
                     "in this directory. Please note that this will only work if you are running on only one "
                     "profile using the -I flag."}
                ),
    'domain-hits-table': (
            ['--domain-hits-table'],
            {'default': False,
             'action': 'store_true',
             'help': "Use this flag in conjunction with --hmmer-output-dir to request domain table output "
                     "from HMMER (i.e., the file specified by the --domtblout flag from hmmsearch or hmmscan). Otherwise, only the regular "
                     "--tblout file will be stored in the specified directory. Please note that even if you use "
                     "this flag, the HMM hits stored in the database will be taken from the --tblout file only. "
                     "Also, this option only works with HMM profiles for amino acid sequences (not nucleotides)."}
                ),
    'add-to-functions-table': (
            ['--add-to-functions-table'],
            {'default': False,
             'action': 'store_true',
             'help': "Use this flag if you want anvi'o to store your HMM hits as gene annotations in the 'gene_functions'"
                     "table of the database, rather than in the 'hmm_hits' table."}
                ),
    'min-contig-length': (
            ['-M', '--min-contig-length'],
            {'metavar': 'INT',
             'default': 1000,
             'type': int,
             'help': "Minimum length of contigs in a BAM file to analyze. The minimum length should be long enough "
                     "for tetra-nucleotide frequency analysis to be meaningful. There is no way to define a golden "
                     "number of minimum length that would be applicable to genomes found in all environments, but we "
                     "chose the default to be %(default)d, and have been happy with it. You are welcome to experiment, "
                     "but we advise to never go below 1,000. You also should remember that the lower you go, the more "
                     "time it will take to analyze all contigs. You can use --list-contigs parameter to have an idea how "
                     "many contigs would be discarded for a given M."}
                ),
    'max-contig-length': (
            ['--max-contig-length'],
            {'metavar': 'INT',
             'default': 0,
             'type': int,
             'help': "Just like the minimum contig length parameter, but to set a maximum. Basically this will remove "
                     "any contig longer than a certain value. Why would anyone need this? Who knows. But if you ever "
                     "do, it is here."}
                ),
    'min-coverage-for-variability': (
            ['-V', '--min-coverage-for-variability'],
            {'metavar': 'INT',
             'default': 10,
             'type': int,
             'help': "Minimum coverage of a nucleotide position to be subjected to SNV profiling. By default, anvi'o will "
                     "not attempt to make sense of variation in a given nucleotide position if it is covered less than "
                     "%(default)dX. You can change that minimum using this parameter. This parameter also controls the minimum "
                     "coverage for reporting indels. If an indel is observed at a position, yet the coverage of the position "
                     "in the contig where the indel starts is less than this parameter, the indel will be discarded."}
                ),
    'contigs-and-positions': (
            ['--contigs-and-positions'],
            {'metavar': 'CONTIGS_AND_POS',
             'required': True,
             'help': "This is the file where you list the contigs, and nucleotide positions you are interested in. This "
                     "is supposed to be a TAB-delimited file with two columns. In each line, the first column should be "
                     "the contig name, and the second column should be the comma-separated list of integers for nucleotide "
                     "positions."}
                ),
    'state-autoload': (
            ['--state-autoload'],
            {'metavar': 'NAME',
             'help': "Automatically load previous saved state and draw tree. To see a list of available states, "
                     "use --show-states flag."}
                ),
    'load-full-state': (
            ['--load-full-state'],
            {'required': False,
             'action': 'store_true',
             'help': "Often the minimum and maximum values defined for the an entire profile database that contains "
                     "all contigs do not scale well when you wish to work with a single bin in the refine mode. For "
                     "this reason, the default behavior of anvi-refine is to ignore min/max values set in the default "
                     "state. This flag is your way of telling anvi'o to not do that, and load the state stored in the "
                     "profile database as is. Please note that this variable has no influence on the `detection` view. "
                     "For the `detection` view, anvi'o will always load the global detection settings as if you have "
                     "used this flag."}
                ),
    'state': (
            ['-s', '--state'],
            {'metavar': 'STATE',
             'help': "State file, you can export states from database using anvi-export-state program"}
                ),
    'collection-autoload': (
            ['--collection-autoload'],
            {'metavar': 'NAME',
             'help': "Automatically load a collection and draw tree. To see a list of available collections, "
                     "use --list-collections flag."}
                ),
    'full-report': (
            ['--full-report'],
            {'metavar': 'FILE_NAME',
             'default': None,
             'help': "Optional output file with a fuller description of findings."}
                ),
    'include-sequences': (
            ['--include-sequences'],
            {'default': False,
             'action': 'store_true',
             'help': "Include sequences in the report."}
                ),
    'show-states': (
            ['--show-states'],
            {'default': False,
             'action': 'store_true',
             'help': "When declared the program will print all available states and exit."}
                ),
    'skip-init-functions': (
            ['--skip-init-functions'],
            {'default': False,
             'action': 'store_true',
             'help': "When declared, function calls for genes will not be initialized (therefore will be missing from all "
                     "relevant interfaces or output files). The use of this flag may reduce the memory fingerprint and "
                     "processing time for large datasets."}
                ),
    'init-gene-coverages': (
            ['--init-gene-coverages'],
            {'default': False,
             'action': 'store_true',
             'help': "Initialize gene coverage and detection data. This is a very computationally expensive step, but it is "
                     "necessary when you need gene level coverage data. The reason this is very computationally expensive "
                     "is because anvi'o computes gene coverages by going back to actual coverage values of each gene to "
                     "average them, instead of using contig average coverage values, for extreme accuracy."}
                ),
    'calculate-Q2Q3-carefully': (
            ['--calculate-Q2Q3-carefully'],
            {'default': False,
             'action': 'store_true',
             'help': "By default, anvi'o summarizes collections by cutting corners. One of those corners is to take values "
                     "for mean coverage Q2Q3 for each contig, and normalize that value by the size of the contig, and "
                     "average those values to have a single value for the bin. While this strategy works quite well for "
                     "regular mean coverage, the calculation of mean coverage Q2Q3 requires the ENTIRETY of the raw "
                     "coverage values for each contig to be first concatenated so they can be sorted to calculate the "
                     "most accurate Q2Q3 value for a given bin. This flag ensures anvi'o calculates mean coverage Q2Q3 "
                     "values in that careful way at the expense of things taking much longer (but it really is worth it "
                     "for your final summary of everything). Please see https://github.com/merenlab/anvio/pull/2366 for "
                     "details."}
                ),
    'reformat-contig-names': (
            ['--reformat-contig-names'],
            {'default': False,
             'action': 'store_true',
             'help': "Reformat contig names while generating the summary output so they look fancy. With this flag, anvi'o "
                     "will replace the original names of contigs to those that include the bin name as a prefix in resulting "
                     "summary output files per bin. Use this flag carefully as it may influence your downstream analyses due "
                     "to the fact that your original contig names in your input FASTA file for the contigs database will not "
                     "be in the summary output. Although, anvi'o will report a conversion map per bin so you can recover the "
                     "original contig name if you have to."}
                ),
    'skip-auto-ordering': (
            ['--skip-auto-ordering'],
            {'default': False,
             'action': 'store_true',
             'help': "When declared, the attempt to include automatically generated orders of items based on additional data "
                     "is skipped. In case those buggers cause issues with your data, and you still want to see your stuff and "
                     "deal with the other issue maybe later."}
                ),
    'quick-summary': (
            ['--quick-summary'],
            {'default': False,
             'action': 'store_true',
             'help': "When declared the summary output will be generated as quickly as possible, with minimum amount "
                     "of essential information about bins."}
                ),
    'only-complete-links': (
            ['--only-complete-links'],
            {'default': False,
             'action': 'store_true',
             'help': "When declared, only reads that cover all positions will be reported. It is necessary to use this "
                     "flag if you want to perform oligotyping-like analyses on matching reads."}
                ),
    'add-coverage': (
            ['--add-coverage'],
            {'default': False,
             'action': 'store_true',
             'help': "Use this flag to request that coverage and detection values be added as columns in long-format "
                     "output files. You must provide the profile database corresonding to your contigs db for this to work."}
                ),
    'add-copy-number': (
            ['--add-copy-number'],
            {'default': False,
             'action': 'store_true',
             'help': "Use this flag to request that module copy number (the number of complete copies of a module, or path "
                     "through a module) be added to your output files. In long-format mode, it will be an additional column. "
                     "In matrix mode, it will be an additional matrix file."}
                ),
    'include-kos-not-in-kofam': (
            ['--include-kos-not-in-kofam'],
            {'default': False,
             'action': 'store_true',
             'help': "By default, we don't include KEGG Ortholog annotations if they are not in KOfam, or if "
                     "the KOfam profile does not have a bitscore threshold with which we can distinguish good hits "
                     "from bad hits (anvi-run-kegg-kofams does not annotate these KOs unless you use the "
                     "--include-stray-KOs flag). But if you got your annotations outside of anvi'o and you want to "
                     "include ALL KOs in your analysis, use this flag to do so. This flag may be especially appropriate "
                     "in the case of enzymes-txt input, though you can use it with all input types."}
                ),
    'ignore-unknown-KOs': (
            ['--ignore-unknown-KOs'],
            {'default': False,
             'action': 'store_true',
             'help': "If we find an annotation that we don't recognize, usually this program throws an error. If you'd "
                     "rather that we gracefully ignored such annotations, use this flag. But since errors about unrecognized "
                     "thingies can sometimes be helpful for spotting problems with your data, we recommend not turning this "
                     "behavior on until you have seen these errors and are absolutely sure that you do not care."}
                ),
    'exclude-dashed-reactions': (
            ['--exclude-dashed-reactions'],
            {'default': False,
             'action': 'store_true',
             'help': "Sometimes KEGG modules include steps like '--' that don't have an associated enzyme with a KOfam model. "
                     "By default, we mark these steps as absent in our completeness and copy number calculations. If you'd prefer "
                     "to ignore these '--' steps entirely (resulting in higher estimates), then use this flag. See "
                     "https://github.com/merenlab/anvio/issues/2393 for a relevant discussion on this :)"}
                ),
    'users-data-dir': (
            ['-U', '--users-data-dir'],
            {'metavar': 'USERS_DATA_DIR',
             'type': str,
             'help': "Input directory where the user database is read and stored by the server. A new database will be "
                     "created if no directory is found."}
                ),
    'smtp-config-file': (
            ['-E', '--smtp-config-file'],
            {'metavar': 'SMTP_CONFIG_INI',
             'type': str,
             'help': "The configuration file for SMTP server to send e-mails. The input file should be formatted as an INI "
                     "file that starts with the header '[SMTP]', and should describe values of each of these variables in "
                     "the following lines: 'from_address' (the e-mail address that should appear in the 'From' section of "
                     "e-mails sent by the server), 'server_address' (the address of the SMTP server to connect), 'server_port' "
                     "(the port number to connect), 'init_tls' (whether to initialize TLS protocol), 'username' (the username "
                     "for the server to login, if necessary), 'password' (the password associated with the username for login, "
                     "if the password is not blank)."}
                ),
    'validate-users-automatically': (
            ['--validate-users-automatically'],
            {'default': True,
             'action': 'store_true',
             'help': "If this is true, users will not receive a link via email to confirm their account but instead be validated "
                     "automatically if there is no smtp configuration."}
                ),
    'queue-size': (
            ['--queue-size'],
            {'default': 0,
             'metavar': 'INT',
             'required': False,
             'help': "The queue size for worker threads to store data to communicate to the main thread. The default is set by the "
                     "class based on the number of threads. If you have *any* hesitation about whether you know what you are doing, "
                     "you should not change this value."}
                ),
    'ngram-window-range': (
            ['--ngram-window-range'],
            {'default': "2:3",
             'metavar': "NGRAM_WINDOW_RANGE",
             'type': str,
             'required': False,
             'help': "The range of window sizes of Ngrams to analyze for synteny patterns."
                     "Please format the window-range as x:y (e.g. Window sizes 2 to 4 would be denoted as: 2:4)"}
                ),
    'write-buffer-size': (
            ['--write-buffer-size'],
            {'default': 500,
             'metavar': 'INT',
             'required': False,
             'help': "How many items should be kept in memory before they are written to the disk. The default is "
                     "%(default)d. The larger the buffer size, the less frequently the program will access the disk, yet the more memory "
                     "will be consumed since the processed items will be cleared off the memory only after they are written "
                     "to the disk. The default buffer size will likely work for most cases, but if "
                     "you feel you need to reduce it, we trust you. Please keep an eye on the memory "
                     "usage output to make sure the memory use never exceeds the size of the "
                     "physical memory."}
                ),
    'write-buffer-size-per-thread': (
            ['--write-buffer-size-per-thread'],
            {'default': 500,
             'metavar': 'INT',
             'required': False,
             'help': "How many items should be kept in memory before they are written do the disk. The default is "
                     "%(default)d per thread. So a single-threaded job would have a write buffer size of "
                     "%(default)d, whereas a job with 4 threads would have a write buffer size of 4*%(default)d. "
                     "The larger the buffer size, the less frequent the program will access to the disk, yet the more memory "
                     "will be consumed since the processed items will be cleared off the memory only after they are written "
                     "to the disk. The default buffer size will likely work for most cases. Please keep an eye on the memory "
                     "usage output to make sure the memory use never exceeds the size of the physical memory."}
                ),
    'export-gff3': (
            ['--export-gff3'],
            {'default': False,
             'action': 'store_true',
             'help': "If this is true, the output file will be in GFF3 format."}
        ),
    'palindrome-search-algorithm': (
            ['--palindrome-search-algorithm'],
            {'default': None,
             'type': str,
             'choices': {'numba', 'BLAST'},
             'help': "There are two algorithms for calculating palindromes: 'BLAST' and 'numba'. By default, anvi'o will dynamically "
                     "optimize your search for speed and will use numba when a given sequence is shorter than 5,000 nucleotides or "
                     "will use BLAST otherwise. However, you can use this parameter to ask anvi'o to use either of these methods "
                     "explicitly to search for palindromes. You can choose from the options 'BLAST' or 'numba'. Please note that "
                     "the results from the two approaches may differ."}
        ),
    'min-mismatch-distance-to-first-base': (
            ['--min-mismatch-distance-to-first-base'],
            {'default': 1,
             'metavar': 'INT',
             'type': int,
             'help': "This parameter allows you to trim the palindrome when one or more mismatches are n nucleotides away "
                     "from a palindrome's start or stop. By default, this flag is set to 1, which means anvi'o will trim "
                     "palindromes with a mismatch that are occuring on the second or n-1 position. Here is an example "
                     "palindrome `MMMMMM(X)M` where `M` are the matching nucleotides and `X` is a mismatch. By default, "
                     "anvi'o will only report the first six matches: `MMMMMMM`. The rationale behind this parameter is that "
                     "when searching for palindromes with mismatches, the algorithm will extend the palindrome length "
                     "as much as possible, often wrongly including mismatches which are outside of the true palindrome."}
        ),
    'min-palindrome-length': (
            ['-l', '--min-palindrome-length'],
            {'default': 10,
             'metavar': 'INT',
             'type': int,
             'help': "The minimum palindrome length."}
        ),
    'min-distance': (
            ['-d', '--min-distance'],
            {'default': 50,
             'metavar': 'INT',
             'type': int,
             'help': "The minimum distance between palindromic sequences (this parameter is essentially "
                     "asking for the number of `x` in the sequence `ATCGxxxCGAT`). A value of 0 means "
                     "that the algorithm will find all palindromes whether they are 'in-place' palindromes or "
                     "distant palindromes. The default value is %(default)d ncl."}
        ),
    'max-num-mismatches': (
            ['-m', '--max-num-mismatches'],
            {'default': 0,
             'metavar': 'INT',
             'type': int,
             'help': "The maximum number of mismatches allowed."}
        ),
    'export-svg': (
            ['--export-svg'],
            {'type': str,
             'metavar': 'FILE_PATH',
             'required': False,
             'help': "The SVG output file path."}
                ),
    'tab-delimited': (
            ['--tab-delimited'],
            {'default': False,
             'required': False,
             'action': 'store_true',
             'help': "Use the TAB-delimited format for the output file."}
                ),
    'splits-mode': (
            ['--splits-mode'],
            {'default': False,
             'action': 'store_true',
             'help': "Specify this flag if you would like to output coverages of individual 'splits', rather than their 'parent' "
                     "contig coverages."}
                ),
    'report-as-text': (
            ['--report-as-text'],
            {'default': False,
             'action': 'store_true',
             'help': "If you give this flag, Anvi'o will not open new browser to show Contigs database statistics and write all stats "
                     "to TAB separated file and you should also give --output-file with this flag otherwise Anvi'o will complain."}
                ),
    'dump-dir': (
            ['--dump-dir'],
            {'required': False,
             'help': "Modeling and annotating structures requires a lot of moving parts, each which have "
                     "their own outputs. The output of this program is a structure database containing the "
                     "pertinent results of this computation, however a lot of stuff doesn't make the cut. "
                     "By providing a directory for this parameter you will get, in addition to the structure "
                     "database, a directory containing the raw output for everything."}
                ),
    'include-subdirs': (
            ['--include-subdirs'],
            {'default': False,
             'action': 'store_true',
             'help': "Also search subdirectories for files."}
                ),
    'workflow': (
            ['-w', '--workflow'],
            {'required': False,
             'help': "You must specify a workflow name. To see a list of available workflows "
                     "run --list-workflows."}
                ),
    'list-workflows': (
            ['--list-workflows'],
            {'required': False,
             'action': 'store_true',
             'help': "Print a list of available snakemake workflows"}
                ),
    'save-workflow-graph': (
            ['--save-workflow-graph'],
            {'required': False,
             'action': 'store_true',
             'help': "Save a graph representation of the workflow. If you are using this flag and if your "
                     "system is unable to generate such graph outputs, you will hear anvi'o complaining "
                     "(still, totally worth trying)."}
                ),
    'get-default-config': (
            ['--get-default-config'],
            {'metavar': 'OUTPUT_FILENAME',
             'type': str,
             'help': "Store a json formatted config file with all the default settings of the "
                     "workflow. This is a good draft you could use in order to write your own "
                     "config file. This config file contains all parameters that could be configured "
                     "for this workflow. NOTICE: the config file is provided with default values "
                     "only for parameters that are set by us in the workflow. The values for the rest "
                     "of the parameters are determined by the relevant program."}
                ),
    'list-dependencies': (
            ['--list-dependencies'],
            {'required': False,
             'action': 'store_true',
             'help': "Print a list of the dependencies of this workflow. You must provide a workflow name "
                     "and a config file. snakemake will figure out which rules need to be run according "
                     "to your config file, and according to the files available on your disk. According "
                     "to the rules that need to be run, we will let you know which programs are going to "
                     "be used, so that you can make sure you have all of them installed and loaded."}
                ),
    'config-file': (
            ['-c', '--config-file'],
            {'required': False,
             'help': "A JSON-formatted configuration file."}
                ),
    'additional-params': (
            ['-A', '--additional-params'],
            {'required': False,
             'nargs':'...', 'type':str,
             'help': "Additional snakemake parameters to add when running snakemake. NOTICE: --additional-params "
                     "HAS TO BE THE LAST ARGUMENT THAT IS PASSED TO anvi-run-workflow, ANYTHING THAT "
                     "FOLLOWS WILL BE CONSIDERED AS PART OF THE ADDITIONAL PARAMETERS THAT ARE PASSED TO SNAKEMAKE. "
                     "Any parameter that is accepted by snakemake should be fair game here, but it is your "
                     "responsibility to make sure that whatever you added makes sense. To see what parameters are "
                     "available please refer to the snakemake documentation. For example, you could use this to set "
                     "up cluster submission using --additional-params --cluster 'YOUR-CLUSTER-SUBMISSION-CMD'."}
                ),
    'self-key': (
            ['--self-key'],
            {'default': None,
             'type': str,
             'help': "The key you wish to set or change."}
                ),
    'self-value': (
            ['--self-value'],
            {'default': None,
             'type': str,
             'help': "The value you wish to set for the self key."}
                ),
    'no-variability': (
            ['--no-variability'],
            {'required': False,
             'action': 'store_true',
             'help': "If provided, no measures of sequence heterogeneity (from short read data) will be overlaid "
                     "on structures."}
                ),
    'compute-gene-coverage-stats': (
            ['--compute-gene-coverage-stats'],
            {'required': False,
             'action': 'store_true',
             'help': "If provided, gene coverage statistics will be appended for each entry in variability report. "
                     "This is very useful information, but will not be included by default because it is an expensive "
                     "operation, and may take some additional time."}
                ),
    'repository': (
            ['--repository'],
            {'default': 'merenlab/anvio',
             'type': str,
             'help': "Source repository to download releases, currently only Github is supported. Enter in 'merenlab/anvio' format."}
                ),
    'inseq-stats': (
            ['--inseq-stats'],
            {'required': False,
             'action': 'store_true',
             'default': False,
             'help': "Provide if working with INSeq/Tn-Seq genomic data. With this, all gene level "
                     "coverage stats will be calculated using INSeq/Tn-Seq statistical methods."}
                ),
    'migrate-safely': (
            ['--migrate-safely'],
            {'required': False,
             'action': 'store_true',
             'default': False,
             'help': "If you chose this, anvi'o will first create a copy of your input file, and if something "
                     "goes wrong, it will restore the original. If everything works fine, it will remove the copy. "
                     "IF YOU HAVE ANVI'O ARTIFACTS THAT ARE VERY LARGE OR IF YOU ARE MIGRATING MANY MANY OF THEM, "
                     "THIS OPTION WILL ADD A HUGE I/O BURDEN ON YOUR SYSTEM :/ But still. Safety is safe."}
                ),
    'migrate-quickly': (
            ['--migrate-quickly'],
            {'required': False,
             'action': 'store_true',
             'default': False,
             'help': "If you chose this, anvi'o will migrate your artifats in place. It will be much faster (and arguably "
                     "more fun since #YOLO) than the safe option, but if something goes wrong, you will lose data. "
                     "During the first five years of anvi'o development not, a single user lost data using our migration "
                     "scripts as far as we know. But there is always a first, and today might be your lucky day."}
                ),
    'module-completion-threshold': (
            ['--module-completion-threshold'],
            {'default': 0.75,
             'metavar': 'NUM',
             'type': float,
             'help': "This threshold defines the point at which we consider a KEGG module to be 'complete' or "
                     "'present' in a given genome or bin. It is the fraction of steps that must be complete in "
                     " in order for the entire module to be marked complete. The default is %(default)g."}
                ),
    'get-raw-data-as-json': (
            ['--get-raw-data-as-json'],
            {'default': None,
            'metavar': 'FILENAME_PREFIX',
            'type': str,
            'help': "If you want the raw metabolism estimation data dictionary in JSON-format, provide a filename prefix to this argument."
                    "The program will then output a file with the .json extension containing this data."}
                ),
    'store-json-without-estimation': (
            ['--store-json-without-estimation'],
            {'default': False,
             'action': 'store_true',
             'help': "This flag is used to control what is stored in the JSON-formatted metabolism data dictionary. When this flag is provided alongside the "
                    "--get-raw-data-as-json flag, the JSON file will be created without running metabolism estimation, and "
                    "that file will consequently include only information about KOfam hits and gene calls. The idea is that you can "
                    "then modify this file as you like and re-run this program using the flag --estimate-from-json."}
                ),
    'estimate-from-json': (
            ['--estimate-from-json'],
            {'default': None,
             'metavar': 'FILE_PATH',
             'type': str,
             'help': "If you have a JSON file containing KOfam hits and gene call information from your contigs database "
                     "(such as a file produced using the --get-raw-data-as-json flag), you can provide that file to this flag "
                     "and KEGG metabolism estimates will be computed from the information within instead of from a contigs database."}
                ),
    'enzymes-txt': (
            ['--enzymes-txt'],
            {'default': None,
             'metavar': 'FILE_PATH',
             'type': str,
             'help': "A tab-delimited file describing gene id, enzyme accession, functional annotation source for the enzyme, "
                     "and (optionally) coverage and detection values for the gene."}
                ),
    'output-modes': (
            ['--output-modes'],
            {'default': None,
             'metavar': 'MODES',
             'type': str,
             'help': "Use this flag to indicate what information you want in the metabolism output files, by "
                     "providing a comma-separated list of output modes (each 'mode' you provide will result in a "
                     "different output file, all with the same prefix). To see a list of available output modes, "
                     "run this script with the flag --list-available-modes."}
                ),
    'list-available-modes': (
            ['--list-available-modes'],
            {'default': False,
             'action': 'store_true',
             'help': "Use this flag to see the available output modes and their descriptions."}
                ),
    'custom-output-headers': (
            ['--custom-output-headers'],
            {'default': None,
             'metavar': 'HEADERS',
             'type': str,
             'help': "For use with the 'custom' output mode. Provide a comma-separated list of headers to include "
                     "in the output matrix. To see a list of available headers, run this script with the flag "
                     "--list-available-output-headers."}
                ),
    'list-available-output-headers': (
            ['--list-available-output-headers'],
            {'default': False,
             'action': 'store_true',
             'help': "Use this flag to see the available output headers."}
                ),
    'keep-all-hits': (
            ['--keep-all-hits'],
            {'default': False,
             'action': 'store_true',
             'help': "If you use this flag, anvi'o will not get rid of any raw HMM hits, even those that "
                     "are below the score threshold."}
                ),
    'log-bitscores': (
            ['--log-bitscores'],
            {'default': False,
             'action': 'store_true',
             'help': "Use this flag to generate a tab-delimited text file containing the bit scores "
                     "of every KOfam hit that is put in the contigs database."}
                ),
    'skip-brite-hierarchies': (
            ['--skip-brite-hierarchies'],
            {'default': False,
             'action': 'store_true',
             'help': "Use this flag to skip using BRITE hierarchies, which we don't recommend but let you do anyways."}
                ),
    'no-hmmer-prefiltering': (
            ['--no-hmmer-prefiltering'],
            {'default': False,
             'action': 'store_true',
             'help': "By default, the initial set of hits we get back from HMMER are subject to its default e-value "
                     "threshold of 10. However, if you are working with a very large dataset, this pre-filtering based "
                     "on e-value might be too stringent and lead to missing some legitimate hits. If this is your case, "
                     "you can use this flag to turn off the HMMER pre-filtering based on e-value (instead we will use `-T "
                     "-20` and `-domT -20`). All hits we get from HMMER will still be subject to later bitscore-based "
                     "filtering and the annotation heuristic to ensure we don't let in any garbage annotations (unless you "
                     "use the `--keep-all-hits` or the `--skip-bitscore-heuristic` flags, respectively). See "
                     "https://github.com/merenlab/anvio/issues/2446 for more details."}
                ),
    'skip-binary-relations': (
            ['--skip-binary-relations'],
            {'default': False,
             'action': 'store_true',
             'help': "Use this flag to skip setting up KEGG binary relation files, which we don't "
                     "recommend, since they are necessary for running `anvi-reaction-network`, but "
                     "let you do anyways."}
                ),
    'skip-map-images': (
            ['--skip-map-images'],
            {'default': False,
             'action': 'store_true',
             'help': "Use this flag to skip setting up KEGG pathway map image files, which we don't "
                     "recommend, since they are used in visualizing pathway membership, but let you "
                     "do anyways."}
                ),
    'heuristic-e-value': (
            ['-E', '--heuristic-e-value'],
            {'default': 1.0e-5,
             'metavar': 'FLOAT',
             'type': float,
             'help': "When considering hits that didn't quite make the bitscore cut-off for a gene, we "
                     "will only look at hits with e-values <= this number. (This is X.)"}
                ),
    'heuristic-bitscore-fraction': (
            ['-H', '--heuristic-bitscore-fraction'],
            {'default': 0.75,
             'metavar': 'FLOAT',
             'type': float,
             'help': "When considering hits that didn't quite make the bitscore cut-off for a gene, we "
                     "will only look at hits with bitscores > the KEGG threshold * this number. (This is Y.) "
                     "It should be a fraction between 0 and 1 (inclusive)."}
                ),
    'skip-bitscore-heuristic':(
            ['--skip-bitscore-heuristic'],
            {'default': False,
             'action': 'store_true',
             'help': "If you just want annotations from KOfam hits that are above the KEGG bitscore "
                     "threshold, use this flag to skip the mumbo-jumbo we do here to relax those thresholds. "}
                ),
    'include-metadata': (
            ['--include-metadata'],
            {'default': False,
            'action': 'store_true',
            'help': "When asking for --matrix-format, you can use this flag to make sure the output matrix files include "
                    "columns with metadata for each KEGG Module or KO (like the module name and category for example) before "
                    "the sample columns."}
                ),
    'only-complete': (
            ['--only-complete'],
            {'default': False,
            'action': 'store_true',
            'help': "Choose this flag if you want only modules over the module completeness threshold to be included "
                    "in any output files."}
                ),
    'include-zeros': (
            ['--include-zeros'],
            {'default': False,
            'action': 'store_true',
            'help': "If you use this flag, output files will include modules with 0 percent completeness score, "
                    "and in the case of --matrix-format, output matrices will include rows with 0s in every sample. "}
                ),
    'module-specific-matrices': (
            ['--module-specific-matrices'],
            {'default': None,
            'metavar': 'MODULE_LIST',
            'help': "Provide a comma-separated list of module numbers to this parameter, and then you will get "
                    "a KO hits matrix for each module in the list."}

                ),
    'no-comments': (
            ['--no-comments'],
            {'default': False,
            'action': 'store_true',
            'help': "If you are requesting --module-specific-matrices but you don't want those matrices to include "
                    "comment lines in them (for example, perhaps you want to use them for clustering), you can use "
                    "this flag. Otherwise, by default these specific matrices will include comments delineating "
                    "which KOs are in each step of the module."}
                ),
    'modules-txt': (
            ['-M', '--modules-txt'],
            {'default': None,
            'metavar': 'TEXT_FILE',
            'help': "A tab-delimited text file specifying module completeness in every genome/MAG/sample "
                    "that you are interested in. The best way to get this file is to run `anvi-estimate-metabolism "
                    "--output-modes modules` on your samples of interest. Trust us."}
                ),
    'groups-txt': (
            ['-G', '--groups-txt'],
            {'default': None,
            'metavar': 'TEXT_FILE',
            'help': "A tab-delimited text file specifying which group each item belongs to. "
                    "Depending on the context, items here may be individual samples or genomes. "
                    "The first column must contain item names matching to those that are in your "
                    "input data. A different column should have the header 'group' and contain the "
                    "group name for each item. Each item should be associated with a single "
                    "group. It is always a good idea to define groups using single words without any fancy "
                    "characters. For instance, `HIGH_TEMPERATURE` or `LOW_FITNESS` are good group names. "
                    "`my group #1` or `IS-THIS-OK?`, are not good group names."}
                ),
    'sample-header': (
            ['--sample-header'],
            {'default': 'db_name',
            'help': "The header of the column containing your sample names in the modules-txt input file. By "
                    "default this is 'db_name' because we are assuming you got your modules mode output by "
                    "running `anvi-estimate-metabolism` in multi mode (on multiple genomes or metagenomes), but "
                    "just in case you got it a different way, this is how you can tell anvi'o which column to "
                    "look at. The values in this column should correspond to those in the 'sample' column in "
                    "the groups-txt input file."}
                ),
    'use-stepwise-completeness': (
            ['--use-stepwise-completeness'],
            {'default': False,
            'action': 'store_true',
            'help': "By default, this program will use pathwise completeness of a module to determine if it "
                    "is present in a sample or not. To make it use stepwise completeness instead, provide this "
                    "flag. Confused? Don't worry. Check out the online documentation for a discussion on "
                    "pathwise vs stepwise completeness."}
                ),
    'trnaseq-fasta': (
            ['-f', '--trnaseq-fasta'],
            {'metavar': 'FASTA',
             'required': False,
             'help': "The FASTA file containing merged (quality-controlled) tRNA-seq reads from a sample. "
                     "We recommend generating this file via `anvi-run-workflow -w trnaseq` "
                     "to ensure proper merging of read pairs that may be partially or fully overlapping, "
                     "and to automatically produce anvi'o-compliant simple deflines. "
                     "If there is a problem, anvi'o will gracefully complain about it."}
                ),
    'treatment': (
            ['--treatment'],
            {'default': 'untreated',
             'help': "The type of treatment applied during tRNA-seq sample preparation. "
                     "The values which are currently known to anvi'o are \"untreated\" and \"demethylase\", "
                     "as tRNA-seq samples are commonly split for these treatments. "
                     "Anvi'o will warn you if you do not choose one of these known options, but it will not affect data processing. "
                     "Treatment type is stored for further reference in the output tRNA-seq database, "
                     "and can be used in anvi-merge-trnaseq to affect which nucleotides are called at predicted modification sites in tRNA seed sequences."}
                ),
    'write-checkpoints': (
            ['--write-checkpoints'],
            {'default': False,
             'action': 'store_true',
             'help': "Use this flag to write pickle files of intermediate results at key points in anvi-trnaseq. "
                     "If anvi'o crashes for some reason, the argument, --load-checkpoint, with the associated checkpoint name "
                     "can be used to restart the program from the given checkpoint. "
                     "This can be useful for saving time if anvi'o crashes "
                     "or in comparing the results of different advanced program parameterizations "
                     "involved in later stages of the analytical pipeline after the checkpoint, "
                     "such as --min-trna-fragment-size and --agglomeration-max-mismatch-freq. "
                     "This flag will overwrite existing intermediate files in the output directory as needed."}
                ),
    'load-checkpoint': (
            ['--load-checkpoint'],
            {'choices': constants.TRNASEQ_CHECKPOINTS,
             'help': "This option restarts `anvi-trnaseq` from the specified checkpoint. "
                     "It can be useful for saving time if anvi'o crashed after the checkpoint. "
                     "It can also be useful in comparing the results of different advanced program parameterizations "
                     "that are only involved in stages of the analytical pipeline after the checkpoint. "
                     "`anvi-trnaseq` must previously have been run with the flag, "
                     "`--write-checkpoints`, so that intermediate checkpoint files were generated. "
                     "Checkpoint \"profile\" restarts after tRNA profiling. "
                     "\"normalize\" restarts after sequence trimming and normalization. "
                     "\"map_fragments\" restarts after non-3' fragments have been mapped to normalized tRNA sequences. "
                     "\"substitutions\" restarts after potential modification-induced substitutions have been found. "
                     "\"indels\" restarts after modification-induced indels have been found, the last step in tRNA identification. "
                     "If `--write-checkpoints` is used in conjunction with `--load-checkpoint` "
                     "then all existing intermediate files from checkpoints following the one being loaded will be overwritten."}
                ),
    'feature-param-file': (
            ['--feature-param-file'],
            {'metavar': 'FILE',
             'type': str,
             'help': "A .ini file can be provided to set tRNA feature parameters "
                     "used in de novo profiling/identification of tRNA sequences from the 3' end. "
                     "Generate the default file with the command, `anvi-trnaseq --default-feature-param-file`. "
                     "Dashes in the default file show parameters that cannot be changed, "
                     "because they do not exist or are set in stone. "
                     "For instance, the program only detects base pairing in stems, "
                     "so only stem features are parameterized with a maximum allowed number of unpaired nucleotides, "
                     "while every other feature has a dash in the \"Number allowed unpaired\" column. "
                     "Two quotes in the default file show parameters that are not currently set. "
                     "To lift a constraint, a parameter value can be replaced by \"\". "
                     "For instance, the conserved purine at D loop/position 21 indicated by the value, 0,R, "
                     "can be replaced by \"\" to prevent the program from seeking a conserved nucleotide there. "
                     "Conserved nucleotides in a feature are set by pairs of zero-based indices and nucleotide symbols. "
                     "The index indicates the conserved position in the feature, relative to the 5' end of the feature. "
                     "The nucleotide symbol can be A, C, G, T (U in cDNA), R (purine), or Y (pyrimidine). "
                     "The index is separated from the symbol by a comma. "
                     "Multiple conserved positions in a feature are separted by a semicolon. "
                     "Feature profiling of a sequence halts when the number of allowed unconserved nucleotides in a feature "
                     "or the number of allowed unpaired positions in a stem is exceeded. "
                     "The default allowed number of unconserved nucleotides in the D loop, for example, is 1, "
                     "so 4 of the 5 conserved positions must be found for the D loop to be positively identified. "
                     "By default, 1 position is allowed to be unpaired (no Watson-Crick or G-T wobble base pair) "
                     "in each of the 4 stems; the user could, for instance, "
                     "lift this constraint on the acceptor stem by changing the value from 1 to \"\". "
                     "There are 3 variable-length sections of tRNA. The user could, for example, "
                     "change the allowed lengths of the V loop from a discontinuous range, \"4-5,9-23\", to a continuous range, \"4-23\"."}
                ),
    'threeprime-termini': (
            ['--threeprime-termini'],
            {'default': 'CCA,CC,C,CCAN,CCANN',
             'type': str,
             'help': "Termini represent the subsequences (in the 5'->3' orientation) "
                     "to expect at the 3' end of a tRNA read adjacent to the discriminator nucleotide. "
                     "tRNA feature profiling from the 3' end seeks a valid terminus prior to the discriminator and more 5' features. "
                     "3' terminal sequences can include the nucleotides, A, C, G, and T, and N, symbolizing any nucleotide. "
                     "A single underscore, \"_\", can be included in lieu of a sequence, "
                     "symbolizing the absence of a terminus such that the tRNA feature profile may end with the discriminator. "
                     "If \"_\" is not included, tRNA sequences ending in the discriminator will still be sought as *fragments* of profiled tRNA. "
                     "The order of sequences in the argument is the order of consideration in profiling. "
                     "For example, if CCA is the first 3' terminus considered, "
                     "and it produces a complete profile with no unconserved or unpaired nucleotides, then the other possible termini are not considered. "
                     "Other termini are only considered with the possibility of \"improvement\" in the feature profile."}
                ),
    'min-length-long-fiveprime': (
            ['--min-length-long-fiveprime'],
            {'default': 4,
             'metavar': 'INT',
             'type': int,
             'help': "tRNA reads often extend beyond the 5' end of a mature tRNA sequence. "
                     "This can be biological in origin when the read is from pre-tRNA; artifactual in origin "
                     "when the reverse transcriptase runs off the end of the template, adding a small number ofs random bases; "
                     "or artifactual when the read is a chimera of tRNA at the 3' end and another, potentially non-tRNA, transcript at the 5' end. "
                     "Longer 5' extensions are more likely to be biological than artifactual due to the exclusion of runoff bases. "
                     "This parameter sets the minimum length of 5' sequence extensions "
                     "that are recorded in the tRNA-seq database output for further analysis."}
                ),
    'min-trna-fragment-size': (
            ['--min-trna-fragment-size'],
            {'default': 25,
             'metavar': 'INT',
             'type': int,
             'help': "Anvi'o profiles a sequence as tRNA by identifying tRNA features from the 3' end of the sequence. "
                     "tRNA-seq datasets can include a significant number of tRNA fragments "
                     "that are not from the 3' end of the sequence ending in a recognized terminus, e.g., CCA. "
                     "These \"interior\" and 5' fragments can be of significant biological interest. "
                     "Fragments are identified by mapping unprofiled reads to profiled tRNAs that have their 3' termini trimmed off. "
                     "This parameter sets the minimum length of unprofiled reads searched in this manner. "
                     "The choice of %(default)d as the default value is motivated by considerations "
                     "of false positive matches and computational performance with a shorter minimum sequence length. "
                     "Since unprofiled reads are mapped to every unique profiled tRNA sequence, "
                     "a shorter minimum sequence length can make mapping take a very long time "
                     "and return too many alignments to store in memory for datasets of millions of reads. "
                     "Pay attention to python memory usage if you adjust this parameter downwards."}
                ),
    'agglomeration-max-mismatch-freq': (
            ['--agglomeration-max-mismatch-freq'],
            {'default': 0.03,
             'metavar': 'FLOAT',
             'type': float,
             'help': "Anvi'o finds potential tRNA modifications by first agglomerating sequences "
                     "differing from one or more other sequences in the cluster by mismatches at a certain fraction of nucleotides. "
                     "This parameter sets the maximum mismatch fraction that is allowed, by default 0.03. "
                     "The value of this parameter is rounded to the nearest hundredth. "
                     "The default approximates 2/71, representing 2 mismatches in a full-length tRNA of length 74, not 71, "
                     "as 3' sequence variants, including the canonical 3'-CCA, are trimmed off prior to sequences being agglomerated. "
                     "(Average non-mitochondrial tRNAs range in length from 74-95.) "
                     "For example, consider 3 trimmed sequences of length 71 -- A, B and C -- and 1 sequence of length 65, D. "
                     "If A differs from B by a substitution at position 1 when aligned (mismatch frequency of 0.014), "
                     "and C differs from B at positions 10 and 20 (mismatch frequency of 0.028), "
                     "such that C differs from A by 3 substitutions (mismatch frequency of 0.042), "
                     "then A, B, and C will still agglomerate into a single cluster, "
                     "as each differs by no more than 2 substitutions from *some other sequence* in the cluster. "
                     "In contrast, sequence D differs from B at positions 30 and 40 (mismatch frequency of 0.031), "
                     "exceeding the 0.03 limit needed to agglomerate. "
                     "D forms its own cluster and is not consolidated into a single modified sequence with the others."}
                ),
    'max-indel-freq': (
            ['--max-indel-freq'],
            {'default': 0.05,
             'metavar': 'FLOAT',
             'type': float,
             'help': "The maximum indel frequency constrains the number and length of modification-induced indels that can be found. "
                     "The value of this parameter is rounded to the nearest hundredth. "
                     "Anvi'o identifies tRNAs with potential modification-induced substitutions before finding indels. "
                     "tRNAs with substitutions are aligned with other sequences to find sequences differing only by indels. "
                     "The default parameter value of 0.05 allows 1 indel of length 3 to be found in a modified sequence of length 71. "
                     "(Modified sequences have the canonical 3'-CCA trimmed off, "
                     "so a sequence of length 71 represents the low end of the non-mitochondrial tRNA length range of 74-95.) "
                     "The default equivalently allows 2 indels of lengths 1 and 2 or 3 indels of length 1 in a sequence of length 71. "
                     "An indel of length 4 would result in a frequency of 0.056 and so would not be considered."}
                ),
    'left-indel-buffer': (
            ['--left-indel-buffer'],
            {'default': 3,
             'metavar': 'INT',
             'type': int,
             'help': "This parameter sets the distance an indel must lie from the left end of a sequence alignment "
                     "in the search for modification-induced indels."
                     "The default buffer of 3 matches was chosen to prevent nontemplated and variant nucleotides "
                     "at the 5' end of tRNA reads from being mistakenly identified as indels."}
                ),
    'right-indel-buffer': (
            ['--right-indel-buffer'],
            {'default': 3,
             'metavar': 'INT',
             'type': int,
             'help': "This parameter sets the distance an indel must lie from the right end of a sequence alignment "
                     "in the search for modification-induced indels. "
                     "The default buffer of 3 matches was chosen to prevent variant nucleotides "
                     "at the 3' end of tRNA reads from being mistakenly identified as indels."}
                ),
    'skip-fasta-check': (
            ['--skip-fasta-check'],
            {'default': False,
             'action': 'store_true',
             'help': "Don't check the input FASTA file for such things as proper defline formatting to speed things up."}
                ),
    'profiling-chunk-size': (
            ['--profiling-chunk-size'],
            {'default': 100000,
             'metavar': 'INT',
             'type': int,
             'help': "Anvi'o manages memory consumption during tRNA feature profiling by chunking the unique input sequences. "
                     "This parameter sets the maximum number of sequences in each chunk. "
                     "Adjustment of this parameter has little effect on speed."}
                ),
    'alignment-target-chunk-size': (
            ['--alignment-target-chunk-size'],
            {'default': 25000,
             'metavar': 'INT',
             'type': int,
             'help': "Anvi'o sequence alignment manages memory consumption by chunking the list of alignment targets, "
                     "so that queries are aligned to the first chunk of targets, then the second chunk, and so on. "
                     "This parameter sets the maximum number of target sequences in each chunk. "
                     "Memory management becomes important when aligning short queries to a large number of targets, "
                     "which involves searching queries against a massive number of k-mers "
                     "(equal in length to the shortest query) that have been extracted from targets. "
                     "Adjust this parameter downward if your system runs out of memory during alignment; "
                     "adjust this parameter upward to speed up alignment if you find that you are not memory-limited. "
                     "Ideally, we would set this parameter using a heuristic function "
                     "parameterized with the numbers and lengths of query and target sequences..."}
                ),
    'default-feature-param-file': (
            ['--default-feature-param-file'],
            {'metavar': 'OUTPUT_FILENAME',
             'type': str,
             'help': "Writes a tab-delimited .ini file containing default tRNA feature parameterizations "
                     "used in de novo profiling/identification of tRNA sequences from the 3' end. "
                     "Parameters can be modified by the user and the file fed back into anvi-trnaseq "
                     "through the --feature-param-file argument, the help description of which explains the file format."}
                ),
    'print-default-feature-params': (
            ['--print-default-feature-params'],
            {'default': False,
             'action': 'store_true',
             'help': "Prints to standard output a nicely formatted table of the default tRNA feature parameterizations "
                     "(which can be written to a tab-delimited .ini file by the option, --default-feature-param-file)."}
                ),
    'max-reported-trna-seeds': (
            ['--max-reported-trna-seeds'],
            {'default': 10000,
             'metavar': 'INT',
             'type': int,
             'help': "This parameter limits the number of tRNA seed sequences reported in the contigs database, "
                     "as anvi-interactive can have trouble displaying large numbers of items. "
                     "To remove the limit on reported seeds, specify a value of -1."}
                ),
    'feature-threshold': (
            ['--feature-threshold'],
            {'default': 'anticodon_loop',
             'type': str,
             'choices': constants.TRNA_SEED_FEATURE_THRESHOLD_CHOICES,
             'help': "This option prevents formation of tRNA seed sequences from input sequences "
                     "that did not reach the threshold feature in anvi-trnaseq profiling from the 3' end. "
                     "The more stringent the threshold, the fewer spurious seeds are formed "
                     "from rare chimeric and other inaccurate tRNA predictions. "
                     "The most stringent threshold is \"acceptor_stem\", the most 5' feature, "
                     "resulting in seeds formed only from tRNAs with a complete feature set "
                     "(with the exception of the extra 5'-G in tRNA-His)."}
                ),
    'preferred-treatment': (
            ['--preferred-treatment'],
            {'type': str,
             'help': "tRNA-seq databases recorded as employing the preferred treatment are given preference "
                     "in setting nucleotides at predicted modification positions in tRNA seed sequences. "
                     "By default, equal preference is given to all of the input databases. "
                     "The reason for this parameter is that paired untreated and enzymatically treated splits "
                     "can assist in the identification of underlying modified nucleotides. "
                     "For example, splits treated with a demethylase can be compared to untreated splits "
                     "to probe which nucleotides are methylated."}
                ),
    'nonspecific-output': (
            ['--nonspecific-output'],
            {'default': 'nonspecific_db,combined_db',
             'type': str,
             'help': "A significant fraction of tRNA-seq reads can be from tRNA fragments. "
                     "These can be real biomolecules or artifactual 3' fragments "
                     "produced as a result of incomplete reverse transcription of the tRNA template to cDNA. "
                     "Rather than randomly assigning fragments to a single target, "
                     "as in metagenomic read recruitment by Bowtie, "
                     "anvi-trnaseq tracks all of the longer sequences containing each fragment. "
                     "This results in two categories of coverage: "
                     "'specific' for reads that are only found in one seed "
                     "and 'nonspecific' for reads found in multiple seeds. "
                     "Specific coverages are always reported in a separate profile database. "
                     "Nonspecific coverages can be reported in three types of database, as specified by this parameter. "
                     "'nonspecific_db' produces a profile database only containing nonspecific coverages. "
                     "'combined_db' produces a database containing separate specific and nonspecific layers. "
                     "'summed_db' produces a database containing summed specific and nonspecific coverages. "
                     "To produce multiple types of databases, separate the database types with commas (no spaces). "
                     "For example, all three databases are produced with the argument, 'nonspecific_db,combined_db,summed_db'."}
                ),
    'min-variation': (
            ['--min-variation'],
            {'default': 0.01,
             'metavar': 'FLOAT',
             'type': float,
             'help': "When more than 2 nucleotides are found at a position in a tRNA, "
                     "a modification-induced mutation (substitution) is considered rather than a single nucleotide variant. "
                     "This parameter sets a key criterion for the prediction of a modification, "
                     "the minimum fraction of specific coverage at a position with more than 2 nucleotides "
                     "that must be contributed by nucleotides beside the most abundant nucleotide. "
                     "For example, if A, C, and G are found at position 20 of a tRNA, "
                     "and A is represented by 95 reads, C by 3 reads, and G by 1 read, then with a parameter value of 0.05, "
                     "the site would be 1 C, G, or T short of meeting the threshold for prediction of a modification."}
                ),
    'min-third-fourth-nt': (
            ['--min-third-fourth-nt'],
            {'default': 0.002,
             'metavar': 'FLOAT',
             'type': float,
             'help': "This parameter sets a key criterion for the prediction of a modification, "
                     "the minimum fraction of specific coverage at a position with more than 2 nucleotides "
                     "that must be contributed by nucleotides beside the 2 most abundant nucleotides. "
                     "Unlike --min-variation, this criterion only needs to be met for 1 sample "
                     "to permit modification of the position in all samples of the experiment. "
                     "For example, consider an experiment with 2 samples and a parameter value of 0.01. "
                     "In Sample 1, A, C, and G are found at position 20 of a tRNA, "
                     "and A is represented by 95 reads, C by 4 reads, and G by 1 read. "
                     "The default parameter value of 0.01 is exactly met at the position thanks to G. "
                     "In Sample 2, A, C, G, and T are found at position 20 of the same tRNA seed, "
                     "and A is represented by 1000 reads, C by 100 reads, G by 2 reads, and T by 2 reads. "
                     "The third and fourth nucleotides don't meet the coverage threshold of 0.01, "
                     "but this is irrelevant for calling the modification, since Sample 1 met the criterion. "
                     "There is an important consideration due to the way this threshold is currently imposed. "
                     "Potential modification sites that do not meet the threshold "
                     "are not treated like single nucleotide variants in anvi-trnaseq: "
                     "they do not cause the seed sequence to be split "
                     "such that no seed contains a variant that was not deemed to be a modification. "
                     "Rather, candidate modification positions that do not meet this threshold "
                     "are retained in the seed BUT NOT REPORTED. "
                     "Therefore, we recommend rerunning this command with a parameter value of 0 "
                     "to inspect seeds for undisplayed variants (possible SNVs) "
                     "with a low level of third and fourth nucleotides."}
                ),
    'min-indel-fraction': (
            ['--min-indel-fraction'],
            {'default': 0.001,
             'metavar': 'FLOAT',
             'type': float,
             'help': "This parameter controls which indels are reported in the tRNA-seq profile database. "
                     "Coverage of an indel in a sample must meet the minimum fraction of specific coverage. "
                     "Indel coverages are calculated separately for specific, nonspecific, and summed coverages."}
                ),
    'specific-profile-db': (
            ['--specific-profile-db', '-s'],
            {'metavar': 'PROFILE_DB',
             'required': True,
             'help': "The path to an anvi'o profile database containing specific coverage information on tRNA seeds. "
                     "`anvi-merge-trnaseq` generates a specific profile database from a tRNA-seq experiment."}
                ),
    'nonspecific-profile-db': (
            ['--nonspecific-profile-db', '-n'],
            {'metavar': 'PROFILE_DB',
             'required': False,
             'help': "The path to an anvi'o profile database containing nonspecific coverage information on tRNA seeds. "
                     "`anvi-merge-trnaseq` optionally generates a nonspecific profile database from a tRNA-seq experiment."}
                ),
    'seeds-specific-txt': (
            ['--seeds-specific-txt', '-s'],
            {'metavar': 'TEXT_FILE',
             'required': True,
             'help': "A tab-delimited text file containing data on tRNA seeds including specific coverages. "
                     "`anvi-tabulate-trnaseq` generates this file from anvi'o tRNA-seq databases."}
                ),
    'seeds-nonspecific-txt': (
            ['--seeds-nonspecific-txt', '-n'],
            {'metavar': 'TEXT_FILE',
             'required': False,
             'help': "A tab-delimited text file containing data on tRNA seeds including nonspecific coverages. "
                     "`anvi-tabulate-trnaseq` generates this file from anvi'o tRNA-seq databases."}
                ),
    'modifications-txt': (
            ['--modifications-txt', '-m'],
            {'metavar': 'TEXT_FILE',
             'required': True,
             'help': "A tab-delimited text file containing modification data on tRNA seeds. "
                     "`anvi-tabulate-trnaseq` generates this file from anvi'o tRNA-seq databases."}
    ),
    'stats-to-summarize': (
            ['--stats-to-summarize', '-S'],
            {'default': None,
             'metavar': 'STATS',
             'type': str,
             'help': "Use this flag to indicate which statistics you want summarized, as "
                     "a comma-separated list. The default stats are 'detection' and "
                     "'mean_coverage_Q2Q3'. To see a list of available stats, use this flag "
                     "and provide an absolutely ridiculous string after it (we suggest 'cattywampus', but you do you)."}
    ),
<<<<<<< HEAD
    'min-codon-filter': (
            ['--min-codon-filter'],
            {'choices': ['length', 'remaining', 'both'],
             'default': 'both',
             'help': "This argument arises from the ambiguity of filters that remove genes and functions "
                     "by number of codons (`--gene-min-codons` and `--function-min-codons`) in relation to "
                     "filters that drop codons (`--exclude/include-amino-acids` and "
                     "`--pansequence-min-amino-acids`). Genes (and functions) can be filtered by "
                     "their full length, e.g., genes shorter than 300 codons are ignored. They can also be "
                     "filtered by the number of codons remaining after dropping codons. The codon length "
                     "filter followed by dropping codons can result in genes and functions with fewer "
                     "codons than the original codon threshold -- thus the option of both 'length' and "
                     "'remaining' filters to ensure that total codon frequencies in the output always "
                     "meet the minimum codon threshold. 'both' is needed as an option in addition to "
                     "'remaining' so dynamic codon filtering by `--pansequence-min-amino-acids` operates "
                     "on genes that passed the first length filter."}
    ),
    'pansequence-min-amino-acids': (
            ['--pansequence-min-amino-acids'],
            {'nargs': 2,
             'default': [0, 1.0],
             'help': "The first value of the argument is a positive integer representing a minimum number "
                     "of codons encoding an amino acid -- 'min_amino_acids' -- and the second is a number "
                     "between 0 and 1 representing a fraction of genes -- 'min_gene_fraction'. Remove "
                     "codons for amino acids (and STP) that are less numerous than 'min_amino_acids' in a "
                     "'min_gene_fraction' of genes. For example, if 'min_amino_acids' is 5 and "
                     "'min_gene_fraction' is 0.9, then if there are fewer than 5 codons for an amino "
                     "acid/STP in ≥90%% of genes, then the columns for these codons are dropped."}
    ),
    'sequence-min-amino-acids': (
            ['--sequence-min-amino-acids'],
            {'type': int,
             'metavar': 'INTEGER',
             'default': 0,
             'help': "Do not report codons for amino acids (and STP) that are less numerous than the given "
                     "argument. For example, if the argument is 5, and a gene or function query has 4 "
                     "codons encoding Asn, 2 AAT and 2 AAC, then a row for this gene in the output table "
                     "will have missing values in Asn columns. This filter occurs at the end of the "
                     "analysis before writing results and so does not affect prior calculations."}
    ),
    'include-amino-acids': (
            ['--include-amino-acids'],
            {'nargs': '+',
             'metavar': 'AMINO ACID',
             'help': "This is the complement of `--exclude-amino-acids`. Only codons for the given amino "
                     "acids are analyzed and reported."}
    ),
    'exclude-amino-acids': (
            ['--exclude-amino-acids'],
            {'nargs': '+',
             'metavar': 'AMINO ACID',
             'help': "Remove codons that decode the given amino acids (use three-letter codes, e.g., Ala, "
                     "and STP for stop codons). If `--synonymous`, this argument defaults to 'STP Met "
                     "Trp', and if other amino acids are excluded, for STP, Met, and Trp codons to still "
                     "be excluded from the output table, they must also be explicitly provided in the "
                     "argument."}
        ),
    'function-min-codons': (
            ['--function-min-codons'],
            {'type': int,
             'metavar': 'INTEGER',
             'default': 0,
             'help': "Set the minimum number of codons required in a function. Genes with fewer than "
                     "`--gene-min-codons` are first removed, and then functional groups of the remaining "
                     "genes with fewer than `--function-min-codons` are removed. This filter only applies "
                     "when returning functions."}
        ),
    'gene-min-codons': (
            ['--gene-min-codons'],
            {'type': int,
             'metavar': 'INTEGER',
             'default': 0,
             'help': "Set the minimum number of codons required in a gene. When functions are returned "
                     "rather than genes, this filter is applied to genes before grouping them as "
                     "functions."}
        ),
    'relative': (
            ['--relative'],
            {'default': False,
             'action': 'store_true',
             'help': "Return relative frequencies across codons or amino acids in each gene or function."}
        ),
    'synonymous': (
           ['--synonymous'],
           {'default': False,
            'action': 'store_true',
            'help': "Return synonymous (per-amino acid) frequencies among the codons encoding each amino "
                    "acid in each gene or function."}
            ),
    'return-amino-acids': (
            ['--return-amino-acids'],
            {'default': False,
             'action': 'store_true',
             'help': "Return frequencies of the sets of codons encoding the same amino acid."}
        ),
    'encodings-txt': (
            ['--encodings-txt'],
            {'help': "Changes to the standard genetic code can be provided in this tab-delimited file of "
                     "two columns. Each entry in the first column is a codon and each entry in the second "
                     "column is the three-letter code for the decoded amino acid. For example, to recode "
                     "the stop codon, TGA, as Trp, 'TGA' would be placed in the first column and 'Trp' in "
                     "the same row of the second. Stop/termination codons are abbreviated 'STP'. This "
                     "option affects per-amino acid and synonymous codon output (when using "
                     "`--return-amino-acids` or `--synonymous`)."}
        ),
    'sum': (
            ['--sum'],
            {'default': False,
             'action': 'store_true',
             'help': "Sum frequencies across genes, returning a single row for each genome. When functions "
                     "or function sources are selected, genes are subsetted to those annotated with the "
                     "requested functions or annotated by the requested sources."}
        ),
    'average': (
            ['--average'],
            {'default': False,
             'action': 'store_true',
             'help': "Average frequencies across genes in the genome, returning a single row for each "
                     "genome. When functions or function sources are selected, genes are subsetted to "
                     "those annotated with the requested functions or annotated by the requested sources."}
        ),
    'function-sources': (
            ['--function-sources'],
            {'nargs': '*',
             'help': "Return frequencies for functions annotated by these sources, e.g., 'KOfam', "
                     "'KEGG_BRITE', 'COG20_FUNCTION'. When used with certain other options, such as "
                     "`--sum`, rather than returning statistics for each function, analyzed genes are "
                     "subsetted to those annotated by the provided sources. If `--function-sources` is "
                     "used as a flag without any arguments, then every source will be considered."}
        ),
    'function-accessions': (
            ['--function-accessions'],
            {'nargs': '+',
             'help': "Return frequencies for functions with these accessions from the source provided in "
                     "`--function-sources`. To get accessions from multiple sources, instead use "
                     "`--select-functions-txt`."}
        ),
    'function-names': (
            ['--function-names'],
            {'nargs': '+',
             'help': "Return frequencies for functions with these names from the source provided in "
                     "`--function-sources`. To get function names from multiple sources, instead "
                     "use `--select-functions-txt`."}
        ),
    'select-functions-txt': (
            ['--select-functions-txt'],
            {'help': "Selected functions can be listed in this tab-delimited file of three columns. The "
                     "first column should contain function annotation sources, the second column "
                     "accessions, and the third function names. An entry in the source column is required "
                     "in every row, and either an accession or name, or both, should also be in a row. "
                     "The file should not have a header of column names."}
        ),
    'expect-functions': (
            ['--expect-functions'],
            {'default': False,
             'action': 'store_true',
             'help': "By default, functions provided by `--function-accessions`, `--function-names`, and "
                     "`--select-functions-txt` need not be annotated in the input genomes. With this flag, "
                     "an error will be raised if any of the functions are not present in an input genome."}
        ),
    'shared-function-sources': (
            ['--shared-function-sources'],
            {'default': False,
             'action': 'store_true',
             'help': "Use this flag to exclude function annotation sources that were not run on every "
                     "input genome."}
        ),
=======
    'report-all-estimates': (
            ['--report-all-estimates'],
            {'default': False,
             'action': 'store_true',
             'help': "Use this flag to report all C/R estimates, from all domains."}
    )
>>>>>>> 06dc4de9
}

# two functions that works with the dictionary above.
def A(param_id, exclude_param=None):
    if exclude_param:
        return [p for p in D[param_id][0] if p != exclude_param]
    else:
        return D[param_id][0]

def K(param_id, params_dict={}):
    kwargs = copy.deepcopy(D[param_id][1])
    for key in params_dict:
        kwargs[key] = params_dict[key]

    return kwargs

# The rest of this file is composed of code that responds to '-v' or '--version' calls from clients,
# and provides access to the database version numbers for all anvi'o modules.
(__version__,
 __codename__,
 __contigs__version__,
 __profile__version__, \
 __genes__version__, \
 __pan__version__, \
 __auxiliary_data_version__, \
 __structure__version__, \
 __genomes_storage_version__ , \
 __trnaseq__version__, \
 __workflow_config_version__,
 __kegg_modules_version__) = get_versions()

def get_version_tuples():
    return [("Anvi'o version", "%s (v%s)" % (__codename__, __version__)),
            ("Profile DB version", __profile__version__),
            ("Contigs DB version", __contigs__version__),
            ("Genes DB version", __genes__version__),
            ("Auxiliary data storage version", __auxiliary_data_version__),
            ("Pan DB version", __pan__version__),
            ("Genome data storage version", __genomes_storage_version__),
            ("Structure DB version", __structure__version__),
            ("KEGG Modules DB version", __kegg_modules_version__),
            ("tRNA-seq DB version", __trnaseq__version__)]


def print_version():
    from anvio.terminal import Run
    run = Run()
    run.info("Anvi'o", "%s (v%s)" % (__codename__, __version__), mc='green')
    run.info("Python", platform.python_version(), mc='cyan', nl_after=1)
    run.info("Profile database", __profile__version__)
    run.info("Contigs database", __contigs__version__)
    run.info("Pan database", __pan__version__)
    run.info("Genome data storage", __genomes_storage_version__)
    run.info("Structure database", __structure__version__)
    run.info("Metabolic modules database", __kegg_modules_version__)
    run.info("tRNA-seq database", __trnaseq__version__)
    run.info("Genes database", __genes__version__)
    run.info("Auxiliary data storage", __auxiliary_data_version__)
    run.info("Workflow configurations", __workflow_config_version__, nl_after=1)

if '-v' in sys.argv or '--version' in sys.argv:
    print_version()
    sys.exit()<|MERGE_RESOLUTION|>--- conflicted
+++ resolved
@@ -3728,7 +3728,6 @@
                      "'mean_coverage_Q2Q3'. To see a list of available stats, use this flag "
                      "and provide an absolutely ridiculous string after it (we suggest 'cattywampus', but you do you)."}
     ),
-<<<<<<< HEAD
     'min-codon-filter': (
             ['--min-codon-filter'],
             {'choices': ['length', 'remaining', 'both'],
@@ -3896,14 +3895,12 @@
              'help': "Use this flag to exclude function annotation sources that were not run on every "
                      "input genome."}
         ),
-=======
     'report-all-estimates': (
             ['--report-all-estimates'],
             {'default': False,
              'action': 'store_true',
              'help': "Use this flag to report all C/R estimates, from all domains."}
     )
->>>>>>> 06dc4de9
 }
 
 # two functions that works with the dictionary above.
