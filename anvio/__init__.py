--- conflicted
+++ resolved
@@ -3728,7 +3728,6 @@
                      "'mean_coverage_Q2Q3'. To see a list of available stats, use this flag "
                      "and provide an absolutely ridiculous string after it (we suggest 'cattywampus', but you do you)."}
     ),
-<<<<<<< HEAD
     'pan-mode': (
             ['--pan-mode'],
             {'default': constants.pangenome_mode_default,
@@ -3767,7 +3766,6 @@
              'help': "Specify the structure type to include additional data tables for the Structural Pangenome summary. "
                      "This option allows you to enhance the analysis by integrating specific structural data, "
                      "which can provide deeper insights into the pangenomic relationships among the samples."}
-=======
     'min-codon-filter': (
             ['--min-codon-filter'],
             {'choices': ['length', 'remaining', 'both'],
@@ -3934,7 +3932,6 @@
              'action': 'store_true',
              'help': "Use this flag to exclude function annotation sources that were not run on every "
                      "input genome."}
->>>>>>> d95060b2
         ),
     'report-all-estimates': (
             ['--report-all-estimates'],
