# -*- coding: utf-8
# pylint: disable=line-too-long

"""Lots of under-the-rug, operational garbage in here. Run. Run away.."""

import os
import sys
import json
import copy
import platform

from tabulate import tabulate

# yes, this library is imported but never used, but don't remove it
# unless you want to explode `bottle`:
import pkg_resources

anvio_version = '6.2-master'
anvio_codename = 'esther'

DEBUG = '--debug' in sys.argv
FORCE = '--force' in sys.argv
QUIET = '--quiet' in sys.argv
NO_PROGRESS = '--no-progress' in sys.argv
FIX_SAD_TABLES = '--fix-sad-tables' in sys.argv
DOCS_PATH = os.path.join(os.path.dirname(__file__), 'docs')

def P(d, dont_exit=False):
    """Poor man's debug output printer during debugging."""

    print(json.dumps(d, indent=2))

    if not dont_exit:
        sys.exit()


def TABULATE(table, header):
    """Encoding-safe `tabulate`"""

    tablefmt = "fancy_grid" if sys.stdout.encoding == "UTF-8" else "grid"
    print(tabulate(table, headers=header, tablefmt=tablefmt, numalign="right"))


# Make sure the Python environment hasn't changed since the installation (happens more often than you'd think
# on systems working with multiple Python installations that are managed through modules):
try:
    if sys.version_info.major != 3 or sys.version_info.minor < 5:
        sys.stderr.write("Sad face :( Your active Python version is %s, but anvi'o only works with Python version 3.5.0 or later.\n" % (platform.python_version()))
        sys.exit(-1)
except Exception:
    sys.stderr.write("(anvi'o failed to learn about your Python version, but it will pretend as if nothing happened)\n\n")


def get_args(parser):
    """A helper function to parse args anvi'o way.

       This function allows us to make sure some ad hoc parameters such as `--debug`
       can be used with any anvi'o program spontaneously even if they are not explicitly
       defined as an accepted argument, yet flags (or parameters) anvi'o does not expect
       to see can still be sorted out.
    """

    allowed_ad_hoc_flags = ['--version', '--debug', '--force', '--fix-sad-tables', '--quiet', '--no-progress']

    args, unknown = parser.parse_known_args()

    # if there are any args in the unknown that we do not expect to find
    # we we will make argparse complain about those.
    if len([f for f in unknown if f not in allowed_ad_hoc_flags]):
        for f in allowed_ad_hoc_flags:
            parser.add_argument(f, action='store_true')
        parser.parse_args()

    return args


import anvio.constants as constants


# a comprehensive arguments dictionary that provides easy access from various programs that interface anvi'o modules:
D = {
    'profile-db': (
            ['-p', '--profile-db'],
            {'metavar': "PROFILE_DB",
             'required': True,
             'help': "Anvi'o profile database"}
                ),
    'pan-db': (
            ['-p', '--pan-db'],
            {'metavar': "PAN_DB",
             'required': True,
             'help': "Anvi'o pan database"}
                ),
    'pan-or-profile-db': (
            ['-p', '--pan-or-profile-db'],
            {'metavar': "PAN_OR_PROFILE_DB",
             'required': True,
             'help': "Anvi'o pan or profile database (and even genes database in appropriate contexts)."}
                ),
    'genomes-storage': (
            ['-g', '--genomes-storage'],
            {'metavar': "GENOMES_STORAGE",
             'required': False,
             'help': "Anvi'o genomes storage file"}
                ),
    'structure-db': (
            ['-s', '--structure-db'],
            {'metavar': "STRUCTURE_DB",
             'required': True,
             'help': "Anvi'o structure database."}
                ),
    'only-if-structure': (
            ['--only-if-structure'],
            {'default': False,
             'action': 'store_true',
             'help': "If provided, your genes of interest will be further subset to only include "
                     "genes with structures in your structure database, and therefore must be supplied in "
                     "conjunction with a structure database, i.e. `-s <your_structure_database>`. If you did "
                     "not specify genes of interest, ALL genes will be subset to those that have "
                     "structures."}
                ),
    'genomes-names': (
            ['-G', '--genome-names'],
            {'metavar': "GENOME_NAMES",
             'required': False,
             'help': "Genome names to 'focus'. You can use this parameter to limit the genomes included in your analysis. "
                     "You can provide these names as a comma-separated list of names, or you can put them in a file, "
                     "where you have a single genome name in each line, and provide the file path."}
                ),
    'blank-profile': (
            ['--blank-profile'],
            {'default': False,
             'action': 'store_true',
             'help': "If you only have contig sequences, but no mapping data (i.e., you found a genome and would like to "
                     "take a look from it), this flag will become very hand. After creating a contigs database for your "
                     "contigs, you can create a blank anvi'o profile database to use anvi'o interactive "
                     "interface with that contigs database without any mapping data."}
                ),
    'contigs-db': (
            ['-c', '--contigs-db'],
            {'metavar': 'CONTIGS_DB',
             'required': True,
             'help': "Anvi'o contigs database generated by 'anvi-gen-contigs-database'"}
                ),
    'runinfo': (
            ['-r', '--runinfo'],
            {'metavar': 'RUNINFO_PATH',
             'required': True,
             'help': "Anvi'o runinfo file path."}
                ),
    'description': (
            ['--description'],
            {'metavar': 'TEXT_FILE',
             'required': False,
             'help': "A plain text file that contains some description about the project. You can use Markdown syntax. "
                     "The description text will be rendered and shown in all relevant interfaces, including the "
                     "anvi'o interactive interface, or anvi'o summary outputs."}
                ),

    'additional-view': (
            ['-V', '--additional-view'],
            {'metavar': 'ADDITIONAL_VIEW',
             'help': "A TAB-delimited file for an additional view to be used in the interface. This "
                     "file should contain all split names, and values for each of them in all "
                     "samples. Each column in this file must correspond to a sample name. Content "
                     "of this file will be called 'user_view', which will be available as a new item "
                     "in the 'views' combo box in the interface"}
                ),
    'fasta-file': (
            ['-f', '--fasta-file'],
            {'metavar': 'FASTA',
             'help': "A FASTA-formatted input file"}
                ),
    'fasta-text-file': (
            ['-f', '--fasta-text-file'],
            {'metavar': 'FASTA_TEXT_FILE',
            'dest': 'fasta_text_file',
            'help': "A two-column TAB-delimited file that lists multiple FASTA files to import "
                    "for analysis. If using for `anvi-dereplicate-genomes` or `anvi-compute-distance`, "
                    "each FASTA is assumed to be a genome. The first item in the header line "
                    "should read 'name', and the second item should read 'path'. Each line "
                    "in the field should describe a single entry, where the first column is "
                    "the name of the FASTA file or corresponding sequence, and the second column "
                    "is the path to the FASTA file itself."}
                ),
    'layers-information-file': (
            ['-D', '--layers-information-file'],
            {'metavar': 'FILE',
             'help': "A TAB-delimited file with information about layers in your dataset. Each row in this "
                     "file must correspond to a sample name. Each column must contain a unique attribute. "
                     "Please refer to the documentation to learn more about the structure and purpose of "
                     "this file."}
                ),
    'layers-order-file': (
            ['-R', '--layers-order-file'],
            {'metavar': 'FILE',
             'help': "A TAB-delimited file with three columns: 'attribute', 'basic', 'newick'. For each attribute, "
                     "the order of samples must be defined either in the 'basic' form or via a 'newick'-formatted "
                     "tree structure that describes the organization of each sample. Anvi'o will look for a "
                     "comma-separated list of sample names for the 'basic' form. Please refer to the online docs "
                     "for more info. Also you shouldn't hesitate to try to find the right file format until you get "
                     "it working. There are stringent checks on this file, and you will not break anything while trying!."}
                ),
    'split-length': (
            ['-L', '--split-length'],
            {'metavar': 'INT',
             'default': 20000,
             'type': int,
             'help': "Anvi'o splits very long contigs into smaller pieces, without actually splitting them for real. These "
                     "'virtual' splits improve the efficacy of the visualization step, and changing the split size gives "
                     "freedom to the user to adjust the resolution of their display when necessary. The default value is "
                     "(%(default)d). If you are planning to use your contigs database for metagenomic binning, we advise you "
                     "to not go below 10,000 (since the lower the split size is, the more items to show in the display, and "
                     "decreasing the split size does not really help much to binning). But if you are thinking about using this "
                     "parameter for ad hoc investigations other than binning, you should ignore our advice, and set the split "
                     "size as low as you want. If you do not want your contigs to be split, you can set the split size to '0' "
                     "or any other negative integer (lots of unnecessary freedom here, enjoy!)."}
                ),
    'kmer-size': (
            ['-K', '--kmer-size'],
            {'metavar': 'INT',
             'default': 4,
             'type': int,
             'help': "K-mer size for k-mer frequency calculations. The default k-mer size for composition-based "
                     "analyses is 4, historically. Although tetra-nucleotide frequencies seem to offer the "
                     "the sweet spot of sensitivity, information density, and manageable number of dimensions "
                     "for clustering approaches, you are welcome to experiment (but maybe you should leave "
                     "it as is for your first set of analyses)."}
                ),
    'prodigal-translation-table': (
            ['--prodigal-translation-table'],
            {'metavar': 'INT',
             'default': None,
             'help': "This is a parameter to pass to the Prodigal for a specific translation table. This parameter "
                     "corresponds to the parameter `-g` in Prodigal, the default value of which is 11 (so if you do "
                     "not set anything, it will be set to 11 in Prodigal runtime. Please refer to the Prodigal "
                     "documentation to determine what is the right translation table for you if you think you need "
                     "it.)"}
                ),

    'skip-gene-calling': (
            ['--skip-gene-calling'],
            {'default': False,
             'action': 'store_true',
             'help': "By default, generating an anvi'o contigs database includes the identification of open reading "
                     "frames in contigs by running a bacterial gene caller. Declaring this flag will by-pass that "
                     "process. If you prefer, you can later import your own gene calling results into the database."}
                ),
    'remove-partial-hits': (
            ['--remove-partial-hits'],
            {'default': False,
             'action': 'store_true',
             'help': "By default anvi'o will return hits even if they are partial. Declaring this flag will make "
                     "anvi'o filter all hits that are partial. Partial hits are hits in which you asked for n1 "
                     "genes before and n2 genes after the gene that matched the search criteria but the search "
                     "hits the end of the contig before finding the number of genes that you asked."}
            ),
    'never-reverse-complement': (
            ['--never-reverse-complement'],
            {'default': False,
             'action': 'store_true',
             'help': "By default, if a gene that is found by the search criteria is reverse in it's direction, "
                     "then the sequence of the entire locus is reversed before it is saved to the output. "
                     "If you wish to prevent this behavior then use the flag --never-reverse-complement.",}
             ),
    'zeros-are-outliers': (
            ['--zeros-are-outliers'],
            {'default': False,
             'action': 'store_true',
             'help': "If you want all zero coverage positions to be treated like outliers "
                     "then use this flag. The reason to treat zero coverage as outliers "
                     "is because when mapping reads to a reference we could get many zero "
                     "positions due to accessory genes. These positions then skew the average "
                     "values that we compute."}
            ),
    'outliers-threshold': (
            ['--outliers-threshold'],
            {'default': 1.5,
             'type': float,
             'metavar': 'NUM',
             'help': "Threshold to use for the outlier detection. The default value is '%(default).1f'. "
                     "Absolute deviation around the median is used. To read more about the method please "
                     "refer to: 'How to Detect and Handle Outliers' by Boris Iglewicz and David Hoaglin "
                     "(doi:10.1016/j.jesp.2013.03.013)."}
            ),
    'external-gene-calls': (
            ['--external-gene-calls'],
            {'metavar': 'GENE-CALLS',
             'help': "A TAB-delimited file to define external gene calls. The file must have these columns: 'gene_callers_id' "
                     "(a unique integer number for each gene call, start from 1), 'contig' (the contig name the gene call is found), "
                     "'start' (start position, integer), 'stop' (stop position, integer), 'direction' (the direction of the gene open reading "
                     "frame; can be 'f' or 'r'), 'partial' (whether it is a complete gene call, or a partial one; must be 1 for partial "
                     "calls, and 0 for complete calls), 'call_type' (1 if it is coding, 2 if it is noncoding, or 3 if it is unknown (only gene "
                     "calls with call_type = 1 will have amino acid sequences translated)), 'source' (the gene caller), "
                     "and 'version' (the version of the gene caller, i.e., v2.6.7 or v1.0). An additional 'optional' column is 'aa_sequence'"
                     " to explicitly define the amino acid seqeuence of a gene call so anvi'o does not attempt to translate the "
                     "DNA sequence itself. An EXAMPLE FILE (with the optional 'aa_sequence' column (so feel free to take it out "
                     "for your own case)) can be found at the URL https://bit.ly/2qEEHuQ. If you are providing external gene calls, "
                     "please also see the flag `--skip-predict-frame`."}
                ),
    'external-genomes': (
            ['-e', '--external-genomes'],
            {'metavar': 'FILE_PATH',
             'help': "A two-column TAB-delimited flat text file that lists anvi'o contigs databases. The first item "
                     "in the header line should read 'name', and the second should read 'contigs_db_path'. Each line in the "
                     "file should describe a single entry, where the first column is the name of the genome (or MAG), and "
                     "the second column is the anvi'o contigs database generated for this genome."}
                ),
    'internal-genomes': (
            ['-i', '--internal-genomes'],
            {'metavar': 'FILE_PATH',
             'help': "A five-column TAB-delimited flat text file. The header line must contain these columns: 'name', 'bin_id', "
                     "'collection_id', 'profile_db_path', 'contigs_db_path'. Each line should list a single entry, where 'name' "
                     "can be any name to describe the anvi'o bin identified as 'bin_id' that is stored in a collection."}
                ),
    'skip-checking-genome-hashes': (
            ['--skip-checking-genome-hashes'],
            {'default': False,
             'action': 'store_true',
             'help': "Use this flag if you would like anvi'o to skip checking genome hashes. This is only relevant if you may have "
                     "genomes in your internal or external genomes files that have identical sequences with different names AND if "
                     "you are OK with it. You may be OK with it, for instance, if you are using `anvi-dereplicate-genomes` program "
                     "to dereplicate genomes desribed in multiple collections in an anvi'o profile database that may be describing "
                     "the same genome multiple times (see https://github.com/merenlab/anvio/issues/1397 for a case)."}
                ),
    'metagenomes': (
            ['-M', '--metagenomes'],
            {'metavar': 'FILE_PATH',
             'help': "A two-column TAB-delimited flat text file. The header line must contain these columns: 'name', "
                     "'contigs_db_path', and 'profile_db_path'. Each line should list a single entry, where 'name' "
                     "can be any name to describe the metagenome stored in the anvi'o contigs database. In this "
                     "context, the anvi'o profiles associated with contigs database must be SINGLE PROFILES, as in "
                     "generated by the program `anvi-profile` and not `anvi-merge`."}
                ),
    'gene-caller': (
            ['--gene-caller'],
            {'metavar': 'GENE-CALLER',
             'help': "The gene caller to utilize. Anvi'o supports multiple gene callers, and some operations (including this one) "
                     "requires an explicit mentioning of which one to use. The default is '%s', but it will not be enough if you "
                     "if you were a rebel and have used `--external-gene-callers` or something." % constants.default_gene_caller}
                ),
    'list-gene-callers': (
            ['--list-gene-callers'],
            {'default': False,
             'action': 'store_true',
             'help': "List available gene callers in the contigs database and quit."}
                ),
    'ignore-internal-stop-codons': (
            ['--ignore-internal-stop-codons'],
            {'default': False,
             'action': 'store_true',
             'help': "This is only relevant when you have an external gene calls file. If anvi'o figures out that your custom gene calls "
                     "result in amino acid sequences with stop codons in the middle, it will complain about it. You can use this flag "
                     "to tell anvi'o to don't check for internal stop codons, Even though this shouldn't happen in theory, we understand "
                     "that it almost always does. In these cases, anvi'o understands that sometimes we don't want to care, and will "
                     "not judge you. Instead, it will replace every stop codon residue in the amino acid sequence with an 'X' character. "
                     "Please let us know if you used this and things failed, so we can tell you that you shouldn't have really used it "
                     "if you didn't like failures at the first place (smiley)."}
                ),
    'skip-predict-frame': (
            ['--skip-predict-frame'],
            {'default': False,
             'action': 'store_true',
             'help': "When you have provide an external gene calls file, anvi'o will predict the correct frame for gene calls as best as it can by "
                     "using a previously-generated Markov model that is trained using the uniprot50 database (see this for details: "
                     "https://github.com/merenlab/anvio/pull/1428), UNLESS there is an `aa_sequence` entry for a given gene call in the external "
                     "gene calls file. Please note that PREDICTING FRAMES MAY CHANGE START/STOP POSITIONS OF YOUR GENE CALLS SLIGHTLY, if "
                     "those that are in the external gene calls file are not describing proper gene calls according to the model. "
                     "If you use this flag, anvi'o will not rely on any model and will attempt to translate your DNA sequences by solely "
                     "relying upon start/stop positions in the file, but it will complain about sequences start/stop positions of which are "
                     "not divisible by 3."}
                ),
    'get-samples-stats-only': (
            ['--get-samples-stats-only'],
            {'default': False,
             'action': 'store_true',
             'help': "If you only wish to get statistics regarding the occurrence of bins in samples, then use this flag. "
                     "Especially when dealing with many samples or large genomes, gene stats could be a long time to compute. "
                     "By using this flag you could save a lot of computation time."}
                ),
    'gen-figures': (
            ['--gen-figures'],
            {'default': False,
             'action': 'store_true',
             'help': "For those of you who wish to dig deeper, a collection of figures could be created to allow "
                     "you to get insight into how the classification was generated. This is especially useful to "
                     "identify cases in which you shouldn't trust the classification (for example due to a large "
                     "number of outliers). NOTICE: if you ask anvi'o to generate these figures then it will "
                     "significantly extend the execution time. To learn about which figures are created and what "
                     "they mean, contact your nearest anvi'o developer, because currently it is a well-hidden secret."}
                ),
    'skip-SNV-profiling': (
            ['--skip-SNV-profiling'],
            {'default': False,
             'action': 'store_true',
             'help': "By default, anvi'o characterizes single-nucleotide variation in each sample. The use of this flag "
                     "will instruct profiler to skip that step. Please remember that parameters and flags must be "
                     "identical between different profiles using the same contigs database for them to merge properly."}
                ),
    'skip-INDEL-profiling': (
            ['--skip-INDEL-profiling'],
            {'default': False,
             'action': 'store_true',
             'help': "The alignment of a read to a reference genome/sequence can be imperfect, such that the read exhibits "
                     "insertions or deletions relative to the reference. Anvi'o normally stores this information in the "
                     "profile database since the time taken and extra storage do not amount to much, but if insist on not "
                     "having this information, you can skip storing this information by providing this flag. Note: If "
                     "--skip-SNV-profiling is provided, --skip-INDEL-profiling will automatically be enforced."}
                ),
    'return-AA-frequencies-instead': (
            ['--return-AA-frequencies-instead'],
            {'default': False,
             'action': 'store_true',
             'help': "By default, anvi'o will return codon frequencies (as the name suggests), but you can ask for amino "
                     "acid frequencies instead, simply because you always need more data and more stuff. You're lucky "
                     "this time, but is there an end to this? Will you ever be satisfied with what you have? "
                     "Anvi'o needs answers."}
                ),
    'profile-SCVs': (
            ['--profile-SCVs'],
            {'default': False,
             'action': 'store_true',
             'help': "Anvi'o can perform accurate characterization of codon frequencies in genes during profiling. While having "
                     "codon frequencies opens doors to powerful evolutionary insights in downstream analyses, due to its "
                     "computational complexity, this feature comes 'off' by default. Using this flag you can rise against the "
                     "authority, as you always should, and make anvi'o profile codons."}
                ),
    'drop-previous-annotations': (
            ['--drop-previous-annotations'],
            {'default': False,
             'action': 'store_true',
             'help': "Use this flag if you want anvi'o to remove ALL previous functional annotations for your genes, "
                     "and then import the new data. The default behavior will add any annotation source into the db "
                     "incrementally unless there are already annotations from this source. In which case, it will first "
                     "remove previous annotations for that source only (i.e., if source X is both in the db and in the "
                     "incoming annotations data, it will replace the content of source X in the db)."}
                ),
    'skip-mindful-splitting': (
            ['--skip-mindful-splitting'],
            {'default': False,
             'action': 'store_true',
             'help': "By default, anvi'o attempts to prevent soft-splitting large contigs by cutting proper gene calls "
                     "to make sure a single gene is not broken into multiple splits. This requires a careful "
                     "examination of where genes start and end, and to find best locations to split contigs with respect "
                     "to this information. So, when the user asks for a split size of, say, 1,000, it serves as a "
                     "mere suggestion. When this flag is used, anvi'o does what the user wants and creates splits at "
                     "desired lengths (although some functionality may become unavailable for the projects that rely on "
                     "a contigs database that is initiated this way)."}
                ),
    'contigs-fasta': (
            ['-f', '--contigs-fasta'],
            {'metavar': 'FASTA',
             'required': True,
             'help': "The FASTA file that contains reference sequences you mapped your samples against. This "
                     "could be a reference genome, or contigs from your assembler. Contig names in this file "
                     "must match to those in other input files. If there is a problem anvi'o will gracefully "
                     "complain about it."}
                ),

    # Parameters of anvi-gen-trnaseq-database
    'tRNAseq-db': (
            ['-t', '--tRNAseq-db'],
            {'metavar': 'TRNASEQ_DB',
             'required': True,
             'help': "Anvi'o tRNA-seq database generated by 'anvi-gen-tRNAseq-database'"}
                ),
    'tRNAseq-fasta': (
            ['-f', '--tRNAseq-fasta'],
            {'metavar': 'FASTA',
             'required': True,
             'help': ("A FASTA file of tRNA-seq reads. "
                      "tRNA-seq chemistry works from the 3'-CCA sequence of tRNA molecules, "
                      "extending in the 5' direction.")}
                ),
    'charging-recorded': (
            ['-c', '--charging-recorded'],
            {'default': False,
             'action': 'store_true',
             'help': ("Look for tRNA sequences ending in \"CC\" as well as \"CCA\" "
                      "as an indicator of amino acid charging state. "
                      "tRNA-seq reads ending in \"CC\" were aminoacylated, "
                      "while those ending in the normal \"CCA\" were not.")}
                ),
    'trust-fasta': (
            ['--trust-fasta'],
            {'default': False,
             'action': 'store_true',
             'help': ("Don't bother checking the input FASTA file "
                      "for such things as proper defline formatting.")}
                ),
    'only-report-tRNA': (
            ['--only-report-tRNA'],
            {'default': False,
             'action': 'store_true',
             'help': "Don't create a FASTA file of input sequences not identified as tRNA."}
                ),
    'skip-seed-output': (
            ['--skip-seed-output'],
            {'default': False,
             'action': 'store_true',
             'help': ("Don't create a FASTA file of unique tRNA sequences "
                      "with normalized acceptor/3' end, dereplicated from the 3' end, "
                      "as well as a text file of the counts of reads represented by each seed. "
                      "These files are used in the Anvi'o tRNA-seq workflow "
                      "as input to anvi-agglomerate.")}
                ),

    # Parameters of anvi-agglomerate
    'input-fasta-file': (
            ['-f', '--input-fasta-file'],
            {'metavar': 'FASTA',
             'required': True,
             'help': ("The input FASTA file path of sequences mapped to themselves, "
                      "forming the input BAM file.")}
                ),
    'input-bam-file': (
            ['-b', '--input-bam-file'],
            {'metavar': 'FILE',
             'required': True,
             'help': ("The output BAM file path of sequences alignments, "
                      "the sequences being those in the input FASTA file. "
                      "It should be generated using Bowtie2 "
                      "by mapping the FASTA file against itself, "
                      "searching for at least two alignments per sequence. "
                      "It should be sorted and indexed, "
                      "which can be done with anvi-init-bam.")}
                ),
    'output-fasta-file': (
            ['-F', '--output-fasta-file'],
            {'metavar': 'FASTA',
             'required': True,
             'help': "The output FASTA file path of remapped reference sequences."}
                ),
    'output-bam-file': (
            ['-B', '--output-bam-file'],
            {'metavar': 'FILE',
             'required': True,
             'help': "The output BAM file path of remapped alignments."}
                ),
    'replicate-txt': (
            ['-r', '--replicate-txt'],
            {'metavar': 'FILE',
             'help': ("The input file path of replicate counts and, optionally, replicate names. "
                      "Columns should not have headers. "
                      "The first column contains sequence names "
                      "corresponding to the sequences in the input FASTA file. "
                      "The second column contains counts of replicate sequences. "
                      "The optional third column contains strings "
                      "of comma-separated replicate sequence names. "
                      "The number of names must correspond to the second column. ")}
                ),
    'max-possible-alignments': (
            ['-m', '--max-possible-alignments'],
            {'metavar': 'INT',
             'type': int,
             'default': 2,
             'help': ("The maximum number of possible alignments per sequence "
                      "reported in the input BAM file. "
                      "This corresponds to the parameter, -k, in Bowtie2. "
                      "The minimum value of this parameter is 2.")}
                ),
    'sort-index-bam-output': (
            ['-s', '--sort-index-bam-output'],
            {'default': True,
             'action': 'store_true',
             'help': "Sort and index the output bam file."}
                ),

    'view-data': (
            ['-d', '--view-data'],
            {'metavar': 'VIEW_DATA',
             'help': "A TAB-delimited file for view data"}
                ),
    'tree': (
            ['-t', '--tree'],
            {'metavar': 'NEWICK',
             'help': "NEWICK formatted tree structure"}
                ),
    'items-order': (
            ['--items-order'],
            {'metavar': 'FLAT_FILE',
             'help': "A flat file that contains the order of items you wish the display using the interactive interface. You "
                     "may want to use this if you have a specific order of items in your mind, and do not want to display a "
                     "tree in the middle (or simply you don't have one). The file format is simple: each line should have an "
                     "item name, and there should be no header."}
                ),
    'additional-layers': (
            ['-A', '--additional-layers'],
            {'metavar': 'ADDITIONAL_LAYERS',
             'help': "A TAB-delimited file for additional layers for splits. The first column of this file "
                     "must be split names, and the remaining columns should be unique attributes. "
                     "The file does not need to contain all split names, or values for each split in "
                     "every column. Anvi'o will try to deal with missing data nicely. Each column in this "
                     "file will be visualized as a new layer in the tree."}
                ),
    'target-data-group': (
            ['-D', '--target-data-group'],
            {'metavar': 'NAME',
             'default': None,
             'help': "Data group to focus. Anvi'o misc data tables support associating a set of data keys "
                     "with a data group. If you have no idea what this is, then probably you don't need it, "
                     "and anvi'o will take care of you. Note: this flag is IRRELEVANT if you are working with "
                     "additional order data tables."}
                ),
    'target-data-table': (
            ['-t', '--target-data-table'],
            {'metavar': 'NAME',
             'help': "The target table is the table you are interested in accessing. Currently it can be 'items','layers', or "
                     "'layer_orders'. Please see most up-to-date online documentation for more information."}
                ),
    'view': (
            ['--view'],
            {'metavar': 'NAME',
             'help': "Start the interface with a pre-selected view. To see a list of available views, "
                     "use --show-views flag."}
                ),
    'category-variable': (
            ['--category-variable'],
            {'default': None,
             'metavar': 'CATEGORY',
             'help': "The additional layers data variable name that divides layers into multiple categories."}
                ),
    'exclude-ungrouped': (
            ['--exclude-ungrouped'],
            {'default': False,
             'action': 'store_true',
             'help': "Use this flag if you want anvi'o to ignore genomes with no value set for the catergory variable "
                     "(which you specified using --category-variable). By default all variables with no value will be "
                     "considered as a single group when preforming the statistical analysis."}
                ),
    'functional-occurrence-table-output': (
            ['-F', '--functional-occurrence-table-output'],
            {'metavar': 'FILE',
             'default': None,
             'type': str,
             'help': "Saves the occurrence frequency information for functions in genomes in a TAB-delimited format. "
                     "A file name must be provided. To learn more about how the functional occurrence is computed, please "
                     "refer to the tutorial."}
                ),
    'table': (
            ['--table'],
            {'metavar': 'TABLE_NAME',
             'help': "Table name to export."}
                ),
    'fields': (
            ['-f', '--fields'],
            {'metavar': 'FIELD(S)',
             'help': "Fields to report. Use --list-tables parameter with a table name to see available "
                     "fields  You can list fields using this notation: --fields 'field_1, field_2, ... field_N'."}
                ),
    'list': (
            ['-l', '--list'],
            {'default': False,
             'action': 'store_true',
             'help': "Gives a list of tables in a database and quits. If a table is already declared "
                     "this time it lists all the fields in a given table, in case you would to export "
                     "only a specific list of fields from the table using --fields parameter."}
                ),
    'title': (
            ['--title'],
            {'metavar': 'NAME',
             'help': "Title for the interface. If you are working with a RUNINFO dict, the title "
                     "will be determined based on information stored in that file. Regardless, "
                     "you can override that value using this parameter."}
                ),
    'split-hmm-layers': (
            ['--split-hmm-layers'],
            {'default': False,
             'action': 'store_true',
             'help': "When declared, this flag tells the interface to split every gene found in HMM "
                     "searches that were performed against non-singlecopy gene HMM profiles into "
                     "their own layer. Please see the documentation for details."}
                ),
    'taxonomic-level': (
            ['--taxonomic-level'],
            {'default': 't_genus',
             'type': str,
             'choices': constants.levels_of_taxonomy,
             'help': "The taxonomic level to use whenever relevant and/or available. The default taxonomic level "
                     "is %(default)s, but if you choose something specific, anvi'o will focus on that whenever "
                     "possible."}
                ),
    'taxonomy-file': (
            ['-t', '--taxonomy-file'],
            {'default': None,
             'type': str,
             'help': "Path to The taxonomy file format tsv containe: "
             "ID\td__domaine;p__phylum;[..];s__genus species"}
                ),
    'metagenome-mode': (
            ['-m', '--metagenome-mode'],
            {'default': False,
             'action': 'store_true',
             'help': "Treat a given contigs database as a metagenome rather than treating it as a single genome."}
                ),
    'scg-name-for-metagenome-mode': (
            ['-S','--scg-name-for-metagenome-mode'],
            {'default': None,
             'type': str,
             'metavar': 'SCG_NAME',
             'help': "When running in metagenome mode, anvi'o automatically chooses the most frequent single-copy "
                     "core gene to estimate the taxonomic composition within a contigs database. If you have a "
                     "different preference you can use this parameter to communicate that."}
                ),
    'report-scg-frequencies': (
            ['--report-scg-frequencies'],
            {'default': None,
             'type': str,
             'metavar': 'FILE_PATH',
             'help': "Report SCG frequencies in a TAB-delimited file and quit. This is a great way to decide which "
                     "SCG name to use in metagenome mode (we often wish to use the most frequent SCG to increase the "
                     "detection of taxa)."}
                ),
    'simplify-taxonomy-information': (
            ['--simplify-taxonomy-information'],
            {'default': False,
             'action': 'store_true',
             'help': "The taxonomy output may include a large number of names that contain clade-specific code for "
                     "not-yet-characterized taxa. With this flag you can simplify taxon names. This will influence "
                     "all output files and displays as the use of this flag will on-the-fly trim taxonomic levels "
                     "with clade-specific code names."}
                ),
    'compute-scg-coverages': (
            ['--compute-scg-coverages'],
            {'default': False,
             'action': 'store_true',
             'help': "When this flag is declared, anvi'o will go back to the profile database to learn coverage "
                     "statistics of single-copy core genes for which we have taxonomy information."}
                ),
    'update-profile-db-with-taxonomy': (
            ['--update-profile-db-with-taxonomy'],
            {'default': False,
             'action': 'store_true',
             'help': "When anvi'o knows all both taxonomic affiliations and coverages across samples for single-copy "
                     "core genes, it can, in theory add this information to the profile database. With this flag you "
                     "can instruct anvi'o to do that and find information on taxonomy in the `layers` tab of your "
                     "interactive interface."}
                ),
    'taxonomy-database': (
            ['-r', '--taxonomy-database'],
            {'default': None,
             'type': str,
             'metavar': 'PATH',
             'help': "Path to the directory that contains the BLAST databases for single-copy core "
                     "genes. You will almost never need to use this parameter unless you are "
                     "trying something very fancy. But when you do, you can tell anvi'o where "
                     "to look for database files through this parameter."}
                ),
    'scgs-taxonomy-data-dir': (
            ['--scgs-taxonomy-data-dir'],
            {'default': None,
             'type': str,
             'metavar': 'PATH',
             'help': "The directory for SCGs data to be stored (or read from, depending on the context). "
                     "If you leave it as is without specifying anything, anvi'o will set up everything in "
                     "(or try to read things from) a pre-defined default directory. The advantage of using "
                     "the default directory at the time of set up is that every user of anvi'o on a computer "
                     "system will be using a single data directory, but then you may need to run the setup "
                     "program with superuser privileges. If you don't have superuser privileges, then you can "
                     "use this parameter to tell anvi'o the location you wish to use to setup your databases. "
                     "If you are using a program (such as `anvi-run-scg-taxonomy` or `anvi-estimate-scg-taxonomy`) "
                     "you will have to use this parameter to tell those programs where your data are."}
                ),
    'scgs-taxonomy-remote-database-url': (
            ['--scgs-taxonomy-remote-database-url'],
            {'default': None,
             'type': str,
             'metavar': 'URL',
             'help': "Anvi'o will always try to download the latest release, but if there is a problem with "
                     "the latest release, feel free to run setup using a different URL. Just to note, anvi'o "
                     "will expect to find the following files in the URL provided here: 'VERSION', "
                     "'ar122_msa_individual_genes.tar.gz', 'ar122_taxonomy.tsv', 'bac120_msa_individual_genes.tar.gz', "
                     "and 'bac120_taxonomy.tsv'. If everything fails, you can give this URL, which is supposed to work "
                     "if teh server in which these databases are maintained is still online: "
                     "https://data.ace.uq.edu.au/public/gtdb/data/releases/release89/89.0/"}
                ),
    'reset': (
            ['--reset'],
            {'default': False,
             'action': 'store_true',
             'help': "Remove all the previously stored files and start over. If something is feels wrong "
                     "for some reason and if you believe re-downloading files and setting them up could "
                     "address the issue, this is the flag that will tell anvi'o to act like a real computer "
                     "scientist challenged with a computational problem."}
                ),
    'redo-databases': (
            ['--redo-databases'],
            {'default': False,
             'action': 'store_true',
             'help': "Remove existing databases and re-create them. This can be necessary when versions of "
                     "programs change and databases they create and use become incompatible."}
                ),
    'cog-data-dir': (
            ['--cog-data-dir'],
            {'default': None,
             'type': str,
             'help': "The directory path for your COG setup. Anvi'o will try to use the default path "
                     "if you do not specify anything."}
                ),
    'pfam-data-dir': (
            ['--pfam-data-dir'],
            {'default': None,
             'type': str,
             'help': "The directory path for your Pfam setup. Anvi'o will try to use the default path "
                     "if you do not specify anything."}
                ),
    'pdb-database-path': (
            ['--pdb-database-path'],
            {'default': None,
             'type': str,
             'metavar': 'PATH',
             'help': "The path for the PDB database to be stored. "
                     "If you leave it as is without specifying anything, anvi'o will set up everything in "
                     "a pre-defined default directory. The advantage of using "
                     "the default directory at the time of set up is that every user of anvi'o on a computer "
                     "system will be using a single data directory, but then you may need to run the setup "
                     "program with superuser privileges. If you don't have superuser privileges, then you can "
                     "use this parameter to tell anvi'o the location you wish to use to setup your database."}
                ),
    'kegg-data-dir': (
            ['--kegg-data-dir'],
            {'default': None,
             'type': str,
             'help': "The directory path for your KEGG setup, which will include things like "
                     "KOfam profiles and KEGG MODULE data. Anvi'o will try to use the default path "
                     "if you do not specify anything."}
                ),
    'kegg-archive': (
            ['--kegg-archive'],
            {'default': None,
             'type': str,
             'help': "The path to an archived KEGG directory. If you provide this parameter, anvi'o will set up "
                     "the KEGG data directory from the archive rather than downloading and building it from "
                     "the KEGG website."}
                ),
    'hide-outlier-SNVs': (
            ['--hide-outlier-SNVs'],
            {'default': False,
             'action': 'store_true',
             'help': "During profiling, anvi'o marks positions of single-nucleotide variations (SNVs) "
                     "that originate from places in contigs where coverage values are a bit 'sketchy'. "
                     "If you would like to avoid SNVs in those positions of splits in applicable projects "
                     "you can use this flag, and the interface would hide SNVs that are marked as 'outlier' "
                     "(although it is clearly the best to see everything, no one will judge you if you end "
                     "up using this flag) (plus, there may or may not be some historical data on this here: "
                     "https://github.com/meren/anvio/issues/309)."}
                ),
    'hmmer-program': (
            ['--hmmer-program'],
            {'type': str,
            'required': False,
             'help': "Which of the HMMER programs to use to run HMMs (hmmscan or hmmsearch). By default "
                     "anvi'o will use hmmscan for typical HMM operations like those in anvi-run-hmms (as these "
                     "tend to scan a very large number of genes against a relatively small number of HMMs), "
                     "but if you are using this program to scan a very large number of HMMs, hmmsearch might "
                     "be a better choice for performance. For this reason, hmmsearch is the default in operations like "
                     "anvi-run-pfams and anvi-run-kegg-kofams. See this article for a discussion on the performance "
                     "of these two programs: https://cryptogenomicon.org/2011/05/27/hmmscan-vs-hmmsearch-speed-the-numerology/"}
                ),
    'hmm-source': (
            ['--hmm-source'],
            {'metavar': 'SOURCE NAME',
             'default': None,
             'help': "Use a specific HMM source. You can use '--list-hmm-sources' flag to see "
                     "a list of available resources. The default is '%(default)s'."}
                ),
    'hmm-sources': (
            ['--hmm-sources'],
            {'metavar': 'SOURCE NAME',
             'help': "Get sequences for a specific list of HMM sources. You can list one or more "
                     "sources by separating them from each other with a comma character (i.e., "
                     "'--hmm-sources source_1,source_2,source_3'). If you would like to see a list "
                     "of available sources in the contigs database, run this program with "
                     "'--list-hmm-sources' flag."}
                ),
    'list-hmm-sources': (
            ['-l', '--list-hmm-sources'],
            {'default': False,
             'action': 'store_true',
             'help': "List available HMM sources in the contigs database and quit."}
                ),
    'annotation-source': (
            ['--annotation-source'],
            {'metavar': 'SOURCE NAME',
             'default': None,
             'help': "Get functional annotations for a specific annotation source. You can use the flag "
                     "'--list-annotation-sources' to learn about what sources are available."}
                ),
    'annotation-sources': (
            ['--annotation-sources'],
            {'metavar': 'SOURCE NAME[S]',
             'default': None,
             'help': "Get functional annotations for a specific list of annotation sources. You "
                     "can specify one or more sources by separating them from each other with a comma "
                     "character (i.e., '--annotation-sources source_1,source_2,source_3'). The default "
                     "behavior is to return everything"}
                ),
    'list-annotation-sources': (
            ['-l', '--list-annotation-sources'],
            {'default': False,
             'action': 'store_true',
             'help': "List available functional annotation sources."}
                ),
    'include-gc-identity-as-function': (
            ['--include-gc-identity-as-function'],
            {'default': False,
             'action': 'store_true',
             'help': "This is an option that asks anvi'o to treat gene cluster names as functions. By "
                     "doing so, you are in fact creating an opportunity to study functional enrichment "
                     "statistics for each gene cluster independently. For instance, multiple gene "
                     "clusters may have the same COG function. But if you wish to use the same enrichment "
                     "analysis in your pangenome without collapsing multiple gene clusters into a single "
                     "function name, you can use this flag, and ask for 'IDENTITY' as the functional "
                     "annotation source."}
                ),
    'gene-names': (
            ['--gene-names'],
            {'metavar': 'HMM HIT NAME',
             'help': "Get sequences only for a specific gene name. Each name should be separated from "
                     "each other by a comma character. For instance, if you want to get back only RecA "
                     "and Ribosomal_L27, you can type '--gene-names RecA,Ribosomal_L27', and you will "
                     "get any and every hit that matches these names in any source. If you would like "
                     "to see a list of available gene names, you can use '--list-available-gene-names' "
                     "flag."}
                ),
    'get-aa-sequences': (
            ['--get-aa-sequences'],
            {'default': False,
             'action': 'store_true',
             'help': "Store amino acid sequences instead."}
                ),
    'return-best-hit': (
            ['--return-best-hit'],
            {'default': False,
             'action': 'store_true',
             'help': "A bin may contain more than one hit for a gene name in a given HMM source. For instance, there may "
                     "be multiple RecA hits in a genome bin from Campbell et al.. Using this flag, will go through all of "
                     "the gene names that appear multiple times, and remove all but the one with the lowest e-value. Good "
                     "for whenever you really need to get only a single copy of single-copy core genes from a genome bin."}
                ),
    'max-num-genes-missing-from-bin': (
            ['--max-num-genes-missing-from-bin'],
            {'default': None,
             'metavar': 'INTEGER',
             'help': "This filter removes bins (or genomes) from your analysis. If you have a list of gene names, you can "
                     "use this parameter to omit any bin (or external genome) that is missing more than a number of genes "
                     "you desire. For instance, if you have 100 genome bins, and you are interested in working with 5 "
                     "ribosomal proteins, you can use '--max-num-genes-missing-from-bin 4' to remove the bins that "
                     "are missing more than 4 of those 5 genes. This is especially useful for phylogenomic analyses. "
                     "Parameter 0 will remove any bin that is missing any of the genes."}
                ),
    'min-num-bins-gene-occurs': (
            ['--min-num-bins-gene-occurs'],
            {'default': None,
             'metavar': 'INTEGER',
             'help': "This filter removes genes from your analysis. Let's assume you have 100 bins to get sequences for HMM "
                     "hits. If you want to work only with genes among all the hits that occur in at least X number of bins, "
                     "and discard the rest of them, you can use this flag. If you say '--min-num-bins-gene-occurs 90', each "
                     "gene in the analysis will be required at least to appear in 90 genomes. If a gene occurs in less than "
                     "that number of genomes, it simply will not be reported. This is especially useful for phylogenomic "
                     "analyses, where you may want to only focus on genes that are prevalent across the set of genomes "
                     "you wish to analyze."}
                ),
    'max-num-gene-clusters-missing-from-genome': (
            ['--max-num-gene-clusters-missing-from-genome'],
            {'default': 0,
             'metavar': 'INTEGER',
             'help': "This filter will remove genomes from your report. If you have a list of gene cluster names, you can "
                     "use this parameter to omit any genome from your report if it is missing more than a number of genes "
                     "you desire. For instance, if you have 100 genomes in your pan genome, and you are interested in "
                     "working only with genomes that have all 5 specific gene clusters of your choice, you can use "
                     "'--max-num-gene-clusters-missing-from-genome 4' to remove remove the bins that "
                     "are missing more than 4 of those 5 genes. This is especially useful for phylogenomic analyses. "
                     "Parameter 0 will remove any genome that is missing any of the genes."}
                ),
    'min-num-genomes-gene-cluster-occurs': (
            ['--min-num-genomes-gene-cluster-occurs'],
            {'default': 0,
             'metavar': 'INTEGER',
             'help': "This filter will remove gene clusters from your report. Let's assume you have 100 genomes in your pan "
                     "genome analysis. You can use this parameter if you want to work only with gene clusters that occur in "
                     "at least X number of genomes. If you say '--min-num-genomes-gene-cluster-occurs 90', each "
                     "gene cluster in the analysis will be required at least to appear in 90 genomes. If a gene occurs in "
                     "less than that number of genomes, it simply will not be reported. This is especially useful for "
                     "phylogenomic analyses, where you may want to only focus on gene clusters that are prevalent across "
                     "the set of genomes you wish to analyze."}
                ),
    'max-num-genomes-gene-cluster-occurs': (
            ['--max-num-genomes-gene-cluster-occurs'],
            {'default': sys.maxsize,
             'metavar': 'INTEGER',
             'help': "This filter will remove gene clusters from your report. Let's assume you have 100 genomes in your pan "
                     "genome analysis. You can use this parameter if you want to work only with gene clusters that occur in "
                     "at most X number of genomes. If you say '--max-num-genomes-gene-cluster-occurs 1', you will get gene "
                     "clusters that are singletons. Combining this parameter with --min-num-genomes-gene-cluster-occurs can "
                     "give you a very precise way to filter your gene clusters."}
                ),
    'min-num-genes-from-each-genome': (
            ['--min-num-genes-from-each-genome'],
            {'default': 0,
             'metavar': 'INTEGER',
             'help': "This filter will remove gene clusters from your report. If you say '--min-num-genes-from-each-genome 2', "
                     "this filter will remove every gene cluster, to which every genome in your analysis contributed less than "
                     "2 genes. This can be useful to find out gene clusters with many genes from many genomes (such as conserved "
                     "multi-copy genes within a clade)."}
                ),
    'max-num-genes-from-each-genome': (
            ['--max-num-genes-from-each-genome'],
            {'default': sys.maxsize,
             'metavar': 'INTEGER',
             'help': "This filter will remove gene clusters from your report. If you say '--max-num-genes-from-each-genome 1', "
                     "every gene cluster that has more than one gene from any genome that contributes to it will be removed "
                     "from your analysis. This could be useful to remove gene clusters with paralogs from your report for "
                     "appropriate phylogenomic analyses. For instance, using '--max-num-genes-from-each-genome 1' and "
                     "'min-num-genomes-gene-cluster-occurs X' where X is the total number of your genomes, would give you the "
                     "single-copy gene clusters in your pan genome."}
                ),
    'min-functional-homogeneity-index': (
            ['--min-functional-homogeneity-index'],
            {'default': -1,
             'metavar': 'FLOAT',
             'type': float,
             'help': "This filter will remove gene clusters from your report. If you say '--min-functional-homogeneity-index 0.3', "
                     "every gene cluster with a functional homogeneity index less than 0.3 will be removed from your analysis. This "
                     "can be useful if you only want to look at gene clusters that are highly conserved in resulting function"}
                ),
    'max-functional-homogeneity-index': (
            ['--max-functional-homogeneity-index'],
            {'default': 1,
             'metavar': 'FLOAT',
             'type': float,
             'help': "This filter will remove gene clusters from your report. If you say '--max-functional-homogeneity-index 0.5', "
                     "every gene cluster with a functional homogeneity index greater than 0.5 will be removed from your analysis. This "
                     "can be useful if you only want to look at gene clusters that don't seem to be functionally conserved"}
                ),
    'min-geometric-homogeneity-index': (
            ['--min-geometric-homogeneity-index'],
            {'default': -1,
             'metavar': 'FLOAT',
             'type': float,
             'help': "This filter will remove gene clusters from your report. If you say '--min-geometric-homogeneity-index 0.3', "
                     "every gene cluster with a geometric homogeneity index less than 0.3 will be removed from your analysis. This "
                     "can be useful if you only want to look at gene clusters that are highly conserved in geometric configuration"}
                ),
    'max-geometric-homogeneity-index': (
            ['--max-geometric-homogeneity-index'],
            {'default': 1,
             'metavar': 'FLOAT',
             'type': float,
             'help': "This filter will remove gene clusters from your report. If you say '--max-geometric-homogeneity-index 0.5', "
                     "every gene cluster with a geometric homogeneity index greater than 0.5 will be removed from your analysis. This "
                     "can be useful if you only want to look at gene clusters that have many not be as conserved as others"}
                ),
    'min-combined-homogeneity-index': (
            ['--min-combined-homogeneity-index'],
            {'default': -1,
             'metavar': 'FLOAT',
             'type': float,
             'help': "This filter will remove gene clusters from your report. If you say '--min-combined-homogeneity-index 0.3', "
                     "every gene cluster with a combined homogeneity index less than 0.3 will be removed from your analysis. This "
                     "can be useful if you only want to look at gene clusters that are highly conserved overall"}
                ),
    'max-combined-homogeneity-index': (
            ['--max-combined-homogeneity-index'],
            {'default': 1,
             'metavar': 'FLOAT',
             'type': float,
             'help': "This filter will remove gene clusters from your report. If you say '--max-combined-homogeneity-index 0.5', "
                     "every gene cluster with a combined homogeneity index greater than 0.5 will be removed from your analysis. This "
                     "can be useful if you only want to look at gene clusters that have many not be as conserved overall as others"}
                ),
    'add-into-items-additional-data-table': (
            ['--add-into-items-additional-data-table'],
            {'default': None,
             'metavar': 'NAME',
             'help': "If you use any of the filters, and would like to add the resulting item names into the items additional "
                     "data table of your database, you can use this parameter. You will need to give a name for these results to "
                     "be saved. If the given name is already in the items additional data table, its contents will be replaced "
                     "with the new one. Then you can run anvi-interactive or anvi-display-pan to 'see' the results of your filters."}
                ),
    'concatenate-genes': (
            ['--concatenate-genes'],
            {'default': False,
             'action': 'store_true',
             'help': "Concatenate output genes in the same order to create a multi-gene alignment output that is suitable "
                     "for phylogenomic analyses."}
                ),
    'separator': (
            ['--separator'],
            {'metavar': 'STRING',
             'default': None,
             'type': str,
             'help': "Characters to separate things (the default is whatever is most suitable)."}
                ),
    'align-with': (
            ['--align-with'],
            {'metavar': 'ALIGNER',
             'default': None,
             'type': str,
             'help': "The multiple sequence alignment program to use when multiple sequence alignment is necessary. To see "
                     "all available options, use the flag `--list-aligners`."}
                ),
    'list-aligners': (
            ['--list-aligners'],
            {'default': False,
             'action': 'store_true',
             'help': "Show available software for multiple sequence alignment."}
                ),
    'concatenate-gene-clusters': (
            ['--concatenate-gene-clusters'],
            {'default': False,
             'action': 'store_true',
             'help': "Concatenate output gene clusters in the same order to create a multi-gene alignment output that is suitable "
                     "for phylogenomic analyses."}
                ),
    'partition-file': (
            ['--partition-file'],
            {'metavar': 'FILE_PATH',
             'default': None,
             'type': str,
             'help': "Some commonly used software for phylogenetic analyses (e.g., IQ-TREE, RAxML, etc) allow users to "
             "specify/test different substitution models for each gene of a concatenated multiple sequence alignments. For "
             "this, they use a special file format called a 'partition file', which indicates the site for each gene in the "
             "alignment. You can use this parameter to declare an output path for anvi'o to report a NEXUS format partition "
             "file in addition to your FASTA output (requested by Massimiliano Molari in #1333)."}
                ),
    'report-DNA-sequences': (
            ['--report-DNA-sequences'],
            {'default': False,
             'action': 'store_true',
             'help': "By default, this program reports amino acid sequences. Use this flag to report DNA sequences instead."}
                ),
    'skip-multiple-gene-calls': (
            ['--skip-multiple-gene-calls'],
            {'default': False,
             'action': 'store_true',
             'help': "When generating concatenated output skip gene clusters contain multiple gene calls."}
                ),
    'list-available-gene-names': (
            ['-L', '--list-available-gene-names'],
            {'default': False,
             'action': 'store_true',
             'help': "List available gene names in HMM sources selection and quit."}
                ),
    'search-terms': (
            ['--search-terms'],
            {'metavar': 'SEARCH_TERMS',
             'help': "Search terms. Multiple of them can be declared separated by a delimiter (the default is a comma)."}
                ),
    'sensitive': (
            ['--sensitive'],
            {'default': False,
             'action': 'store_true',
             'help': "DIAMOND sensitivity. With this flag you can instruct DIAMOND to be 'sensitive', rather than 'fast' "
                     "during the search. It is likely the search will take remarkably longer. But, hey, if you are doing "
                     "it for your final analysis, maybe it should take longer and be more accurate. This flag is only "
                     "relevant if you are running DIAMOND."}
                ),
    'gene-caller-ids': (
            ['--gene-caller-ids'],
            {'metavar': 'GENE_CALLER_IDS',
             'type': str,
             'help': "Gene caller ids. Multiple of them can be declared separated by a delimiter (the default is a comma). "
                     "In anvi-gen-variability-profile, if you declare nothing you will get all genes matching your other "
                     "filtering criteria. In other programs, you may get everything, nothing, or an error. It really depends "
                     "on the situation. Fortunately, mistakes are cheap, so it's worth a try."}
                ),
    'flank-mode': (
            ['--flank-mode'],
            {'action': 'store_true',
             'help': "If in --flank-mode, anvi-export-locus will extract a locus based on the coordinates "
                    "of flanking genes. You MUST provide 2 flanking genes in the form of TWO "
                    "--search-term, --gene-caller-ids, or --hmm-sources. The --flank-mode option is "
                    "appropriate for extracting loci of variable gene number lengths, but are consistently "
                    "located between the same flanking genes in the genome(s) of interest."}
              ),
    'num-genes': (
            ['-n','--num-genes'],
            {'metavar': 'NUM_GENES',
             'type': str,
             'help': "Required for DEFAULT mode. For each match (to the function, or HMM that was searched) a sequence which includes "
                     "a block of genes will be saved. The block could include either genes only in the forward direction of the gene (defined "
                     "according to the direction of transcription of the gene) or reverse or both. "
                     "If you wish to get both direction use a comma (no spaces) to define the block "
                     "For example, '-n 4,5' will give you four genes before and five genes after. "
                     "Whereas, '-n 5' will give you five genes after (in addition to the gene that matched). "
                     "To get only genes preceding the match use '-n 5,0'. If the number of genes requested "
                     "exceeds the length of the contig, then the output will include the sequence until the end "
                     "of the contig."}
              ),
    'gene-mode': (
            ['--gene-mode'],
            {'default': False,
             'action': 'store_true',
             'help': "Initiate the interactive interface in 'gene mode'. In this mode, the items are genes (instead of "
                     "splits of contigs). The following views are available: detection (the detection value of each gene "
                     "in each sample). The mean_coverage (the mean coverage of genes). The non_outlier_mean_coverage "
                     "(the mean coverage of the non-outlier nucleotide positions of each gene in each sample (median absolute "
                     "deviation is used to remove outliers per gene per sample)). The non_outlier_coverage_std view (standard deviation "
                     "of the coverage of non-outlier positions of genes in samples). You can also choose to order items "
                     "and layers according to each one of the aforementioned views. In addition, all layer ordering "
                     "that are available in the regular mode (i.e. the full mode where you have contigs/splits) are also "
                     "available in 'gene mode', so that, for example, you can choose to order the layers according to 'detection', and that "
                     "would be the order according to the detection values of splits, whereas if you choose 'genes_detections' "
                     "then the order of layers would be according to the detection values of genes. Inspection and sequence "
                     "functionality are available (through the right-click menu), except now sequences are of the specific gene. "
                     "Inspection has now two options available: 'Inspect Context', which brings you to the inspection page of the split "
                     "to which the gene belongs where the inspected gene will be highlighted in yellow in the bottom, and 'Inspect Gene', "
                     "which opens the inspection page only for the gene and 100 nts around each side of it (the purpose of this option "
                     "is to make the inspection page load faster if you only want to look at the nucleotide coverage of a specific gene). "
                     "NOTICE: You can't store states or collections in 'gene mode'. However, you still can make fake selections, and create "
                     "fake bins for your viewing convenience only (smiley). Search options are available, and you can even search for functions "
                     "if you have them in your contigs database. ANOTHER NOTICE: loading this mode might take a while if your bin "
                     "has many genes, and your profile database has many samples, this is because the gene coverages stats are "
                     "computed in an ad-hoc manner when you load this mode, we know this is not ideal and we plan to improve that "
                     "(along with other things). If you have suggestions/complaints regarding this mode please comment on this "
                     "github issue: https://goo.gl/yHhRei. Please refer to the online tutorial for more information."}
                ),
    'gene-caller-id': (
            ['--gene-caller-id'],
            {'metavar': 'GENE_CALLER_ID',
             'type': int,
             'help': "A single gene id."}
                ),
    'target-version': (
            ['-t', '--target-version'],
            {'metavar': 'VERSION',
             'type': int,
             'help': "Anvi'o will stop upgrading your database when it reaches to this version. "}
                ),
    'delimiter': (
            ['--delimiter'],
            {'metavar': 'CHAR',
             'default': ',',
             'help': "The delimiter to parse multiple input terms. The default is '%(default)s'."}
                ),
    'wrap': (
            ['--wrap'],
            {'metavar': 'WRAP',
             'default': 120,
             'type': int,
             'help': "When to wrap sequences when storing them in a FASTA file. The default is "
                     "'%(default)d'. A value of '0' would be equivalent to 'do not wrap'."}
                ),
    'no-wrap': (
            ['--no-wrap'],
            {'default': False,
             'action': 'store_true',
             'help': "Do not be wrap sequences nicely in the output file."}
                ),
    'leeway': (
            ['--leeway'],
            {'metavar': 'LEEWAY_NTs',
             'default': 100,
             'type': int,
             'help': "The minimum number of nucleotides for a given short read mapping into "
                     "the gene context for it to be reported. You must consider the length of "
                     "your short reads, as well as the length of the gene you are targeting. "
                     "The default is %(default)d nts."}
                ),
    'split-R1-and-R2': (
            ['-Q', '--split-R1-and-R2'],
            {'default': False,
             'action': 'store_true',
             'help': "When declared, this program outputs 3 FASTA files for paired-end reads: one "
                     "for R1, one for R2, and one for unpaired reads."}
                ),
    'gzip-output': (
            ['-X', '--gzip-output'],
            {'default': False,
             'action': 'store_true',
             'help': "When declared, output file(s) will be gzip compressed and the extension `.gz` will be added."}
                ),
    'list-contigs': (
            ['--list-contigs'],
            {'default': False,
             'action': 'store_true',
             'help': "When declared, the program will list contigs in the BAM file and exit gracefully "
                     "without any further analysis."}
                ),
    'list-splits': (
            ['--list-splits'],
            {'default': False,
             'action': 'store_true',
             'help': "When declared, the program will list split names in the profile database and quite"}
                ),

    'list-collections': (
            ['--list-collections'],
            {'default': False,
             'action': 'store_true',
             'help': "Show available collections and exit."}
                ),
    'list-bins': (
            ['--list-bins'],
            {'default': False,
             'action': 'store_true',
             'help': "List available bins in a collection and exit."}
                ),
    'list-states': (
            ['--list-states'],
            {'default': False,
             'action': 'store_true',
             'help': "Show available states and exit."}
                ),
    'show-views': (
            ['--show-views'],
            {'default': False,
             'action': 'store_true',
             'help': "When declared, the program will show a list of available views, and exit."}
                ),
    'list-completeness-sources': (
            ['--list-completeness-sources'],
            {'default': False,
             'action': 'store_true',
             'help': "Show available sources and exit."}
                ),
    'completeness-source': (
            ['--completeness-source'],
            {'metavar': 'NAME',
             'help': "Single-copy gene source to use to estimate completeness."}
                ),
    'split-name': (
            ['--split-name'],
            {'metavar': 'SPLIT_NAME',
             'help': "Split name."}
                ),
    'program': (
            ['--program'],
            {'metavar': 'PROGRAM_NAME',
             'help': "Program name.",
             'required': False,
             'default': 'default'}
                ),
    'splits-of-interest': (
            ['--splits-of-interest'],
            {'metavar': 'FILE',
             'help': "A file with split names. There should be only one column in the file, and each line "
                     "should correspond to a unique split name."}
                ),
    'contigs-of-interest': (
            ['--contigs-of-interest'],
            {'metavar': 'FILE',
             'help': "It is possible to focus on only a set of contigs. If you would like to do that and ignore "
                     "the rest of the contigs in your contigs database, use this parameter with a flat file "
                     "every line of which desribes a single contig name."}
                ),
    'samples-of-interest': (
            ['--samples-of-interest'],
            {'metavar': 'FILE',
             'help': "A file with samples names. There should be only one column in the file, and each line "
                     "should correspond to a unique sample name (without a column header)."}
                ),
    'genes-of-interest': (
            ['--genes-of-interest'],
            {'metavar': 'FILE',
             'help': "A file with anvi'o gene caller IDs. There should be only one column in the file, and each line "
                     "should correspond to a unique gene caller id (without a column header)."}
                ),
    'gene-cluster-id': (
            ['--gene-cluster-id'],
            {'metavar': 'GENE_CLUSTER_ID',
             'help': "Gene cluster ID you are interested in."}
                ),
    'gene-cluster-ids-file': (
            ['--gene-cluster-ids-file'],
            {'metavar': 'FILE_PATH',
             'help': "Text file for gene clusters (each line should contain be a unique gene cluster id)."}
                ),
    'bin-id': (
            ['-b', '--bin-id'],
            {'metavar': 'BIN_NAME',
             'help': "Bin name you are interested in."}
                ),
    'bin-names-list': (
            ['-b', '--bin-names-list'],
            {'metavar': 'BIN NAMES',
             'help': "Comma-separated list of bin names."}
                ),
    'new-bin-name': (
            ['-B', '--new-bin-name'],
            {'metavar': 'BIN NAME',
             'help': "The new bin name."}
                ),
    'bin-ids-file': (
            ['-B', '--bin-ids-file'],
            {'metavar': 'FILE_PATH',
             'help': "Text file for bins (each line should be a unique bin id)."}
                ),
    'find-from-split-name': (
            ['--find-from-split-name'],
            {'metavar': 'SPLIT_NAME',
             'help': "If you don't know the bin name you want to work with but if you know the split name it contains "
                     "you can use this parameter to tell anvi'o the split name, and so it can find the bin for you "
                     "automatically. This is something extremely difficult for anvi'o to do, but it does it anyway "
                     "because you."}
                ),
    'collection-name': (
            ['-C', '--collection-name'],
            {'metavar': 'COLLECTION_NAME',
             'help': "Collection name."}
                ),
    'num-positions-from-each-split': (
            ['--num-positions-from-each-split'],
            {'metavar': 'INT',
             'default': 0,
             'type': int,
             'help': "Each split may have one or more variable positions. By default, anvi'o will report every SNV "
                     "position found in a given split. This parameter will help you to define a cutoff for the maximum "
                     "number of SNVs to be reported from a split (if the number of SNVs is more than the number you "
                     "declare using this parameter, the positions will be randomly subsampled)."}
             ),
    'min-scatter': (
            ['-m', '--min-scatter'],
            {'metavar': 'INT',
             'default': 0,
             'type': int,
             'help': "This one is tricky. If you have N samples in your dataset, a given variable position x in one "
                     "of your splits can split your N samples into `t` groups based on the identity of the "
                     "variation they harbor at position x. For instance, `t` would have been 1, if all samples had the same "
                     "type of variation at position x (which would not be very interesting, because in this case "
                     "position x would have zero contribution to a deeper understanding of how these samples differ "
                     "based on variability. When `t` > 1, it would mean that identities at position x across samples "
                     "do differ. But how much scattering occurs based on position x when t > 1? If t=2, how many "
                     "samples ended in each group? Obviously, even distribution of samples across groups may tell "
                     "us something different than uneven distribution of samples across groups. So, this parameter "
                     "filters out any x if 'the number of samples in the second largest group' (=scatter) is less "
                     "than -m. Here is an example: let's assume you have 7 samples. While 5 of those have AG, 2 "
                     "of them have TC at position x. This would mean scatter of x is 2. If you set -m to 2, this "
                     "position would not be reported in your output matrix. The default value for -m is "
                     "%(default)d, which means every `x` found in the database and survived previous filtering "
                     "criteria will be reported. Naturally, -m cannot be more than half of the number of samples. "
                     "Please refer to the user documentation if this is confusing."}
                ),
    'min-ratio-of-competings-nts': (
            ['-r', '--min-ratio-of-competings-nts'],
            {'metavar': 'RATIO',
             'default': 0,
             'type': float,
             'help': "Minimum ratio of the competing nucleotides at a given position. Default is %(default)d."}
                ),
    'max-num-unique-positions': (
            ['-n', '--max-num-unique-positions'],
            {'metavar': 'NUM_POSITIONS',
             'default': 0,
             'type': int,
             'help': "Maximum number of unique positions to be used in the network. This may be one way to avoid extremely "
                     "large network descriptions that would defeat the purpose of a quick visualization. If there are more "
                     "unique positions in the variability profile, the program will randomly select a subset of them to match "
                     "the `max-num-unique-positions`. The default is %(default)d, which means all positions should be reported. "
                     "Remember that the number of nodes in the network will also depend on the number of samples described in "
                     "the variability profile."}
                ),
    'num-threads': (
            ['-T', '--num-threads'],
            {'metavar': 'NUM_THREADS',
             'default': 1,
             'type': int,
             'help': "Maximum number of threads to use for multithreading whenever possible. Very conservatively, the default "
                     "is 1. It is a good idea to not exceed the number of CPUs / cores on your system. Plus, please "
                     "be careful with this option if you are running your commands on a SGE --if you are clusterizing your runs, "
                     "and asking for multiple threads to use, you may deplete your resources very fast."}
                ),
    'num-parallel-processes': (
            ['-P', '--num-parallel-processes'],
            {'metavar': 'NUM_PROCESSES',
             'default': 1,
             'type': int,
             'help': "Maximum number of processes to run in parallel. Please note that this is different than number of threads. If you "
                     "ask for 4 parallel processes, and 5 threads, anvi'o will run four processes in parallel and assign 5 threads "
                     "to each. For resource allocation you must multiply the number of processes and threads."}
                ),
    'variability-profile': (
            ['-V', '--variability-profile'],
            {'metavar': 'VARIABILITY_TABLE',
             'type': str,
             'required': False,
             'help': "The output of anvi-gen-variability-profile, or a different variant-calling output that has been converted to the "
                     "anvi'o format."}
                ),
    'min-coverage-in-each-sample': (
            ['--min-coverage-in-each-sample'],
            {'metavar': 'INT',
             'default': 0,
             'type': int,
             'help': "Minimum coverage of a given variable nucleotide position in all samples. If a nucleotide position "
                     "is covered less than this value even in one sample, it will be removed from the analysis. Default "
                     "is %(default)d."}
                ),
    'min-departure-from-reference': (
            ['-r', '--min-departure-from-reference'],
            {'metavar': 'FLOAT',
             'default': 0,
             'type': float,
             'help': "Takes a value between 0 and 1, where 1 is maximum divergence from the reference. Default is %(default)f. "
                     "The reference here observation that corresponds to a given position in the mapped context."}
                ),
    'max-departure-from-reference': (
            ['-z', '--max-departure-from-reference'],
            {'metavar': 'FLOAT',
             'default': 1,
             'type': float,
             'help': "Similar to '--min-departure-from-reference', but defines an upper limit for divergence. The "
                     "default is %(default)f."}
                ),
    'min-departure-from-consensus': (
            ['-j', '--min-departure-from-consensus'],
            {'metavar': 'FLOAT',
             'default': 0,
             'type': float,
             'help': "Takes a value between 0 and 1, where 1 is maximum divergence from the consensus for a given position. The "
                     "default is %(default)f. The consensus is the most frequent observation at a given position."}
                ),
    'max-departure-from-consensus': (
            ['-a', '--max-departure-from-consensus'],
            {'metavar': 'FLOAT',
             'default': 1,
             'type': float,
             'help': "Similar to '--min-departure-from-consensus', but defines an upper limit for divergence. The "
                     "default is %(default)f."}
                ),
    'min-occurrence-of-variable-positions': (
            ['-x', '--min-occurrence'],
            {'metavar': 'NUM_SAMPLES',
             'default': 1,
             'type': int,
             'help': "Minimum number of samples a nucleotide position should be reported as variable. Default is %(default)d. "
                     "If you set it to 2, for instance, each eligible variable position will be expected to appear in at least "
                     "two samples, which will reduce the impact of stochastic, or unintelligible variable positions."}
                ),
    'quince-mode': (
            ['--quince-mode'],
            {'default': False,
             'action': 'store_true',
             'help': "The default behavior is to report base frequencies of nucleotide positions only if there "
                     "is any variation reported during profiling (which by default uses some heuristics to minimize "
                     "the impact of error-driven variation). So, if there are 10 samples, and a given position has been "
                     "reported as a variable site during profiling in only one of those samples, there will be no "
                     "information will be stored in the database for the remaining 9. When this flag is "
                     "used, we go back to each sample, and report base frequencies for each sample at this position "
                     "even if they do not vary. It will take considerably longer to report when this flag is on, and the use "
                     "of it will increase the file size dramatically, however it is inevitable for some statistical approaches "
                     "(as well as for some beautiful visualizations)."}
                ),
    'include-contig-names': (
            ['--include-contig-names'],
            {'default': False,
             'action': 'store_true',
             'help': "Use this flag if you would like contig names for each variable position to be included in the "
                     "output file as a column. By default, we do not include contig names since they can practically "
                     "double the output file size without any actual benefit in most cases."}
                ),
    'include-split-names': (
            ['--include-split-names'],
            {'default': False,
             'action': 'store_true',
             'help': "Use this flag if you would like split names for each variable position to be included in the "
                     "output file as a column."}
                ),
    'engine': (
            ['--engine'],
            {'default': 'NT',
             'metavar': 'ENGINE',
             'type': str,
             'help': "Variability engine. The default is '%(default)s'."}
                ),
    'driver': (
            ['--driver'],
            {'metavar': 'DRIVER',
             'type': str,
             'required': True,
             'help': "Automatic binning drivers. Available options '%(choices)s'."}
                ),
    'skip-synonymity': (
            ['--skip-synonymity'],
            {'default': False,
             'action': 'store_true',
             'help': "Computing synonymity can be an expensive operation for large data sets. Provide this flag to skip "
                     "computing synonymity. It only makes sense to provide this flag when using --engine CDN."}
                ),
    'transpose': (
            ['--transpose'],
            {'default': False,
             'action': 'store_true',
             'help': "Transpose the input matrix file before clustering."}
                ),
    'skip-check-names': (
            ['--skip-check-names'],
            {'default': False,
             'action': 'store_true',
             'help': "For debugging purposes. You should never really need it."}
                ),
    'experimental-org-input-dir': (
            ['-i', '--input-directory'],
            {'metavar': 'DIR_PATH',
             'type': str,
             'help': "Input directory where the input files addressed from the configuration "
                     "file can be found (i.e., the profile database, if PROFILE.db::TABLE "
                     "notation is used in the configuration file)."}
                ),
    'clustering-name': (
            ['-N', '--name'],
            {'metavar': 'NAME',
             'type': str,
             'help': "The name to use when storing the resulting clustering in the database. "
                     "This name will appear in the interactive interface and other relevant "
                     "interfaces. Please consider using a short and descriptive single-word "
                     "(if you do not do that you will make anvi'o complain)."}
                ),
    'distance': (
            ['--distance'],
            {'metavar': 'DISTANCE_METRIC',
             'type': str,
             'default': constants.distance_metric_default,
             'help': "The distance metric for the hierarchical clustering. The default distance "
                     "metric is '%(default)s'. You can find the full list of distance metrics "
                     "either by making a mistake (such as entering a non-existent distance metric "
                     "and making anvi'o upset), or by taking a look at the help menu of the "
                     "hierarchy.distance.pdist function in the scipy.cluster module."}
                ),
    'linkage': (
            ['--linkage'],
            {'metavar': 'LINKAGE_METHOD',
             'type': str,
             'default': constants.linkage_method_default,
             'help': "The linkage method for the hierarchical clustering. The default linkage "
                     "method is '%(default)s', because that is the best one. It really is. We talked "
                     "to a lot of people and they were all like 'this is the best one available' and "
                     "it is just all out there. Honestly it is so good that we will build a wall around it "
                     "and make other linkage methods pay for it. But if you want to see a full "
                     "list of available ones you can check the hierarcy.linkage function in "
                     "the scipy.cluster module. Up to you really. But then you can't use %(default)s "
                     "anymore, and you would have to leave anvi'o right now."}
                ),
    'input-dir': (
            ['-i', '--input-dir'],
            {'metavar': 'DIR_PATH',
             'type': str,
             'help': "Directory path for input files"}
                ),
    'output-dir': (
            ['-o', '--output-dir'],
            {'metavar': 'DIR_PATH',
             'type': str,
             'help': "Directory path for output files"}
                ),
    'output-file': (
            ['-o', '--output-file'],
            {'metavar': 'FILE_PATH',
             'type': str,
             'help': "File path to store results."}
                ),
    'log-file': (
            ['--log-file'],
            {'metavar': 'FILE_PATH',
             'default': None,
             'type': str,
             'help': "File path to store debug/output messages."}
                ),
    'trna-hits-file': (
            ['--trna-hits-file'],
            {'metavar': 'FILE_PATH',
             'default': None,
             'type': str,
             'help': "File path to store raw hits from tRNA scan."}
                ),
    'trna-cutoff-score': (
            ['--trna-cutoff-score'],
            {'metavar': 'INT',
             'default': 20,
             'type': int,
             'help': "Minimum score to assume a hit comes from a proper tRNA gene (passed to the tRNAScan-SE). "
                     "The default is %(default)d. It can get any value between 0-100."}
                ),
    'also-scan-trnas': (
            ['--also-scan-trnas'],
            {'default': False,
             'action': 'store_true',
             'help': "Also scan tRNAs while you're at it."}
                ),
    'output-db-path': (
            ['-o', '--output-db-path'],
            {'metavar': 'DB_FILE_PATH',
             'type': str,
             'help': "Output file path for the new database."}
                ),
    'temporary-dir-path': (
            ['--temporary-dir-path'],
            {'metavar': 'PATH',
             'type': str,
             'help': "If you don't provide anything here, this program will come up with a temporary "
                     "directory path by itself to store intermediate files, and clean it later. If you "
                     "want to have full control over this, you can use this flag to define one.."}
                ),
    'output-file-prefix': (
            ['-O', '--output-file-prefix'],
            {'metavar': 'FILENAME_PREFIX',
             'type': str,
             'help': "A prefix to be used while naming the output files (no file type "
                     "extensions please; just a prefix)."}
                ),
    'long-format': (
            ['--long-format'],
            {'default': False,
             'action': 'store_true',
             'help': "Report the output file as a long-format TAB-delmited file instead of a TAB-delimited "
                     "sparse matrix."}
                ),
    'matrix-format': (
            ['--matrix-format'],
            {'default': False,
             'action': 'store_true',
             'help': "Report the output as TAB-delmited sparse matrix files."}
                ),
    'raw-output': (
            ['--raw-output'],
            {'default': False,
             'action': 'store_true',
             'help': "Just store the raw output without any processing of the primary data structure."}
                ),
    'dry-run': (
            ['--dry-run'],
            {'default': False,
             'action': 'store_true',
             'help': "Don't do anything real. Test everything, and stop right before wherever the developer "
                     "said 'well, this is enough testing', and decided to print out results."}
                ),
    'skip-dry-run': (
            ['--skip-dry-run'],
            {'default': False,
             'action': 'store_true',
             'help': "Don't do a dry run. Just start the workflow! Useful when your job is so big it takes "
                     "hours to do a dry run."}
                ),
    'verbose': (
            ['--verbose'],
            {'default': False,
             'action': 'store_true',
             'help': "Be verbose, print more messages whenever possible."}
                ),
    'concise': (
            ['--concise'],
            {'default': False,
             'action': 'store_true',
             'help': "Don't be verbose, print less messages whenever possible."}
                ),
    'just-do-it': (
            ['--just-do-it'],
            {'default': False,
             'action': 'store_true',
             'help': "Don't bother me with questions or warnings, just do it."}
                ),
    'ip-address': (
            ['-I', '--ip-address'],
            {'metavar': 'IP_ADDR',
             'type': str,
             'default': '0.0.0.0',
             'help': "IP address for the HTTP server. The default ip address (%(default)s) should "
                     "work just fine for most."}
                ),
   'browser-path': (
            ['--browser-path'],
            {'metavar': 'PATH',
             'type': str,
             'default': None,
             'help': "By default, anvi'o will use your default browser to launch the interactive interface. If you "
                     "would like to use something else than your system default, you can provide a full path for an "
                     "alternative browser using this parameter, and hope for the best. For instance we are using "
                     "this parameter to call Google's experimental browser, Canary, which performs better with "
                     "demanding visualizations."}
                ),
   'api-url': (
            ['--api-url'],
            {'metavar': 'API_URL',
             'type': str,
             'default': 'https://anvi-server.org',
             'help': "Anvi'server url"}
                ),
    'port-number': (
            ['-P', '--port-number'],
            {'metavar': 'INT',
             'default': None,
             'type': int,
             'help': "Port number to use for anvi'o services. If nothing is declared, anvi'o will try to find "
                     "a suitable port number, starting from the default port number, %d." % constants.default_port_number}
                ),
    'user': (
            ['--user'],
            {'metavar': 'USERNAME',
             'default': None,
             'type': str,
             'help': "The user for an anvi'server."}
                ),
    'user-server-shutdown': (
            ['--user-server-shutdown'],
            {'default': False,
             'action': 'store_true',
             'help': "Allow users to shutdown an anvi'server via web interface."}
                ),
    'read-only': (
            ['--read-only'],
            {'default': False,
             'action': 'store_true',
             'help': "When the interactive interface is started with this flag, all 'database write' "
                     "operations will be disabled."}
                ),
    'server-only': (
            ['--server-only'],
            {'default': False,
             'action': 'store_true',
             'help': "The default behavior is to start the local server, and fire up a browser that "
                     "connects to the server. If you have other plans, and want to start the server "
                     "without calling the browser, this is the flag you need."}
                ),
    'password-protected': (
            ['--password-protected'],
            {'default': False,
             'action': 'store_true',
             'help': "If this flag is set, command line tool will ask you to enter a password and interactive "
                     "interface will be only accessible after entering same password. This option is recommended "
                     "for shared machines like clusters or shared networks where computers are not isolated."}
                ),
    'store-in-db': (
            ['--store-in-db'],
            {'default': False,
             'action': 'store_true',
             'help': "Store analysis results into the database directly."}
                ),
    'skip-store-in-db': (
            ['--skip-store-in-db'],
            {'default': False,
             'action': 'store_true',
             'help': "By default, analysis results are stored in the profile database. The use of "
                     "this flag will let you skip that"}
                ),
    'min-e-value': (
            ['-e', '--min-e-value'],
            {'metavar': 'E-VALUE',
             'default': 1e-15,
             'type': float,
             'help': "Minimum significance score of an HMM find to be considered as a valid hit. "
                     "Default is %(default)g."}
                ),
    'min-percent-identity': (
            ['--min-percent-identity'],
            {'metavar': 'PERCENT_IDENTITY',
             'default': 80.0,
             'type': float,
             'help': "Minimum percent identity. The default is %(default)g%%."}
                ),
    'min-full-percent-identity': (
            ['--min-full-percent-identity'],
            {'metavar': 'FULL_PERCENT_IDENTITY',
             'default': 20.0,
             'type': float,
             'help': "In some cases you may get high raw ANI estimates (percent identity scores) "
                     "between two genomes that have little to do with each other simply because only "
                     "a small fraction of their content may be aligned. This can be partly "
                     "alleviated by considering the *full* percent identity, which includes in its "
                     "calculation regions that did not align. For example, if the alignment is a "
                     "whopping 97 percent identity but only 8 percent of the genome aligned, the *full* "
                     "percent identity is 0.970 * 0.080 = 0.078 OR 7.8 percent. *full* percent "
                     "identity is always included in the report, but you can also use it as a filter "
                     "for other metrics, such as percent identity. This filter will set all ANI "
                     "measures between two genomes to 0 if the *full* percent identity is less than "
                     "you deem trustable. When you set a value, anvi'o will go through the ANI "
                     "results, and set all ANI measures between two genomes to 0 if the *full* "
                     "percent identity *between either of them* is less than the parameter described "
                     "here. The default is %(default)g."}
                ),
    'use-full-percent-identity': (
            ['--use-full-percent-identity'],
            {'action': 'store_true',
             'help': "Usually, percent identity is calculated only over aligned regions, and this "
                     "is what is used as a distance metric by default. But with this flag, "
                     "you can instead use the *full* percent identity as the distance metric. It is the "
                     "same as percent identity, except that regions that did not align are included "
                     "in the calculation. This means *full* percent identity will always be less than or "
                     "equal to percent identity. How is it calculated? Well if P is the percentage identity "
                     "calculated in aligned regions, L is the length of the genome, and A is the fraction "
                     "of the genome that aligned to a compared genome, the full percent identity is "
                     "P * (A/L). In other words, it is the percent identity multiplied by the alignment "
                     "coverage. For example, if the alignment is a whopping 97 percent identity but "
                     "only 8 percent of the genome aligned, the *full* percent identity is 0.970 * 0.080 "
                     "= 0.078, which is just 7.8 percent."}
                ),
    'min-alignment-fraction': (
            ['--min-alignment-fraction'],
            {'default': 0.0,
             'metavar': 'NUM',
             'type': float,
             'help': "In some cases you may get high raw ANI estimates "
                     "(percent identity scores) between two genomes that have little to do with each other "
                     "simply because only a small fraction of their content may be aligned. This filter will "
                     "set all ANI scores between two genomes to 0 if the alignment fraction is less than you "
                     "deem trustable. When you set a value, anvi'o will go through the ANI results, and set "
                     "percent identity scores between two genomes to 0 if the alignment fraction *between either "
                     "of them* is less than the parameter described here. The default is %(default)g."}
                ),
    'significant-alignment-length': (
            ['--significant-alignment-length'],
            {'default': None,
             'metavar': 'INT',
             'type': int,
             'help': "So --min-alignment-fraction "
                     "discards any hit that is coming from alignments that represent shorter fractions of genomes, "
                     "but what if you still don't want to miss an alignment that is longer than an X number of "
                     "nucleotides regardless of what fraction of the genome it represents? Well, this parameter is "
                     "to recover things that may be lost due to --min-alignment-fraction parameter. Let's say, "
                     "if you set --min-alignment-fraction to '0.05', and this parameter to '5000', anvi'o will keep "
                     "hits from alignments that are longer than 5000 nts, EVEN IF THEY REPRESENT less than 5 percent of "
                     "a given genome pair. Basically if --min-alignment-fraction is your shield to protect yourself "
                     "from incoming garbage, --significant-alignment-length is your chopstick to pick out those that "
                     "may be interesting, and you are a true warrior here."}
                ),
    'bins-info': (
            ['--bins-info'],
            {'metavar': 'BINS_INFO',
             'help': "Additional information for bins. The file must contain three TAB-delimited columns, "
                     "where the first one must be a unique bin name, the second should be a 'source', and the "
                     "last one should be a 7 character HTML color code (i.e., '#424242'). Source column must "
                     "contain information about the origin of the bin. If these bins are automatically "
                     "identified by a program like CONCOCT, this column could contain the program name and "
                     "version. The source information will be associated with the bin in various interfaces "
                     "so in a sense it is not *that* critical what it says there, but on the other hand it is, "
                     "becuse we should also think about people who may end up having to work with what we put "
                     "together later."}
                ),
    'bins': (
            ['--bins'],
            {'metavar': 'BINS_DATA',
             'help': "Tab-delimited file, first column contains tree leaves (gene clusters, splits, contigs etc.) "
                     "and second column contains which Bin they belong."}
      ),
    'contigs-mode': (
            ['--contigs-mode'],
            {'default': False,
             'action': 'store_true',
             'help': "Use this flag if your binning was done on contigs instead of splits. Please refer "
                     "to the documentation for help."}
                ),
    'sample-name': (
            ['-S', '--sample-name'],
            {'metavar': 'NAME',
             'help': "It is important to set a sample name (using only ASCII letters and digits "
                     "and without spaces) that is unique (considering all others). If you do not "
                     "provide one, anvi'o will try to make up one for you based on other information, "
                     "although, you should never let the software to decide these things)."}
                ),
    'project-name': (
            ['-n', '--project-name'],
            {'metavar': 'PROJECT_NAME',
             'help': "Name of the project. Please choose a short but descriptive name (so anvi'o can use "
                     "it whenever she needs to name an output file, or add a new table in a database, or name "
                     "her first born)."}
                ),
    'skip-hierarchical-clustering': (
            ['--skip-hierarchical-clustering'],
            {'default': False,
             'action': 'store_true',
             'help': "If you are not planning to use the interactive interface (or if you have other "
                     "means to add a tree of contigs in the database) you may skip the step where "
                     "hierarchical clustering of your items are preformed based on default clustering "
                     "recipes matching to your database type."}
                ),
    'skip-variability-tables': (
            ['--skip-variability-tables'],
            {'default': False,
             'action': 'store_true',
             'help': "Processing variability tables in profile database might take a very long time. With "
                     "this flag you will be asking anvi'o to skip them."}
                ),
    'enforce-hierarchical-clustering': (
            ['--enforce-hierarchical-clustering'],
            {'default': False,
             'action': 'store_true',
             'help': "If you have more than 25,000 splits in your merged profile, anvi-merge will automatically "
                     "skip the hierarchical clustering of splits (by setting --skip-hierarchical-clustering flag "
                     "on). This is due to the fact that computational time required for hierarchical clustering "
                     "increases exponentially with the number of items being clustered. Based on our experience "
                     "we decided that 25,000 splits is about the maximum we should try. However, this is not a "
                     "theoretical limit, and you can overwrite this heuristic by using this flag, which would "
                     "tell anvi'o to attempt to cluster splits regardless."}
                ),
    'compress-auxiliary-data': (
            ['--compress-auxiliary-data'],
            {'default': False,
             'action': 'store_true',
             'help': "When declared, the auxiliary data file in the resulting output will be compressed. This "
                     "saves space, but it takes long. Also, if you are planning to compress the entire "
                     "later using GZIP, it is even useless to do. But you are the boss!"}
                ),
    'cluster-contigs': (
            ['--cluster-contigs'],
            {'default': False,
             'action': 'store_true',
             'help': "Single profiles are rarely used for genome binning or visualization, and since "
                     "clustering step increases the profiling runtime for no good reason, the default "
                     "behavior is to not cluster contigs for individual runs. However, if you are "
                     "planning to do binning on one sample, you must use this flag to tell anvi'o to "
                     "run cluster configurations for single runs on your sample."}
                ),
    'num-clusters-requested': (
            ['--num-clusters-requested'],
            {'metavar': 'INT',
             'default': 400,
             'type': int,
             'help': "How many clusters do you request? Default is %(default)d."}
             ),
    'overwrite-output-destinations': (
            ['-W', '--overwrite-output-destinations'],
            {'default': False,
             'action': 'store_true',
             'help': "Overwrite if the output files and/or directories exist."}
                ),
    'delete-if-exists': (
            ['--delete-if-exists'],
            {'default': False,
             'action': 'store_true',
             'help': "Be bold (at your own risk), and delete if exists."}
                ),
    'report-variability-full': (
            ['--report-variability-full'],
            {'default': False,
             'action': 'store_true',
             'help': "One of the things anvi-profile does is to store information about variable "
                     "nucleotide positions. Usually it does not report every variable position, since "
                     "not every variable position is genuine variation. Say, if you have 1,000 coverage, "
                     "and all nucleotides at that position are Ts and only one of them is a C, the "
                     "confidence of that C being a real variation is quite low. anvi'o has a simple "
                     "algorithm in place to reduce the impact of noise. However, using this flag "
                     "you can disable it and ask profiler to report every single variation (which "
                     "may result in very large output files and millions of reports, but you are the "
                     "boss). Do not forget to take a look at '--min-coverage-for-variability' parameter"}
                ),
    'report-extended-deflines': (
            ['--report-extended-deflines'],
            {'default': False,
             'action': 'store_true',
             'help': "When declared, the deflines in the resulting FASTA file will contain more information."}
                ),
    'manual-mode': (
            ['--manual-mode'],
            {'default': False,
             'action': 'store_true',
             'help': "Using this flag, you can run the interactive interface in an ad hoc manner using "
                     "input files you curated instead of standard output files generated by an anvi'o "
                     "run. In the manual mode you will be asked to provide a profile database. In this "
                     "mode a profile database is only used to store 'state' of the interactive interface "
                     "so you can reload your visual settings when you re-analyze the same files again. If "
                     "the profile database you provide does not exist, anvi'o will create an empty one for "
                     "you."}
                ),
    'hmm-profile-dir': (
            ['-H', '--hmm-profile-dir'],
            {'metavar': 'HMM PROFILE PATH',
             'help': "You can use this parameter you can specify a directory path that contain an HMM profile. "
                     "This way you can run HMM profiles that are not included in anvi'o. See the online "
                     "to find out about the specifics of this directory structure ."}
                ),
    'installed-hmm-profile': (
            ['-I', '--installed-hmm-profile'],
            {'metavar': 'HMM PROFILE NAME'}
                ),
    'min-contig-length': (
            ['-M', '--min-contig-length'],
            {'metavar': 'INT',
             'default': 1000,
             'type': int,
             'help': "Minimum length of contigs in a BAM file to analyze. The minimum length should be long enough "
                     "for tetra-nucleotide frequency analysis to be meaningful. There is no way to define a golden "
                     "number of minimum length that would be applicable to genomes found in all environments, but we "
                     "chose the default to be %(default)d, and have been happy with it. You are welcome to experiment, "
                     "but we advise to never go below 1,000. You also should remember that the lower you go, the more "
                     "time it will take to analyze all contigs. You can use --list-contigs parameter to have an idea how "
                     "many contigs would be discarded for a given M."}
                ),
    'max-contig-length': (
            ['--max-contig-length'],
            {'metavar': 'INT',
             'default': 0,
             'type': int,
             'help': "Just like the minimum contig length parameter, but to set a maximum. Basically this will remove "
                     "any contig longer than a certain value. Why would anyone need this? Who knows. But if you ever "
                     "do, it is here."}
                ),
    'min-mean-coverage': (
            ['-X', '--min-mean-coverage'],
            {'metavar': 'INT',
             'default': 0,
             'type': int,
             'help': "Minimum mean coverage for contigs to be kept in the analysis. The default value is %(default)d, "
                     "which is for your best interest if you are going to profile multiple BAM files which are then "
                     "going to be merged for a cross-sectional or time series analysis. Do not change it if you are not "
                     "sure this is what you want to do."}
                ),
    'min-coverage-for-variability': (
            ['-V', '--min-coverage-for-variability'],
            {'metavar': 'INT',
             'default': 10,
             'type': int,
             'help': "Minimum coverage of a nucleotide position to be subjected to SNV profiling. By default, anvi'o will "
                     "not attempt to make sense of variation in a given nucleotide position if it is covered less than "
                     "%(default)dX. You can change that minimum using this parameter."}
                ),
    'contigs-and-positions': (
            ['--contigs-and-positions'],
            {'metavar': 'CONTIGS_AND_POS',
             'required': True,
             'help': "This is the file where you list the contigs, and nucleotide positions you are interested in. This "
                     "is supposed to be a TAB-delimited file with two columns. In each line, the first column should be "
                     "the contig name, and the second column should be the comma-separated list of integers for nucleotide "
                     "positions."}
                ),
    'state-autoload': (
            ['--state-autoload'],
            {'metavar': 'NAME',
             'help': "Automatically load previous saved state and draw tree. To see a list of available states, "
                     "use --show-states flag."}
                ),
    'load-full-state': (
            ['--load-full-state'],
            {'required': False,
             'action': 'store_true',
             'help': "Often the minimum and maximum values defined for the an entire profile database that contains "
                     "all contigs do not scale well when you wish to work with a single bin in the refine mode. For "
                     "this reason, the default behavior of anvi-refine is to ignore min/max values set in the default "
                     "state. This flag is your way of telling anvi'o to not do that, and load the state stored in the "
                     "profile database as is."}
                ),
    'state': (
            ['-s', '--state'],
            {'metavar': 'STATE',
             'help': "State file, you can export states from database using anvi-export-state program"}
                ),
    'collection-autoload': (
            ['--collection-autoload'],
            {'metavar': 'NAME',
             'help': "Automatically load a collection and draw tree. To see a list of available collections, "
                     "use --list-collections flag."}
                ),
    'full-report': (
            ['--full-report'],
            {'metavar': 'FILE_NAME',
             'default': None,
             'help': "Optional output file with a fuller description of findings."}
                ),
    'include-sequences': (
            ['--include-sequences'],
            {'default': False,
             'action': 'store_true',
             'help': "Include sequences in the report."}
                ),
    'show-states': (
            ['--show-states'],
            {'default': False,
             'action': 'store_true',
             'help': "When declared the program will print all available states and exit."}
                ),
    'skip-init-functions': (
            ['--skip-init-functions'],
            {'default': False,
             'action': 'store_true',
             'help': "When declared, function calls for genes will not be initialized (therefore will be missing from all "
                     "relevant interfaces or output files). The use of this flag may reduce the memory fingerprint and "
                     "processing time for large datasets."}
                ),
    'init-gene-coverages': (
            ['--init-gene-coverages'],
            {'default': False,
             'action': 'store_true',
             'help': "Initialize gene coverage and detection data. This is a very computationally expensive step, but it is "
                     "necessary when you need gene level coverage data. The reason this is very computationally expensive "
                     "is because anvi'o computes gene coverages by going back to actual coverage values of each gene to "
                     "average them, instead of using contig average coverage values, for extreme accuracy."}
                ),
    'reformat-contig-names': (
            ['--reformat-contig-names'],
            {'default': False,
             'action': 'store_true',
             'help': "Reformat contig names while generating the summary output so they look fancy. With this flag, anvi'o "
                     "will replace the original names of contigs to those that include the bin name as a prefix in resulting "
                     "summary output files per bin. Use this flag carefully as it may influence your downstream analyses due "
                     "to the fact that your original contig names in your input FASTA file for the contigs database will not "
                     "be in the summary output. Although, anvi'o will report a conversion map per bin so you can recover the "
                     "original contig name if you have to."}
                ),
    'skip-auto-ordering': (
            ['--skip-auto-ordering'],
            {'default': False,
             'action': 'store_true',
             'help': "When declared, the attempt to include automatically generated orders of items based on additional data "
                     "is skipped. In case those buggers cause issues with your data, and you still want to see your stuff and "
                     "deal with the other issue maybe later."}
                ),
    'quick-summary': (
            ['--quick-summary'],
            {'default': False,
             'action': 'store_true',
             'help': "When declared the summary output will be generated as quickly as possible, with minimum amount "
                     "of essential information about bins."}
                ),
    'only-complete-links': (
            ['--only-complete-links'],
            {'default': False,
             'action': 'store_true',
             'help': "When declared, only reads that cover all positions will be reported. It is necessary to use this "
                     "flag if you want to perform oligotyping-like analyses on matching reads."}
                ),
    'users-data-dir': (
            ['-U', '--users-data-dir'],
            {'metavar': 'USERS_DATA_DIR',
             'type': str,
             'help': "Input directory where the user database is read and stored by the server. A new database will be "
                     "created if no directory is found."}
                ),
    'smtp-config-file': (
            ['-E', '--smtp-config-file'],
            {'metavar': 'SMTP_CONFIG_INI',
             'type': str,
             'help': "The configuration file for SMTP server to send e-mails. The input file should be formatted as an INI "
                     "file that starts with the header '[SMTP]', and should describe values of each of these variables in "
                     "the following lines: 'from_address' (the e-mail address that should appear in the 'From' section of "
                     "e-mails sent by the server), 'server_address' (the address of the SMTP server to connect), 'server_port' "
                     "(the port number to connect), 'init_tls' (whether to initialize TLS protocol), 'username' (the username "
                     "for the server to login, if necessary), 'password' (the password associated with the username for login, "
                     "if the password is not blank)."}
                ),
    'validate-users-automatically': (
            ['--validate-users-automatically'],
            {'default': True,
             'action': 'store_true',
             'help': "If this is true, users will not receive a link via email to confirm their account but instead be validated "
                     "automatically if there is no smtp configuration."}
                ),
    'queue-size': (
            ['--queue-size'],
            {'default': 0,
             'metavar': 'INT',
             'required': False,
             'help': "The queue size for worker threads to store data to communicate to the main thread. The default is set by the "
                     "class based on the number of threads. If you have *any* hesitation about whether you know what you are doing, "
                     "you should not change this value."}
                ),
    'ngram-window-range': (
            ['--ngram-window-range'],
            {'default': "2:3",
             'metavar': "NGRAM_WINDOW_RANGE",
             'type': str,
             'required': False,
             'help': "The range of window sizes of Ngrams to analyze for synteny patterns."
                     "Please format the window-range as x:y (e.g. Window sizes 2 to 4 would be denoted as: 2:4)"}
                ),
    'write-buffer-size': (
            ['--write-buffer-size'],
            {'default': 500,
             'metavar': 'INT',
             'required': False,
             'help': "How many items should be kept in memory before they are written to the disk. The default is "
                     "%(default)d. The larger the buffer size, the less frequently the program will access the disk, yet the more memory "
                     "will be consumed since the processed items will be cleared off the memory only after they are written "
                     "to the disk. The default buffer size will likely work for most cases, but if "
                     "you feel you need to reduce it, we trust you. Please keep an eye on the memory "
                     "usage output to make sure the memory use never exceeds the size of the "
                     "physical memory."}
                ),
    'write-buffer-size-per-thread': (
            ['--write-buffer-size-per-thread'],
            {'default': 500,
             'metavar': 'INT',
             'required': False,
             'help': "How many items should be kept in memory before they are written do the disk. The default is "
                     "%(default)d per thread. So a single-threaded job would have a write buffer size of "
                     "%(default)d, whereas a job with 4 threads would have a write buffer size of 4*%(default)d. "
                     "The larger the buffer size, the less frequent the program will access to the disk, yet the more memory "
                     "will be consumed since the processed items will be cleared off the memory only after they are written "
                     "to the disk. The default buffer size will likely work for most cases. Please keep an eye on the memory "
                     "usage output to make sure the memory use never exceeds the size of the physical memory."}
                ),
    'export-gff3': (
        ['--export-gff3'],
        {
            'default': False,
            'action': 'store_true',
            'help': "If this is true, the output file will be in GFF3 format."
        }
    ),
    'export-svg': (
            ['--export-svg'],
            {'type': str,
             'metavar': 'FILE_PATH',
             'required': False,
             'help': "The SVG output file path."}
                ),
    'tab-delimited': (
            ['--tab-delimited'],
            {'default': False,
             'required': False,
             'action': 'store_true',
             'help': "Use the TAB-delimited format for the output file."}
                ),
    'splits-mode': (
            ['--splits-mode'],
            {'default': False,
             'action': 'store_true',
             'help': "Specify this flag if you would like to output coverages of individual 'splits', rather than their 'parent' "
                     "contig coverages."}
                ),
    'report-as-text': (
            ['--report-as-text'],
            {'default': False,
             'action': 'store_true',
             'help': "If you give this flag, Anvi'o will not open new browser to show Contigs database statistics and write all stats "
                     "to TAB separated file and you should also give --output-file with this flag otherwise Anvi'o will complain."}
                ),
    'dump-dir': (
            ['--dump-dir'],
            {'required': False,
             'help': "Modeling and annotating structures requires a lot of moving parts, each which have "
                     "their own outputs. The output of this program is a structure database containing the "
                     "pertinent results of this computation, however a lot of stuff doesn't make the cut. "
                     "By providing a directory for this parameter you will get, in addition to the structure "
                     "database, a directory containing the raw output for everything."}
                ),
    'workflow': (
            ['-w', '--workflow'],
            {'required': False,
             'help': "You must specify a workflow name. To see a list of available workflows "
                     "run --list-workflows."}
                ),
    'list-workflows': (
            ['--list-workflows'],
            {'required': False,
             'action': 'store_true',
             'help': "Print a list of available snakemake workflows"}
                ),
    'save-workflow-graph': (
            ['--save-workflow-graph'],
            {'required': False,
             'action': 'store_true',
             'help': "Save a graph representation of the workflow. If you are using this flag and if your "
                     "system is unable to generate such graph outputs, you will hear anvi'o complaining "
                     "(still, totally worth trying)."}
                ),
    'get-default-config': (
            ['--get-default-config'],
            {'metavar': 'OUTPUT_FILENAME',
             'type': str,
             'help': "Store a json formatted config file with all the default settings of the "
                     "workflow. This is a good draft you could use in order to write your own "
                     "config file. This config file contains all parameters that could be configured "
                     "for this workflow. NOTICE: the config file is provided with default values "
                     "only for parameters that are set by us in the workflow. The values for the rest "
                     "of the parameters are determined by the relevant program."}
                ),
    'list-dependencies': (
            ['--list-dependencies'],
            {'required': False,
             'action': 'store_true',
             'help': "Print a list of the dependencies of this workflow. You must provide a workflow name "
                     "and a config file. snakemake will figure out which rules need to be run according "
                     "to your config file, and according to the files available on your disk. According "
                     "to the rules that need to be run, we will let you know which programs are going to "
                     "be used, so that you can make sure you have all of them installed and loaded."}
                ),
    'config-file': (
            ['-c', '--config-file'],
            {'required': False,
             'help': "A JSON-formatted configuration file."}
                ),
    'additional-params': (
            ['-A', '--additional-params'],
            {'required': False,
             'nargs':'...', 'type':str,
             'help': "Additional snakemake parameters to add when running snakemake. NOTICE: --additional-params "
                     "HAS TO BE THE LAST ARGUMENT THAT IS PASSED TO anvi-run-workflow, ANYTHING THAT "
                     "FOLLOWS WILL BE CONSIDERED AS PART OF THE ADDITIONAL PARAMETERS THAT ARE PASSED TO SNAKEMAKE. "
                     "Any parameter that is accepted by snakemake should be fair game here, but it is your "
                     "responsibility to make sure that whatever you added makes sense. To see what parameters are "
                     "available please refer to the snakemake documentation. For example, you could use this to set "
                     "up cluster submission using --additional-params --cluster 'YOUR-CLUSTER-SUBMISSION-CMD'."}
                ),
    'self-key': (
            ['--self-key'],
            {'default': None,
             'type': str,
             'help': "The key you wish to set or change."}
                ),
    'self-value': (
            ['--self-value'],
            {'default': None,
             'type': str,
             'help': "The value you wish to set for the self key."}
                ),
    'no-variability': (
            ['--no-variability'],
            {'required': False,
             'action': 'store_true',
             'help': "If provided, no measures of sequence heterogeneity (from short read data) will be overlaid "
                     "on structures."}
                ),
    'compute-gene-coverage-stats': (
            ['--compute-gene-coverage-stats'],
            {'required': False,
             'action': 'store_true',
             'help': "If provided, gene coverage statistics will be appended for each entry in variability report. "
                     "This is very useful information, but will not be included by default because it is an expensive "
                     "operation, and may take some additional time."}
                ),
    'repository': (
            ['--repository'],
            {'default': 'merenlab/anvio',
             'type': str,
             'help': "Source repository to download releases, currently only Github is supported. Enter in 'merenlab/anvio' format."}
                ),
    'inseq-stats': (
            ['--inseq-stats'],
            {'required': False,
             'action': 'store_true',
             'default': False,
             'help': "Provide if working with INSeq/Tn-Seq genomic data. With this, all gene level "
                     "coverage stats will be calculated using INSeq/Tn-Seq statistical methods."}
                ),
    'migrate-dbs-safely': (
            ['--migrate-dbs-safely'],
            {'required': False,
             'action': 'store_true',
             'default': False,
             'help': "If you chose this, anvi'o will first create a copy of your original database. If something "
                     "goes wrong, it will restore the original. If everything works, it will remove the old copy. "
                     "IF YOU HAVE DATABASES THAT ARE VERY LARGE OR IF YOU ARE MIGRATING MANY MANY OF THEM THIS "
                     "OPTION WILL ADD A HUGE I/O BURDEN ON YOUR SYSTEM. But still. Safety is safe."}
                ),
    'migrate-dbs-quickly': (
            ['--migrate-dbs-quickly'],
            {'required': False,
             'action': 'store_true',
             'default': False,
             'help': "If you chose this, anvi'o will migrate your databases in place. It will be much faster (and arguably "
                     "more fun) than the safe option, but if something goes wrong, you will lose data. During the first "
                     "five years of anvi'o development not a single user lost data using our migration scripts as far as "
                     "we know. But there is always a first, and today might be your lucky day."}
                ),
    'module-completion-threshold': (
            ['--module-completion-threshold'],
            {'default': 0.75,
             'metavar': 'NUM',
             'type': float,
             'help': "This threshold defines the point at which we consider a KEGG module to be 'complete' or "
                     "'present' in a given genome or bin. It is the fraction of steps that must be complete in "
                     " in order for the entire module to be marked complete. The default is %(default)g."}
                ),
    'get-raw-data-as-json': (
            ['--get-raw-data-as-json'],
            {'default': None,
            'metavar': 'FILENAME_PREFIX',
            'type': str,
            'help': "If you want the raw metabolism estimation data dictionary in JSON-format, provide a filename prefix to this argument."
                    "The program will then output a file with the .json extension containing this data."}
                ),
    'store-json-without-estimation': (
            ['--store-json-without-estimation'],
            {'default': False,
            'action': 'store_true',
            'help': "This flag is used to control what is stored in the JSON-formatted metabolism data dictionary. When this flag is provided alongside the "
                    "--get-raw-data-as-json flag, the JSON file will be created without running metabolism estimation, and "
                    "that file will consequently include only information about KOfam hits and gene calls. The idea is that you can "
                    "then modify this file as you like and re-run this program using the flag --estimate-from-json."}
                ),
    'estimate-from-json': (
            ['--estimate-from-json'],
            {'default': None,
            'metavar': 'FILE_PATH',
            'type': str,
            'help': "If you have a JSON file containing KOfam hits and gene call information from your contigs database "
                    "(such as a file produced using the --get-raw-data-as-json flag), you can provide that file to this flag "
                    "and KEGG metabolism estimates will be computed from the information within instead of from a contigs database."}
                ),
    'kegg-output-modes': (
            ['--kegg-output-modes'],
            {'default': None,
            'metavar': 'MODES',
            'type': str,
            'help': "Use this flag to indicate what information you want in the kegg metabolism output files, by "
                    "providing a comma-separated list of output modes (each 'mode' you provide will result in a "
                    "different output file, all with the same prefix). The default output modes are 'kofam_hits' and "
                    "'complete_modules'. To see a list of available output modes, run this script with the flag "
                    "--list-available-modes."}
                ),
    'list-available-modes': (
            ['--list-available-modes'],
            {'default': False,
            'action': 'store_true',
            'help': "Use this flag to see the available output modes and their descriptions."}
                ),
    'custom-output-headers': (
            ['--custom-output-headers'],
            {'default': None,
            'metavar': 'HEADERS',
            'type': str,
            'help': "For use with the 'custom' output mode. Provide a comma-separated list of headers to include "
                    "in the output matrix. To see a list of available headers, run this script with the flag "
                    "--list-available-output-headers."}
                ),
    'list-available-output-headers': (
            ['--list-available-output-headers'],
            {'default': False,
            'action': 'store_true',
            'help': "Use this flag to see the available output headers."}
                ),
    'keep-all-hits': (
            ['--keep-all-hits'],
            {'default': False,
            'action': 'store_true',
            'help': "If you use this flag, anvi'o will not get rid of any raw HMM hits, even those that "
                    "are below the score threshold."}
                ),
}

# two functions that works with the dictionary above.
def A(param_id, exclude_param=None):
    if exclude_param:
        return [p for p in D[param_id][0] if p != exclude_param]
    else:
        return D[param_id][0]

def K(param_id, params_dict={}):
    kwargs = copy.deepcopy(D[param_id][1])
    for key in params_dict:
        kwargs[key] = params_dict[key]

    return kwargs

# The rest of this file is composed of code that responds to '-v' or '--version' calls from clients,
# and provides access to the database version numbers for all anvi'o modules.

import anvio.tables as t
from anvio.terminal import Run


run = Run()


def set_version():
    return anvio_version, \
           anvio_codename, \
           t.contigs_db_version, \
           t.pan_db_version, \
           t.profile_db_version, \
           t.genes_db_version, \
           t.auxiliary_data_version, \
           t.genomes_storage_vesion, \
           t.structure_db_version, \
<<<<<<< HEAD
           t.tRNAseq_db_version, \
           t.kegg_modules_db_version
=======
           t.metabolic_modules_db_version
>>>>>>> fcc149d0


def get_version_tuples():
    return [("Anvi'o version", "%s (v%s)" % (__codename__, __version__)),
            ("Profile DB version", __profile__version__),
            ("Contigs DB version", __contigs__version__),
            ("tRNA-seq DB version", __tRNAseq__version__),
            ("Genes DB version", __genes__version__),
            ("Auxiliary data storage version", __auxiliary_data_version__),
            ("Pan DB version", __pan__version__),
            ("Genome data storage version", __genomes_storage_version__),
            ("Structure DB version", __structure__version__),
            ("KEGG Modules DB version", __kegg_modules_version__)]


def print_version():
    run.info("Anvi'o version", "%s (v%s)" % (__codename__, __version__), mc='green')
    run.info("Profile DB version", __profile__version__)
    run.info("Contigs DB version", __contigs__version__)
    run.info("tRNA DB version", __tRNAseq__version__)
    run.info("Pan DB version", __pan__version__)
    run.info("Genome data storage version", __genomes_storage_version__)
    run.info("Auxiliary data storage version", __auxiliary_data_version__)
    run.info("Structure DB version", __structure__version__)
    run.info("Kegg Modules DB version", __kegg_modules_version__)


__version__, \
__codename__, \
__contigs__version__, \
__pan__version__, \
__profile__version__, \
__genes__version__, \
__auxiliary_data_version__, \
__genomes_storage_version__ , \
__structure__version__, \
__tRNAseq__version__, \
__kegg_modules_version__ = set_version()


if '-v' in sys.argv or '--version' in sys.argv:
    print_version()
    sys.exit()<|MERGE_RESOLUTION|>--- conflicted
+++ resolved
@@ -2551,12 +2551,8 @@
            t.auxiliary_data_version, \
            t.genomes_storage_vesion, \
            t.structure_db_version, \
-<<<<<<< HEAD
            t.tRNAseq_db_version, \
-           t.kegg_modules_db_version
-=======
            t.metabolic_modules_db_version
->>>>>>> fcc149d0
 
 
 def get_version_tuples():
