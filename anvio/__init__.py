--- conflicted
+++ resolved
@@ -2791,7 +2791,6 @@
              'action': 'store_true',
              'help': "Prints a nicely formatted table of the default tRNA feature parameterizations "
                      "that are written to a tab-delimited .ini file by the option, `--default-feature-param-file`."}
-<<<<<<< HEAD
                 ),
     'include-metadata': (
             ['--include-metadata'],
@@ -2814,9 +2813,6 @@
             'help': "Choose this flag if you want only modules over the module completeness threshold to be included "
                     "in any output files."}
                 ),
-=======
-    )
->>>>>>> 894b3ab6
 }
 
 # two functions that works with the dictionary above.
