# -*- coding: utf-8
# pylint: disable=line-too-long
"""
    Classes to create, access, and/or populate contigs, tRNASeq, and profile databases.
"""

import os
import re
import sys
import time
import copy
import json
import numpy
import random
import argparse
import textwrap
import multiprocessing
import itertools
import scipy.signal

from io import StringIO
from collections import Counter

import anvio
import anvio.db as db
import anvio.tables as t
import anvio.fastalib as u
import anvio.utils as utils
import anvio.terminal as terminal
import anvio.constants as constants
import anvio.contigops as contigops
import anvio.filesnpaths as filesnpaths
import anvio.ccollections as ccolections
import anvio.genomestorage as genomestorage
import anvio.auxiliarydataops as auxiliarydataops
import anvio.homogeneityindex as homogeneityindex

from anvio.drivers import Aligners
from anvio.errors import ConfigError
from anvio.dbinfo import DBInfo as dbi

from anvio.tables.states import TablesForStates
from anvio.tables.genecalls import TablesForGeneCalls
from anvio.tables.ntpositions import TableForNtPositions
from anvio.tables.miscdata import TableForItemAdditionalData
from anvio.tables.miscdata import TableForLayerAdditionalData
from anvio.tables.kmers import KMerTablesForContigsAndSplits
from anvio.tables.genelevelcoverages import TableForGeneLevelCoverages
from anvio.tables.contigsplitinfo import TableForContigsInfo, TableForSplitsInfo

__author__ = "Developers of anvi'o (see AUTHORS.txt)"
__copyright__ = "Copyleft 2015-2018, the Meren Lab (http://merenlab.org/)"
__credits__ = []
__license__ = "GPL 3.0"
__version__ = anvio.__version__
__maintainer__ = "A. Murat Eren"
__email__ = "a.murat.eren@gmail.com"


run = terminal.Run()
progress = terminal.Progress()
pp = terminal.pretty_print
P = terminal.pluralize
aligners = Aligners()


class DBClassFactory:
    """Factory pattern to get the appropriate class for a given anvi'o db type"""
    def __init__(self):
        self.DB_CLASSES = {'profile': ProfileDatabase,
                           'contigs': ContigsDatabase,
                           'trnaseq': TRNASeqDatabase,
                           'pan': PanDatabase,
                           'genes': GenesDatabase}

    def get_db_class(self, db_path):
        db_type = utils.get_db_type(db_path)

        if db_type not in self.DB_CLASSES:
            raise ConfigError("DBClassFactory speaking. I do not know a class for database type "
                               "%s :/ I can deal with these though: '%s'" % (db_type, ', '.join(self.DB_CLASSES)))
        return self.DB_CLASSES[db_type]


    def get_db_object(self, db_path):
        anvio_db_class = self.get_db_class(db_path)
        return anvio_db_class(db_path)


class ContigsSuperclass(object):
    def __init__(self, args, r=run, p=progress):
        self.args = args
        self.run = r
        self.progress = p

        # if ContigsSuperclass is being used as a base class, then the class that inherits
        # it may have set a `split_names_of_interest` variable. in which case we don't want to
        # overwrite it, and use it for any task that requires a focus on a particular set of
        # splits. But if there is non set by the class that inherits ContigsSuperclass, then
        # we don't want functions that use/assume `split_names_of_interest` variable to throw
        # errors because the variable is not set. so what we are doing here ensures that.
        if not hasattr(self, 'split_names_of_interest'):
            self.split_names_of_interest = set([])

        if hasattr(self.args, 'split_names_of_interest'):
            self.split_names_of_interest = set(self.args.split_names_of_interest)

        self.a_meta = {}

        self.splits_basic_info = {}
        self.splits_taxonomy_dict = {}
        self.split_sequences = {}
        self.contigs_basic_info = {}
        self.nt_positions_info = {}

        self.contig_sequences = {}
        self.gene_caller_ids_included_in_contig_sequences_initialized = set([])

        self.genes_in_contigs_dict = {}
        self.gene_lengths = {}
        self.contig_name_to_genes = {}
        self.genes_in_splits = {} # keys of this dict are NOT gene caller ids. they are ids for each entry.
        self.split_name_to_genes_in_splits_entry_ids = {} # for fast access to all self.genes_in_splits entries for a given split
        self.gene_callers_id_to_split_name_dict = {} # for fast access to a split name that contains a given gene callers id

        self.gene_function_call_sources = []
        self.gene_function_calls_dict = {}
        self.gene_function_calls_initiated = False

        self.hmm_sources_info = {}
        self.hmm_searches_dict = {}   # <--- upon initiation, this dict only keeps hmm hits for non-singlecopy
        self.hmm_searches_header = [] #      gene searches... single-copy gene info is accessed through completeness.py

        self.singlecopy_gene_hmm_sources = set([])
        self.non_singlecopy_gene_hmm_sources = set([])

        # now all items are initialized, we will check whether we are being initialized from within
        # an object that is in `pan` or `manual` mode, neither of which will have a contigs database
        # associated with the call. so having done our part, we will quietly return from here hoping
        # that we are not driving a developer crazy somewhere by doing so.
        D = lambda x: self.__dict__[x] if x in self.__dict__ else None
        if D('mode') == 'pan' or D('mode') == 'functional' or D('mode') == 'manual' or D('mode') == 'genome-view':
            return

        A = lambda x: self.args.__dict__[x] if x in self.args.__dict__ else None
        self.contigs_db_path = A('contigs_db')

        if not self.contigs_db_path:
            raise ConfigError("Someone (hopefully, you) is trying to initialize the Contigs Super Class without a contigs database path. "
                              "There are many ways this can happen, but .. do you think you were trying to run anvio-interactive in "
                              "manual mode but without a --manual flag right before this? Just a gut feeling... No? Maybe you created "
                              "an instance of the profile superclass without a `contigs_db` argument in the namespace? No? Well, then we "
                              "may be in a really big trouble. Please run what you did before seeing this again with a `--debug` flag, "
                              "and send us an e-mail :(")

        filesnpaths.is_file_exists(self.contigs_db_path)

        self.progress.new('Loading the contigs DB')
        self.progress.update('...')

        contigs_db = ContigsDatabase(self.contigs_db_path, run=self.run, progress=self.progress)

        self.a_meta = contigs_db.meta

        self.a_meta['creation_date'] = utils.get_time_to_date(self.a_meta['creation_date']) if 'creation_date' in self.a_meta else 'unknown'

        ####################################################################################
        # MINDFULLY READING STUFF FROM THE DATABASE
        ####################################################################################
        # read SPLITS and GENES basic information.
        self.splits_basic_info = contigs_db.db.smart_get(t.splits_info_table_name, 'split', self.split_names_of_interest, progress=self.progress)
        self.genes_in_splits = contigs_db.db.smart_get(t.genes_in_splits_table_name, 'split', self.split_names_of_interest, progress=self.progress)

        # if there are no splits names of interest, contig names of interest will be an empty set.
        # that's OK, because `smart_get` will take care of it.
        contig_names_of_interest = set([self.splits_basic_info[s]['parent'] for s in self.split_names_of_interest])

        # read CONTIGS and GENES basic information.
        self.contigs_basic_info = contigs_db.db.smart_get(t.contigs_info_table_name, 'contig', contig_names_of_interest, string_the_key=True, progress=self.progress)
        self.genes_in_contigs_dict = contigs_db.db.smart_get(t.genes_in_contigs_table_name, 'contig', contig_names_of_interest, progress=self.progress)

        # because this table is as dumb as Eric, it needs some special attention
        if self.split_names_of_interest:
            self.progress.update('Reading **SOME** entries in the nucleotide positions info table :)')
            where_clause = """contig_name IN (%s)""" % ','.join(['"%s"' % c for c in contig_names_of_interest])
            for contig_name, nt_positions_info in contigs_db.db.get_some_rows_from_table(t.nt_position_info_table_name, where_clause=where_clause):
                self.nt_positions_info[contig_name] = utils.convert_binary_blob_to_numpy_array(nt_positions_info, 'uint8')
        else:
            self.progress.update('Reading **ALL** entries in the nucleotide positions info table :(')
            for contig_name, nt_positions_info in contigs_db.db.get_all_rows_from_table(t.nt_position_info_table_name):
                self.nt_positions_info[contig_name] = utils.convert_binary_blob_to_numpy_array(nt_positions_info, 'uint8')
        ####################################################################################
        # /MINDFULLY READING STUFF FROM THE DATABASE
        ####################################################################################

        self.progress.update('Populating gene lengths dict')
        self.gene_lengths = dict([(g, (self.genes_in_contigs_dict[g]['stop'] - self.genes_in_contigs_dict[g]['start'])) for g in self.genes_in_contigs_dict])

        self.progress.update('Populating contig name to gene IDs dict')
        for contig_name in self.contigs_basic_info:
            self.contig_name_to_genes[contig_name] = set([])
        for gene_unique_id in self.genes_in_contigs_dict:
            e = self.genes_in_contigs_dict[gene_unique_id]
            self.contig_name_to_genes[e['contig']].add((gene_unique_id, e['start'], e['stop']), )


        self.progress.update('Identifying HMM searches for single-copy genes and others')
        self.hmm_sources_info = contigs_db.db.get_table_as_dict(t.hmm_hits_info_table_name)
        for hmm_source in self.hmm_sources_info:
            self.hmm_sources_info[hmm_source]['genes'] = sorted([g.strip() for g in self.hmm_sources_info[hmm_source]['genes'].split(',')])

        self.singlecopy_gene_hmm_sources = set([s for s in list(self.hmm_sources_info.keys()) if self.hmm_sources_info[s]['search_type'] == 'singlecopy'])
        self.non_singlecopy_gene_hmm_sources = set([s for s in list(self.hmm_sources_info.keys()) if self.hmm_sources_info[s]['search_type'] != 'singlecopy'])

        self.progress.update('Generating "split name" to "gene entry ids" mapping dict')
        for entry_id in self.genes_in_splits:
            split_name = self.genes_in_splits[entry_id]['split']
            if split_name in self.split_name_to_genes_in_splits_entry_ids:
                self.split_name_to_genes_in_splits_entry_ids[split_name].add(entry_id)
            else:
                self.split_name_to_genes_in_splits_entry_ids[split_name] = set([entry_id])

        for split_name in self.splits_basic_info:
            if split_name not in self.split_name_to_genes_in_splits_entry_ids:
                self.split_name_to_genes_in_splits_entry_ids[split_name] = set([])

        self.progress.update('Generating "gene caller id" to "split name" mapping dict')
        for entry in list(self.genes_in_splits.values()):
            self.gene_callers_id_to_split_name_dict[entry['gene_callers_id']] = entry['split']

        self.progress.end()

        contigs_db.disconnect()

        self.run.info('Contigs DB', 'Initialized: %s (v. %s)' % (self.contigs_db_path, anvio.__contigs__version__))


    def init_splits_taxonomy(self, t_level='t_genus'):
        if not self.contigs_db_path:
            return

        if t_level not in t.taxon_names_table_structure[1:]:
            raise ConfigError("Pretty close. But the taxonomic level '%s' is not known to anvi'o. How about "
                               "one of these: %s." % (t_level, ','.join(t.taxon_names_table_structure[1:])))

        self.progress.new('Initializing splits taxonomy')
        self.progress.update('...')

        contigs_db = ContigsDatabase(self.contigs_db_path)
        splits_taxonomy_table = contigs_db.db.smart_get(t.splits_taxonomy_table_name, 'split', self.split_names_of_interest, string_the_key=True, error_if_no_data=False, progress=self.progress)
        taxon_names_table = contigs_db.db.get_table_as_dict(t.taxon_names_table_name)

        for split_name in splits_taxonomy_table:
            taxon_id = splits_taxonomy_table[split_name]['taxon_id']
            if taxon_id:
                if t_level in taxon_names_table[taxon_id] and taxon_names_table[taxon_id][t_level]:
                    self.splits_taxonomy_dict[split_name] = taxon_names_table[taxon_id][t_level]

        contigs_db.disconnect()
        self.progress.end()

        if len(splits_taxonomy_table):
            self.run.info('Splits taxonomy', 'Initiated for taxonomic level for "%s"' % t_level)


    def init_contig_sequences(self, min_contig_length=0, gene_caller_ids_of_interest=set([]), split_names_of_interest=set([]), contig_names_of_interest=set([])):
        contigs_db = ContigsDatabase(self.contigs_db_path)

        if not len(split_names_of_interest) and not len(gene_caller_ids_of_interest) and not len(contig_names_of_interest):
            split_names_of_interest = self.split_names_of_interest

        too_many_args = False
        if len(gene_caller_ids_of_interest):
            if len(split_names_of_interest):
                too_many_args = True
                opt1, opt2 = 'gener caller ids of interest', 'split names of interest'
            elif len(contig_names_of_interest):
                too_many_args = True
                opt1, opt2 = 'gener caller ids of interest', 'contig names of interest'
        elif len(split_names_of_interest):
            if len(contig_names_of_interest):
                too_many_args = True
                opt1, opt2 = 'split names of interest', 'contig names of interest'
        if too_many_args:
            raise ConfigError("Ehem. Someone just called `init_contig_sequences` with %s AND %s. "
                              "Someone should make up their mind and go for only one of those." % (opt1, opt2))

        # are we going to read everything, or only those that are of interest?
        if contig_names_of_interest:
            subset_provided = True
        elif gene_caller_ids_of_interest:
            subset_provided = True
            contig_names_of_interest = set([])
            for gene_callers_id in self.genes_in_contigs_dict:
                if gene_callers_id in gene_caller_ids_of_interest:
                    contig_names_of_interest.add(self.genes_in_contigs_dict[gene_callers_id]['contig'])
        elif split_names_of_interest:
            subset_provided = True
            contig_names_of_interest = set([self.splits_basic_info[s]['parent'] for s in split_names_of_interest])
        else:
            subset_provided = False

        if subset_provided and not len(contig_names_of_interest):
            raise ConfigError("Anvi'o was trying to identify the contig names of interest in `init_contig_sequences` "
                              "and then after a few steps there was no contig names of interest at all :( Something "
                              "fishy happened, and code is Jon Snow.")

        self.progress.new('Loading contig sequences')
        self.contig_sequences = contigs_db.db.smart_get(t.contig_sequences_table_name, 'contig', contig_names_of_interest, string_the_key=True, progress=self.progress)

        # now we have our contig sequences, and it is time to make sure we
        # know which gene caller ids they represent if only a subset of contigs
        # were requested:
        if subset_provided:
            self.gene_caller_ids_included_in_contig_sequences_initialized = set(contigs_db.db.smart_get(t.genes_in_contigs_table_name, 'contig', contig_names_of_interest, string_the_key=False, progress=self.progress).keys())
        else:
            self.gene_caller_ids_included_in_contig_sequences_initialized = set(self.genes_in_contigs_dict.keys())

        self.progress.end()

        if subset_provided:
            self.run.warning(f"Someone asked the Contigs Superclass to initialize only a subset of contig sequences. "
                             f"Usually this is a good thing and means that some good code somewhere is looking after "
                             f"you. Just FYI, this class will only know about {P('contig sequence', len(contig_names_of_interest))} "
                             f"instead of all the things in the database.", header="THE MORE YOU KNOW 🌈", lc='yellow')

        contigs_db.disconnect()

        self.progress.new('Filtering contig sequences')
        self.progress.update('Identifying contigs shorter than M')
        contigs_shorter_than_M = set([c for c in self.contigs_basic_info if self.contigs_basic_info[c]['length'] < min_contig_length])

        self.progress.update('Filtering out shorter contigs')
        for contig_name in contigs_shorter_than_M:
            self.contig_sequences.pop(contig_name) if contig_name in self.contig_sequences else None

        self.progress.end()

        return contigs_shorter_than_M


    def get_items_additional_data_for_functions_per_split_summary(self, source, split_names_of_interest, data_dict={}, keys_list=[]):
        """Get items additional data layers to display the frequency of function names
           for each split in a given contigs database so it can be shown as a stacked bar
           chart in the anvi'o interactive interface.

        Parameters
        ==========
        source : str
            A functional annotation source that is in the contigs database.
        split_names_of_interest : list
            Split names to be considered.
        data_dict : dict
            An optional `items_additional_data_dict` type dictionary to update.
        keys_list : list
            An optional `items_additional_data_keys` type list to update.

        Returns
        =======
        data_dict : dict
            An `items_additional_data_dict` type dictionary.
        keys_list : list
            An `items_additional_data_keys` type list.
        """

        if not self.gene_function_calls_initiated:
            raise ConfigError("For this to work, someone needs to initialize gene functions first :/")

        if source not in self.gene_function_call_sources:
            raise ConfigError(f"Nice try. Your '{source}' is not a valid function annotation source in this "
                              f"contigs database. You will need to choose one of these: {', '.join(self.gene_function_call_sources)}")

        if len(data_dict) or len(keys_list):
            if not len(data_dict) and len(keys_list):
                raise ConfigError("If you are sending a data dictionary to expand with function summaries "
                                  "per split, then you also need to send a keys dictionary to be expanded.")

        # learn the number of categories for the function source
        function_source_categories = set([])
        for entry in self.gene_function_calls_dict.values():
            if entry[source]:
                function_source_category = entry[source][1].split('!!!')[0]
                function_source_categories.add(function_source_category)

        function_source_categories = sorted(list(function_source_categories))

        # we can't use this strategy if there are many categories for a given
        # function source
        if len(function_source_categories) > 10:
            raise ConfigError(f"The functional annotation source '{source}' has {len(function_source_categories)} "
                              f"which is way too many to summarize into 'per split' data. If you think this is "
                              f"a dumb reason to not do this, please let us know and we will try to find a better "
                              f"solution to this. In the current implementation, any function annotation source "
                              f"that has up to 10 categories is good.")

        # create a template dictionaries to hold the category frequencies and default entries
        # for splits with no information
        _frequency_of_categories = dict([(cat, 0) for cat in function_source_categories])

        for split_name in split_names_of_interest:
            frequency_of_categories = copy.deepcopy(_frequency_of_categories)

            for entry_id in self.split_name_to_genes_in_splits_entry_ids[split_name]:
                gene_callers_id = self.genes_in_splits[entry_id]['gene_callers_id']
                if self.gene_function_calls_dict[gene_callers_id][source]:
                    gene_function = self.gene_function_calls_dict[gene_callers_id][source][1].split('!!!')[0]
                    frequency_of_categories[gene_function] += 1

            if split_name not in data_dict:
                data_dict[split_name] = {}
                for key in keys_list:
                    data_dict[split_name][key] = None

            for category in function_source_categories:
                data_dict[split_name][f"{source}!{category}"] = frequency_of_categories[category]

        for category in function_source_categories:
            keys_list.append(f"{source}!{category}")

        return data_dict, keys_list


    def init_split_sequences(self, min_contig_length=0, split_names_of_interest=set([])):
        if not len(split_names_of_interest):
            split_names_of_interest = self.split_names_of_interest

        contigs_shorter_than_M = self.init_contig_sequences(min_contig_length)

        if not len(self.splits_basic_info):
            self.run.info_single("Anvi'o was attempting to initialize split sequences, but the splits basic info dictionary "
                                 "was mysteriously empty. So you are warned.", mc="red")
            return

        self.progress.new('Computing split sequences from contigs')

        self.progress.update('Discarding split names coming from short contigs')
        split_names_to_discard = set([])
        for split_name in self.splits_basic_info:
            if self.splits_basic_info[split_name]['parent'] in contigs_shorter_than_M:
                split_names_to_discard.add(split_name)

        for split_name in split_names_to_discard:
            self.splits_basic_info.pop(split_name)

        if not len(self.splits_basic_info):
            self.progress.end()
            raise ConfigError("Something bad happened :/ The minimum length criterion of %d matched %d split names, and "
                              "removed all splits from the splits basic info dict. How could this happen? What have "
                              "you done?" % (min_contig_length, len(contigs_shorter_than_M)))

        # user asks for a specific set of splits to be initialized? maybe a better idea
        # is to set those names at a higher level in the contigs super, but for now this
        # will do it.
        if len(split_names_of_interest):
            missing_split_names = [s for s in split_names_of_interest if s not in self.splits_basic_info]
            if len(missing_split_names):
                self.progress.end()
                raise ConfigError("The `init_split_sequences` function was called with a set of split names of interest "
                                  "but %d of %d of those split names were missing from the splits basic info dict, which "
                                  "contained %d split names. Note that if you have been using a `min_contig_length` cutoff "
                                  "that may have resulted in the removal of your splits from the primary dict of splits. "
                                  "Regardless, here is one of the split names that you requested and were missing: '%s'. "
                                  "And here is one found in the splits basic info dict: '%s'." % \
                                                (len(missing_split_names), len(split_names_of_interest), len(self.splits_basic_info),
                                                 missing_split_names[0], list(self.splits_basic_info.keys())[0]))

            self.progress.end()
            if len(split_names_of_interest) != len(self.splits_basic_info):
                self.run.info_single(f"FYI: A subset of split sequences are being initialized (to be precise, only "
                                     f"{len(split_names_of_interest)} of {len(self.splits_basic_info)} splits the contigs database "
                                     f"knows about). Nothing to worry about. Probably.", mc="cyan", nl_after=1, nl_before=1)
            self.progress.new('Computing split sequences from contigs')
        else:
            split_names_of_interest = list(self.splits_basic_info.keys())

        self.progress.update('Generating split sequences dict')
        for split_name in split_names_of_interest:
            split = self.splits_basic_info[split_name]

            if split['parent'] in contigs_shorter_than_M:
                contigs_shorter_than_M.remove(split['parent'])
                continue

            if self.contigs_basic_info[split['parent']]['num_splits'] == 1:
                self.split_sequences[split_name] = {'sequence': self.contig_sequences[split['parent']]['sequence']}
            else:
                self.split_sequences[split_name] = {'sequence': self.contig_sequences[split['parent']]['sequence'][split['start']:split['end']]}

        self.progress.end()


    def init_non_singlecopy_gene_hmm_sources(self, split_names_of_interest=set([]), return_each_gene_as_a_layer=False):
        if not len(split_names_of_interest):
            split_names_of_interest = self.split_names_of_interest

        if not self.contigs_db_path or not len(self.non_singlecopy_gene_hmm_sources):
            return

        self.progress.new('Initializing non-single-copy HMM sources')
        self.progress.update('...')

        non_singlecopy_gene_hmm_info_dict = {}
        for source in self.non_singlecopy_gene_hmm_sources:
            non_singlecopy_gene_hmm_info_dict[source] = self.hmm_sources_info[source]

        contigs_db = ContigsDatabase(self.contigs_db_path)
        non_singlecopy_gene_hmm_results_dict = utils.get_filtered_dict(contigs_db.db.get_table_as_dict(t.hmm_hits_splits_table_name), 'source', self.non_singlecopy_gene_hmm_sources)
        hmm_hits_table = utils.get_filtered_dict(contigs_db.db.get_table_as_dict(t.hmm_hits_table_name), 'source', self.non_singlecopy_gene_hmm_sources)

        if split_names_of_interest:
            non_singlecopy_gene_hmm_results_dict = utils.get_filtered_dict(non_singlecopy_gene_hmm_results_dict, 'split', set(split_names_of_interest))

        sources_tmpl = {}

        # the following conditional is pretty critical. here is more info about the difference:
        # https://github.com/meren/anvio/issues/123
        if return_each_gene_as_a_layer:
            for source in self.non_singlecopy_gene_hmm_sources:
                search_type = self.hmm_sources_info[source]['search_type']
                for gene_name in non_singlecopy_gene_hmm_info_dict[source]['genes']:
                    search_term = 'hmmx_%s_%s' % (search_type, gene_name)
                    sources_tmpl[search_term] = 0
                    self.hmm_searches_header.append((search_term, source),)

            # fill all splits with 0s, so this is treated as a numeric column:
            for split_name in split_names_of_interest if split_names_of_interest else self.splits_basic_info:
                self.hmm_searches_dict[split_name] = copy.deepcopy(sources_tmpl)

            for e in list(non_singlecopy_gene_hmm_results_dict.values()):
                hmm_hit = hmm_hits_table[e['hmm_hit_entry_id']]
                search_term = 'hmmx_%s_%s' % (self.hmm_sources_info[e['source']]['search_type'], hmm_hit['gene_name'])
                self.hmm_searches_dict[e['split']][search_term] = 1
        else:
            for source in self.non_singlecopy_gene_hmm_sources:
                search_type = 'hmms_%s' % self.hmm_sources_info[source]['search_type']
                sources_tmpl[source] = []
                self.hmm_searches_header.append((search_type, source),)

            for e in list(non_singlecopy_gene_hmm_results_dict.values()):
                hmm_hit = hmm_hits_table[e['hmm_hit_entry_id']]
                hmm_source = e['source']

                if not e['split'] in self.hmm_searches_dict:
                    self.hmm_searches_dict[e['split']] = copy.deepcopy(sources_tmpl)

                search_type = 'hmms_%s' % self.hmm_sources_info[e['source']]['search_type']

                # populate hmm_searches_dict with hmm_hit and unique identifier (see #180):
                self.hmm_searches_dict[e['split']][hmm_source].append((hmm_hit['gene_name'], hmm_hit['gene_unique_identifier']),)

        self.progress.end()


    def get_nt_position_info(self, contig_name, pos_in_contig):
        """Returns a tuple with 3 pieces of information for a given nucleotide position.

        This function accesses the self.nt_positions_info dictionary of arrays (each key is a contig
        name) to return the tuple: (in_noncoding_gene_call, in_coding_gene_call, base_pos_in_codon).

        Notes
        =====
        - If you plan on calling this function many times, consider instead `self.get_gene_info_for_each_position`
        """

        if (not self.a_meta['genes_are_called']) or \
           (not contig_name in self.nt_positions_info) or \
           (not len(self.nt_positions_info[contig_name])):
            return (0, 0, 0)

        if not self.nt_positions_info:
            raise ConfigError("get_nt_position_info :: I am asked to return stuff, but self.nt_positions_info is None!")

        position_info = self.nt_positions_info[contig_name][pos_in_contig]

        if not position_info:
            return (0, 0, 0)
        if position_info == 8:
            return (1, 0, 0)
        if position_info == 4:
            return (0, 1, 1)
        if position_info == 2:
            return (0, 1, 2)
        if position_info == 1:
            return (0, 1, 3)


    def init_functions(self, requested_sources=[], dont_panic=False):
        """This method initializes a dictionary of function calls.

        It establishes the following attributes:
            self.gene_function_call_sources     a list of functional annotation sources
            self.gene_function_calls_dict       a dictionary of structure (accession, function, evalue) = self.gene_function_calls_dict[gene_callers_id][source]
                                                (the tuple can be None if there is no annotation from that source for the gene call)

        If requested_sources are provided, the dictionary only includes gene calls from those sources.
        If self.split_names_of_interest has a value, the dictionary only includes gene calls from those splits.

        Afterwards, it sets self.gene_function_calls_initiated to True.
        """
        if not self.contigs_db_path:
            return

        self.progress.new('Initializing functions class')
        self.progress.update('...')

        contigs_db = ContigsDatabase(self.contigs_db_path)

        gene_function_sources_in_db = set(contigs_db.meta['gene_function_sources'] or [])

        where_clauses = []
        if requested_sources:
            self.check_functional_annotation_sources(requested_sources, dont_panic=dont_panic)
            self.gene_function_call_sources = requested_sources
            where_clauses.append('''source IN (%s)''' % (', '.join(["'%s'" % s for s in requested_sources])))
        else:
            self.gene_function_call_sources = gene_function_sources_in_db

        if self.split_names_of_interest:
            gene_caller_ids_of_interest = set(self.genes_in_contigs_dict.keys())
            where_clauses.append('''gene_callers_id IN (%s)''' % (', '.join([f"{g}" for g in gene_caller_ids_of_interest])))
        else:
            gene_caller_ids_of_interest = set([])

        if len(where_clauses):
            where_clause = ' AND '.join(where_clauses)
            hits = list(contigs_db.db.get_some_rows_from_table_as_dict(t.gene_function_calls_table_name, where_clause=where_clause, error_if_no_data=False).values())
        else:
            hits = list(contigs_db.db.get_table_as_dict(t.gene_function_calls_table_name, error_if_no_data=False).values())

        for hit in hits:
            gene_callers_id = hit['gene_callers_id']
            source = hit['source']
            accession = hit['accession']
            function = hit['function']
            e_value = hit['e_value']

            if gene_callers_id not in self.gene_function_calls_dict:
                self.gene_function_calls_dict[gene_callers_id] = dict([(s, None) for s in self.gene_function_call_sources])

            if self.gene_function_calls_dict[gene_callers_id][source] and e_value:
                if self.gene_function_calls_dict[gene_callers_id][source][2] < e_value:
                    # 'what we have:', self.gene_function_calls_dict[gene_callers_id][source]
                    # 'rejected    :', ('%s :: %s' % (function if function else 'unknown', accession), e_value)
                    continue

            entry = (accession, '%s' % (function if function else 'unknown'), e_value)
            self.gene_function_calls_dict[gene_callers_id][source] = entry

        contigs_db.disconnect()

        self.progress.end()

        self.gene_function_calls_initiated = True


    def list_function_sources(self):
        ContigsDatabase(self.contigs_db_path).list_function_sources()


    def check_functional_annotation_sources(self, sources=None, dont_panic=False):
        """Checks whether a given list of sources for functional annotation is valid.

           When `dont_panic` is True, quietly returns a list of sources that are matching to the
           ones in the database.
        """

        if not sources:
            return

        if sources and not isinstance(sources, list):
            raise ConfigError("Sources for functional annotations must be of type `list`.")

        contigs_db = ContigsDatabase(self.contigs_db_path, run=terminal.Run(verbose=False))
        gene_function_sources_in_db = contigs_db.meta['gene_function_sources']
        contigs_db.disconnect()

        missing_sources = [s for s in sources if s not in gene_function_sources_in_db]

        if len(missing_sources):
            if dont_panic:
                # quietly return matching sources
                return [s for s in sources if s in gene_function_sources_in_db]
            else:
                self.progress.reset()
                raise ConfigError("Some of the functional sources you requested are missing from the contigs database '%s'. Here "
                                  "they are (or here it is, whatever): %s." % \
                                                 (self.contigs_db_path, ', '.join(["'%s'" % s for s in missing_sources])))


    def search_for_gene_functions(self, search_terms, requested_sources=None, verbose=False, full_report=False):
        if not isinstance(search_terms, list):
            raise ConfigError("Search terms must be of type 'list'")

        self.check_functional_annotation_sources(requested_sources)

        search_terms = [s.strip() for s in search_terms]

        if len([s.strip().lower() for s in search_terms]) != len(set([s.strip().lower() for s in search_terms])):
            raise ConfigError("Please do not use the same search term twice :/ Becasue, reasons. You know.")

        for search_term in search_terms:
            if not len(search_term) >= 3:
                raise ConfigError("A search term cannot be less than three characters")

        self.run.info('Search terms', '%d found' % (len(search_terms)))
        matching_gene_caller_ids = dict([(search_term, {}) for search_term in search_terms])
        matching_accession_calls = dict([(search_term, {}) for search_term in search_terms])
        matching_function_calls = dict([(search_term, {}) for search_term in search_terms])
        split_names = dict([(search_term, {}) for search_term in search_terms])
        full_report = []

        contigs_db = ContigsDatabase(self.contigs_db_path)

        for search_term in search_terms:
            self.progress.new('Search functions')
            self.progress.update('Searching for term "%s"' % search_term)

            query = '''select gene_callers_id, source, accession, function from gene_functions where (function LIKE "%%''' \
                            + search_term + '''%%" OR accession LIKE "%%''' + search_term + '''%%")'''
            if requested_sources:
                query += ''' AND source IN (%s);''' % (', '.join(["'%s'" % s for s in requested_sources]))
            else:
                query += ';'

            response = contigs_db.db._exec(query).fetchall()

            # the resopnse now contains all matching gene calls found in the contigs database. this may cause an issue
            # (just like the one reported here: https://github.com/merenlab/anvio/issues/1515) if the user is working
            # with only a subset of splits in the contigs database (for instance through `anvi-refine`). here we will
            # remove gene calls for which we don't have a split name associated:
            response = [r for r in response if r[0] in self.gene_callers_id_to_split_name_dict]

            # now we are good to go with extending the report
            full_report.extend([(r[0], r[1], r[2], r[3], search_term, self.gene_callers_id_to_split_name_dict[r[0]]) for r in response])

            matching_gene_caller_ids[search_term] = set([m[0] for m in response])
            matching_accession_calls[search_term] = list(set([m[2] for m in response]))
            matching_function_calls[search_term] = list(set([m[3] for m in response]))
            split_names[search_term] = [self.gene_callers_id_to_split_name_dict[gene_callers_id] for gene_callers_id in matching_gene_caller_ids[search_term]]

            self.progress.end()

            if len(matching_gene_caller_ids):
                self.run.info('Matches', '%d unique gene calls contained the search term "%s"' % (len(matching_gene_caller_ids[search_term]), search_term))
                if verbose:
                    self.run.warning('\n'.join(matching_function_calls[search_term][0:25]), header="Matching names for '%s' (up to 25)" % search_term, raw=True, lc='cyan')
            else:
                self.run.info('Matches', 'No matches found the search term "%s"' % (search_term), mc='red')

        contigs_db.disconnect()
        self.progress.end()

        return split_names, full_report


    def get_corresponding_codon_order_in_gene(self, gene_caller_id, contig_name, pos_in_contig):
        """Returns the order of codon a given nucleotide belongs to.

        Parameters
        ==========
        gene_caller_id : int

        contig_name : str

        pos_in_contig : int

        Notes
        =====
        - If calling many times, consider `self.get_gene_info_for_each_position`
        """

        if not isinstance(pos_in_contig, int):
            raise ConfigError("get_corresponding_codon_order_in_gene :: pos_in_contig must be of type 'int'")

        if not isinstance(gene_caller_id, int):
            raise ConfigError("get_corresponding_codon_order_in_gene :: gene_caller_id must be of type 'int'")

        gene_call = self.genes_in_contigs_dict[gene_caller_id]

        if contig_name != gene_call['contig']:
            raise ConfigError("get_corresponding_codon_order_in_gene :: well, the gene call %d and the contig %s "
                              "do not seem to have anything to do with each other :/ This is not a user-level error "
                              "something must have gone very wrong somewhere in the code ..." % (gene_caller_id, contig_name))

        if not pos_in_contig >= gene_call['start'] or not pos_in_contig < gene_call['stop']:
            raise ConfigError("get_corresponding_codon_order_in_gene :: position %d does not occur in gene call %d :(" \
                              % (pos_in_contig, gene_caller_id))

        start, stop = gene_call['start'], gene_call['stop']

        gene_length = stop - start
        num_codons_in_gene = int(gene_length / 3)

        if gene_call['direction'] == 'r':
            corresponding_codon_order_in_gene = num_codons_in_gene - int((pos_in_contig - start) / 3) - 1
        else:
            corresponding_codon_order_in_gene = int((pos_in_contig - start) / 3)

        return corresponding_codon_order_in_gene


    def get_gene_start_stops_in_contig(self, contig_name):
        """Return a list of (gene_callers_id, start, stop) tuples for each gene occurring in contig_name"""
        return self.contig_name_to_genes[contig_name]


    def get_AA_counts_dict(self, split_names=set([]), contig_names=set([]), gene_caller_ids=set([]), return_codons_instead=False):
        """Returns a dictionary of AA counts.

        The dict can be returned for a given collection of split names, contigs names,
        or gene calls. If none of these variables are specified, the dict will contain
        counts for all gene calls in the contigs database
        """

        counts_dict = {}

        # nothing to do here if the genes were not called:
        if not self.a_meta['genes_are_called']:
            return counts_dict

        if len([True for v in [split_names, contig_names, gene_caller_ids] if v]) > 1:
            raise ConfigError("get_AA_counts_dict :: If you want to get AA counts for a specific "
                               "set of split names, contig names, or gene call ids, that is totally "
                               "fine. But you can't request more than one at a time.")

        # we need to understand what genes we're interested in first. it could be genes in
        # a collection, or it could be everything in the contigs database, etc
        gene_calls_of_interest = set([])

        if split_names:
            for split_name in split_names:
                for entry_id in self.split_name_to_genes_in_splits_entry_ids[split_name]:
                    gene_calls_of_interest.add(self.genes_in_splits[entry_id]['gene_callers_id'])
        elif contig_names:
            for contig_name in contig_names:
                for gene_call_id in [t[0] for t in self.contig_name_to_genes[contig_name]]:
                    gene_calls_of_interest.add(gene_call_id)
        elif gene_caller_ids:
            gene_calls_of_interest = set(gene_caller_ids)
        else:
            gene_calls_of_interest = set(self.genes_in_contigs_dict.keys())

        if not len(self.contig_sequences):
            self.init_contig_sequences()

        # sequences is a list of gene sequences, where each gene sequence is itself a list
        # of either AAs, e.g. ["Ala","Ala","Trp",...] or codons, e.g. ["AAA","AAT","CCG",...]
        sequences = []
        for gene_call_id in gene_calls_of_interest:
            gene_call = self.genes_in_contigs_dict[gene_call_id]

            if gene_call['call_type'] != constants.gene_call_types['CODING']:
                continue

            if return_codons_instead:
                sequences.extend(utils.get_list_of_codons_for_gene_call(gene_call, self.contig_sequences))
            else:
                sequences.extend(utils.get_list_of_AAs_for_gene_call(gene_call, self.contig_sequences))

        counts_dict['counts'] = Counter(sequences)
        counts_dict['total'] = sum(Counter(sequences).values())
        counts_dict['total_gene_calls'] = len(gene_calls_of_interest)

        # add missing AAs or codons into the dict ... if there are any
        items = constants.codons if return_codons_instead else constants.AA_to_codons.keys()
        for item in items:
            if item not in counts_dict['counts']:
                counts_dict['counts'][item] = 0

        return counts_dict


    def get_corresponding_gene_caller_ids_for_base_position(self, contig_name, pos_in_contig):
        """For a given nucleotide position and contig name, returns all matching gene caller ids

        Notes
        =====
        - If you're calling this function many times, consider using
          self.get_gene_info_for_each_position
        """

        gene_start_stops_in_contig = self.get_gene_start_stops_in_contig(contig_name)

        if not gene_start_stops_in_contig:
            return []

        corresponding_gene_calls = [gene_callers_id
                                    for (gene_callers_id, start, stop) in gene_start_stops_in_contig
                                    if pos_in_contig >= start and pos_in_contig < stop]

        return corresponding_gene_calls


    def get_gene_info_for_each_position(self, contig_name, info='all'):
        """For a given contig, calculate per-position gene info

        Returns a dictionary of arrays, each with length equal to the contig length. Each key in the
        dictionary describes a different piece of gene info. By default, the dictionary has the
        following keys:

            'corresponding_gene_call' : To what gene_caller_id does the nt belong (-1 if there are 0
                                        or multiple gene calls)?
            'codon_order_in_gene'     : To which codon does the nt belong (0-indexed, -1 if
                                        corresponding_gene_call is -1)?
            'in_noncoding_gene_call'  : Does this position lie in a gene that is noncoding (0 or 1)?
            'in_coding_gene_call'     : Does this position lie in a gene that is coding (0 or 1)?
            'base_pos_in_codon'       : To what codon position (1, 2, or 3) does the nt belong (0 if
                                        corresponding_gene_call is -1, or gene does not have codons,
                                        e.g. ribosomal proteins)?
            'forward'                 : 1 if gene direction is forward, 0 if it is reverse
            'gene_start'              : Where in the contig does the gene start?
            'gene_stop'               : Where in the contig does the gene end?

        Parameters
        ==========
        contig_name : str

        info : list, 'all'
            A list of desired info names. By default, 'all' corresponds to
            ['corresponding_gene_call', 'codon_order_in_gene', 'in_noncoding_gene_call',
            'in_coding_gene_call', 'base_pos_in_codon', 'forward', 'gene_start', 'gene_stop'].
            Please note that this is just a convenience for the programmer: _all_ keys are
            calculated, and then only the requested subset is returned.

        Notes
        =====
        - If you are interested in just a few nt positions, use instead the "per-nucleotide"
          functions `get_nt_position_info`, `get_corresponding_gene_caller_ids_for_base_position`,
          and `get_corresponding_codon_order_in_gene`
        - This function gives per-nucleotide info about things that are potentially not
          per-nucleotide, e.g. "corresponding_gene_call". That means the output of this function is
          inherently redundant, and sometimes that's okay.
        """

        available_info = [
            'in_noncoding_gene_call',
            'in_coding_gene_call',
            'base_pos_in_codon',
            'corresponding_gene_call',
            'codon_order_in_gene',
            'forward',
            'gene_start',
            'gene_stop',
        ]

        if info == 'all':
            column_names = available_info
        else:
            for i in info:
                if i not in available_info:
                    raise ConfigError("get_gene_info_for_each_position :: %s is not an available choice for info" % i)
            column_names = info

        output = {}
        contig_length = len(self.contig_sequences[contig_name]['sequence'])
        data_shape = (contig_length, len(available_info))

        # Init the array. First 3 columns have defaults of 0, last 5 have defaults of -1
        data = -numpy.ones(data_shape).astype(int)
        data[:, :3] = 0

        # First, we populate the first 3 columns of data, 'in_noncoding_gene_call',
        # 'in_coding_gene_call', and 'base_pos_in_codon'. This is done straightforwardly by
        # accessing self.nt_positions_info

        if (not self.a_meta['genes_are_called']) or (not contig_name in self.nt_positions_info) or (not len(self.nt_positions_info[contig_name])):
            # In these cases everything gets 0
            pass
        else:
            data[self.nt_positions_info[contig_name] == 8, :3] = numpy.array([1,0,0])
            data[self.nt_positions_info[contig_name] == 4, :3] = numpy.array([0,1,1])
            data[self.nt_positions_info[contig_name] == 2, :3] = numpy.array([0,1,2])
            data[self.nt_positions_info[contig_name] == 1, :3] = numpy.array([0,1,3])

        # Next, we calculte the next 5 columns. As a first pass, we populate the splice of `data`
        # corresponding to each gene call and set the "gene_caller_id" and "codon_order_in_gene"
        # columns. This first ignores the fact that gene calls may overlap.

        gene_calls = self.get_gene_start_stops_in_contig(contig_name)

        for gene_caller_id, start, stop in gene_calls:
            positions = numpy.arange(start, stop)

            direction = self.genes_in_contigs_dict[gene_caller_id]['direction']

            if direction == 'r':
                codon_order_in_gene = (stop - start) / 3 - numpy.floor((positions - start) / 3) - 1
            else:
                codon_order_in_gene = numpy.floor((positions - start) / 3)

            data[start:stop, 3] = gene_caller_id
            data[start:stop, 4] = codon_order_in_gene
            data[start:stop, 5] = direction == 'f'
            data[start:stop, 6] = start
            data[start:stop, 7] = stop

        # Next, we compare each gene call to every other gene call. If they overlap, find the
        # overlapping region and set all columns to their defaults. This conservatively says, "if
        # there are two gene calls corresponding to a nucleotide position, anvi'o will simply say it
        # does not belong to any gene."

        gene_calls_to_compare = gene_calls.copy()

        for gene_call_1 in gene_calls:
            _, start1, stop1 = gene_call_1
            gene_calls_to_compare.remove(gene_call_1)

            for _, start2, stop2 in gene_calls_to_compare:
                if ((start1 < stop2  and stop1 > start2) or (stop1  > start2 and stop2 > start1)):
                    # There is overlap
                    overlap_start, overlap_end = max(start1, start2), min(stop1, stop2)
                    data[overlap_start:overlap_end, :3] = 0
                    data[overlap_start:overlap_end, 3:] = -1

        # Finally, we look for genes that have base_pos_in_codon == 0. These do not have
        # codon_order_in_genes, and so we must set them to -1
        data[data[:, 2] == 0, 4] = -1

        # Recast the requested info into `output` and return
        for i, c in enumerate(available_info):
            if c in column_names:
                output[c] = data[:, i]

        return output


    def get_gene_amino_acid_sequence(self, gene_caller_ids):
        """A much faster way to get back amino acid sequences for genes.

        Paremeters
        ==========
        gene_caller_ids : list
            A list of one or more gene caller ids.
        """

        if not isinstance(gene_caller_ids, list):
            raise ConfigError("Anvi'o is disappoint. Gene caller ids sent to this function must "
                              "be of type `list`.")

        contigs_db = ContigsDatabase(self.contigs_db_path)
        d = contigs_db.db.smart_get(t.gene_amino_acid_sequences_table_name, 'gene_callers_id', gene_caller_ids)
        contigs_db.disconnect()

        sequences = {}
        for gene_callers_id in gene_caller_ids:
            if gene_callers_id in d:
                sequences[gene_callers_id] = d[gene_callers_id]['sequence']
            else:
                sequences[gene_callers_id] = None

        return sequences


    def get_sequences_for_gene_callers_ids(self, gene_caller_ids_list=[], output_file_path=None, reverse_complement_if_necessary=True, include_aa_sequences=False, flank_length=0,
                                           output_file_path_external_gene_calls=None, simple_headers=False, report_aa_sequences=False, wrap=120, rna_alphabet=False):

        # bunch of sanity checks below
        if not isinstance(gene_caller_ids_list, list):
            raise ConfigError("Gene caller's ids must be of type 'list'")

        if not len(gene_caller_ids_list):
            gene_caller_ids_list = list(self.genes_in_contigs_dict.keys())
            self.run.warning("You did not provide any gene caller ids. As a result, anvi'o will give you back sequences for every "
                             "%d gene call stored in the contigs database. %s" % (len(gene_caller_ids_list), ' Brace yourself.' if len(gene_caller_ids_list) > 10000 else ''))

        if output_file_path:
            filesnpaths.is_output_file_writable(output_file_path)

        filesnpaths.is_output_file_writable(output_file_path_external_gene_calls) if output_file_path_external_gene_calls else None

        if not isinstance(wrap, int):
            raise ConfigError('"wrap" has to be an integer instance')
        if wrap == 0:
            wrap = None
        if wrap and wrap <= 20:
            raise ConfigError('Value for wrap must be larger than 20. Yes. Rules.')

        try:
            gene_caller_ids_list = [int(gene_callers_id) for gene_callers_id in gene_caller_ids_list]
        except:
            raise ConfigError("List of IDs for gene calls contains non-integer values :/")

        if flank_length:
            try:
                int(flank_length)
            except ValueError:
                raise ConfigError("flank_length must be an integer.")

            if int(flank_length) < 0:
                raise ConfigError("flank_length must be a positive integer.")

            if flank_length and include_aa_sequences:
                raise ConfigError("You indicated --flank-length and --get-aa-sequences. anvi'o can only add flanking regions to nucleotide sequences.")

        if output_file_path_external_gene_calls and not simple_headers:
            raise ConfigError("If you are asking anvi'o to create an external gene calls file for your gene sequences, you can't also "
                              "also ask FASTA file headers for gene sequences to be not simple. External gene calls file and the FASTA "
                              "file must match, and anvi'o will have to take care of it without your supervision.")

        # finally getting our sequences initialized. please NOTE that we do it only if there are no
        # contig sequences available OR if the gene caller ids of interest is not represented among
        # those that were previously initialized.
        if not len(self.contig_sequences) or not set(gene_caller_ids_list).issubset(self.gene_caller_ids_included_in_contig_sequences_initialized):
            self.init_contig_sequences(gene_caller_ids_of_interest=set(gene_caller_ids_list))

        if include_aa_sequences or report_aa_sequences or output_file_path_external_gene_calls:
            contigs_db = ContigsDatabase(self.contigs_db_path)
            aa_sequences_dict = contigs_db.db.get_table_as_dict(t.gene_amino_acid_sequences_table_name)
            contigs_db.disconnect()
        else:
            aa_sequences_dict = None

        # we will put everything we learn into this data structure.
        sequences_dict = {}

        # this will track whether we successfully recovered desired flanks for genes.
        gene_flanks_truncated = {'start': set([]), 'end': set([])}

        # ACTION
        self.progress.new('Working on sequences data structure')
        self.progress.update('...')
        for gene_callers_id in gene_caller_ids_list:
            gene_call = copy.deepcopy(self.genes_in_contigs_dict[gene_callers_id])

            contig_name = gene_call['contig']
            start, stop = gene_call['start'], gene_call['stop']

            if flank_length:
                # if the user asked for flanking sequences, then the start / stop positions
                # to excise the gene sequence with flanks from the contig sequence will
                # have to be updated. PLEASE NOTE THAT THESE START / STOP ARE NOT FOR
                # THE GENE CALL ANYMORE.
                contig_length = len(self.contig_sequences[contig_name]['sequence'])

                start = start - int(flank_length)
                if start < 0:
                    gene_flanks_truncated['start'].add(gene_callers_id)
                    start = 0

                stop = stop + int(flank_length)
                if stop > contig_length:
                    gene_flanks_truncated['end'].add(gene_callers_id)
                    stop = contig_length

            direction = gene_call['direction']
            sequence = self.contig_sequences[contig_name]['sequence'][start:stop]

            # NOTE: this is a bit ugly here. if there is an external gene calls output file path,
            # we simply do not reverse-complement reverse genes EVEN when `reverse_complement_if_necessary`
            # variable is True. and we do it quietly.
            if not output_file_path_external_gene_calls:
                if direction == 'r' and reverse_complement_if_necessary:
                    sequence = utils.rev_comp(sequence)
                    rev_compd = "True"
                else:
                    rev_compd = "False"
            else:
                rev_compd = "False"

            ###################################################################################
            #
            # UPDATING THE GENE CALL
            #
            ###################################################################################

            # if the user asked for flanking sequences, in the next conditional WE WILL UPDATE
            # GENE START/STOP POSITIONS this is a special case of reporting for specific applications.
            if flank_length:
                # update start / stop positions of the gene GIVEN the sequence we are reporting
                # since they are currently showing start/stop positions GIVEN the contig
                # they were on.
                original_gene_call_start = gene_call['start']
                original_gene_call_stop = gene_call['stop']
                sequence_with_flank_start = start
                gene_call['start'] = original_gene_call_start - sequence_with_flank_start
                gene_call['stop'] = original_gene_call_stop - original_gene_call_start + gene_call['start']

            # update the sequence
            gene_call['sequence'] = sequence
            gene_call['length'] = gene_call['stop'] - gene_call['start']
            gene_call['rev_compd'] = rev_compd

            if include_aa_sequences or report_aa_sequences or output_file_path_external_gene_calls:
                if gene_callers_id in aa_sequences_dict:
                    gene_call['aa_sequence'] = aa_sequences_dict[gene_callers_id]['sequence']
                else:
                    gene_call['aa_sequence'] = None

            if output_file_path_external_gene_calls:
                # if the user is asking for an external gene calls file, the FASTA file for sequences
                # should not start with digits and we also need to set the contig name in sequences
                # dict properly so the FASTA file and the external gene calls file correspond to each other
                gene_call['header'] = '%s_%d' % (gene_call['contig'], gene_callers_id)
                gene_call['contig'] = gene_call['header']
            else:
                if simple_headers:
                    gene_call['header'] = '%d' % (gene_callers_id)
                else:
                    gene_call['header'] = '%d ' % (gene_callers_id) + ';'.join(['%s:%s' % (k, str(gene_call[k])) for k in ['contig', 'start', 'stop', 'direction', 'rev_compd', 'length']])

            # adding the updated gene call to our sequences dict.
            sequences_dict[gene_callers_id] = gene_call

        self.progress.end()

        if len(gene_flanks_truncated['start']) or len(gene_flanks_truncated['end']):
            missing_starts = f"{len(gene_flanks_truncated['start'])} genes were too close to the contig start to have the entire flank length at their beginning (gene caller ids: {', '.join([str(g) for g in gene_flanks_truncated['start']])}). "
            missing_ends = f"{len(gene_flanks_truncated['end'])} genes were too close to the contig end to have the entire flank lenght at their end (gene caller ids: {', '.join([str(g) for g in gene_flanks_truncated['end']])}). "

            msg = ""
            msg += missing_starts if len(gene_flanks_truncated['start']) else ""
            msg += missing_ends if len(gene_flanks_truncated['end']) else ""

            self.run.warning(f"While anvi'o was trying to add flanking regions of {flank_length} nucleotides to your gene sequences "
                             f"but things didn't go as smoothly as you may have hoped :/ {msg}")

        skipped_gene_calls = []

        # Storing the FASTA file for seqeunces
        if output_file_path:
            with open(output_file_path, 'w') as output:
                self.progress.new('Storing sequences')
                self.progress.update('...')
                for gene_callers_id in gene_caller_ids_list:
                    entry = sequences_dict[gene_callers_id]

                    sequence = None

                    if report_aa_sequences and rna_alphabet:
                        raise ConfigError("You can not request AA sequences repored in RNA alphabet.")
                    elif rna_alphabet:
                        sequence = entry['sequence'].replace('T', 'U')
                    elif report_aa_sequences:
                        sequence = entry['aa_sequence']
                    else:
                        sequence = entry['sequence']

                    if not sequence:
                        skipped_gene_calls.append(gene_callers_id)
                        continue

                    if wrap:
                        sequence = textwrap.fill(sequence, wrap, break_on_hyphens=False)

                    output.write('>%s\n' % entry['header'])
                    output.write('%s\n' % sequence)

                self.progress.end()

            self.run.info('Output FASTA', output_file_path)

        # Storing the external gene calls file for sequences stored as FASTA
        if output_file_path_external_gene_calls:
            utils.store_dict_as_TAB_delimited_file(sequences_dict,
                                                   output_file_path_external_gene_calls,
                                                   headers=['gene_callers_id', 'contig', 'start', 'stop', 'direction', 'partial', 'call_type', 'source', 'version', 'aa_sequence'])
            self.run.info('Output external gene calls', output_file_path_external_gene_calls)

        if len(skipped_gene_calls):
            self.run.warning("Gene caller IDs %s have empty AA sequences and skipped." % (", ".join(map(str, skipped_gene_calls))))

        return (gene_caller_ids_list, sequences_dict)


    def gen_GFF3_file_of_sequences_for_gene_caller_ids(self, gene_caller_ids_list=[], output_file_path=None, wrap=120, simple_headers=False, rna_alphabet=False):
        gene_caller_ids_list, sequences_dict = self.get_sequences_for_gene_callers_ids(gene_caller_ids_list)

        name_template = '' if simple_headers else ';Name={contig} {start} {stop} {direction} {rev_compd} {length}'

        # let's see if there are functions
        gene_functions_found = False
        if self.a_meta['gene_function_sources'] and 'COG20_FUNCTION' in self.a_meta['gene_function_sources']:
            self.init_functions(requested_sources=["COG20_FUNCTION"])
            gene_functions_found = True
            self.run.warning("Anvi'o found gene function annotations by `COG20_FUNCTION` in your contigs database "
                             "and will include that information in the output GFF file (anvi'o also admits that "
                             "it is looking for `COG20_FUNCTION` instead of an annotation source of your choice due to "
                             "the laziness of its developers. If you would like to be able to choose a different "
                             "annotation source, please let the developers know and they will parameterize this option).",
                             header="FUNCTIONS FOUND 🎊", lc="green")
        else:
            self.run.warning("Just so you know: anvi'o wanted to include functions for your genes into the GFF file "
                             "but your contigs database does not seem to include annotations from `COG20_FUNCTION`. "
                             "You can ignore this message if you don't care. But if you would like your GFF file to "
                             "include functions for your genes, you can run `anvi-run-ncbi-cogs` on your contigs db "
                             "and re-run this command to have an output file with functions :)")

        self.progress.new('Storing sequences')
        self.progress.update('...')
        with open(output_file_path, 'wt') as output:
            output.write('##gff-version 3\n')
            for gene_callers_id in gene_caller_ids_list:
                entry = sequences_dict[gene_callers_id]
                strand = entry['direction'].replace('f','+').replace('r','-')

                entry_id = '___'.join([self.a_meta['project_name_str'], str(gene_callers_id)])
                attributes = f"ID={entry_id}"
                if gene_functions_found:
                    if gene_callers_id in self.gene_function_calls_dict:
                        accession, function, evalue = self.gene_function_calls_dict[gene_callers_id]['COG20_FUNCTION']
                        accession, function = accession.split('!!!')[0], function.split('!!!')[0]
                        attributes += f";Name={accession};db_xref=COG20:{accession};product={function}"

                output.write(f"{entry['contig']}\t.\tCDS\t{entry['start'] + 1}\t{entry['stop']}\t.\t{strand}\t.\t{attributes}")
                output.write(name_template.format(entry))
                output.write('\n')

        self.progress.end()
        self.run.info('Output', output_file_path)


    def gen_TAB_delimited_file_for_split_taxonomies(self, output_file_path):
        filesnpaths.is_output_file_writable(output_file_path)

        if not self.a_meta['gene_level_taxonomy_source']:
            raise ConfigError("There is no taxonomy source for genes in the contigs database :/")

        if not len(self.splits_taxonomy_dict):
            self.init_splits_taxonomy()

        if not len(self.splits_taxonomy_dict):
            raise ConfigError("The splits taxonomy is empty. There is nothing to report. Could it be "
                               "possible the taxonomy caller you used did not assign any taxonomy to "
                               "anything?")

        self.run.info("Taxonomy", "Annotations for %d of %d total splits are recovered" % (len(self.splits_taxonomy_dict), len(self.splits_basic_info)))

        output = open(output_file_path, 'w')
        for split_name in self.splits_basic_info:
            if split_name in self.splits_taxonomy_dict:
                output.write('{0}\t{1}\n'.format(split_name, self.splits_taxonomy_dict[split_name]))
            else:
                output.write('{0}\t\n'.format(split_name))
        output.close()

        self.run.info("Output", output_file_path)


class PanSuperclass(object):
    def __init__(self, args, r=run, p=progress):
        self.args = args
        self.run = r
        self.progress = p

        self.run.width = 60

        A = lambda x: args.__dict__[x] if x in args.__dict__ else None
        self.pan_db_path = A('pan_db')
        self.genomes_storage_path = A('genomes_storage')
        self.skip_init_functions = A('skip_init_functions')
        self.just_do_it = A('just_do_it')
        self.include_gc_identity_as_function = A('include_gc_identity_as_function')

        self.genome_names = []
        self.gene_clusters = {}
        self.gene_clusters_initialized = False
        self.gene_cluster_names = set([])
        self.gene_cluster_names_in_db = set([])
        self.gene_clusters_gene_alignments = {}
        self.gene_clusters_gene_alignments_available = False
        # these two are initialized by self.init_gene_clusters_functions():
        self.gene_clusters_function_sources = []
        self.gene_clusters_functions_dict = {}
        # this one below is initialized by self.init_gene_cluster_functions_summary():
        self.gene_clusters_functions_summary_dict = {}
        self.gene_callers_id_to_gene_cluster = {}
        self.item_orders = {}
        self.views = {}
        self.collection_profile = {}

        # the following two are initialized via `init_items_additional_data()` and use information
        # stored in item additional data tables in the pan database
        self.items_additional_data_dict = None
        self.items_additional_data_keys = None

        # let's figure out whether this pan database has gene cluster homogeneity data available
        k = TableForItemAdditionalData(self.args).get_available_data_keys()
        self.functional_homogeneity_info_is_available = 'functional_homogeneity_index' in k
        self.geometric_homogeneity_info_is_available = 'geometric_homogeneity_index' in k
        self.combined_homogeneity_info_is_available = 'combined_homogeneity_index' in k

        self.num_gene_clusters = None
        self.num_genes_in_gene_clusters = None

        self.genomes_storage_is_available = False
        self.genomes_storage_has_functions = False
        self.functions_initialized = False

        if not self.pan_db_path:
            self.run.warning('PanSuperclass class called with args without a pan_db variable! Returning prematurely.')
            return

        filesnpaths.is_file_exists(self.pan_db_path)

        self.progress.new('Initializing the pan database superclass')

        self.progress.update('Creating an instance of the pan database')
        pan_db = PanDatabase(self.pan_db_path, run=self.run, progress=self.progress)

        self.progress.update('Setting profile self data dict')
        self.p_meta = pan_db.meta

        self.p_meta['creation_date'] = utils.get_time_to_date(self.p_meta['creation_date']) if 'creation_date' in self.p_meta else 'unknown'
        self.p_meta['genome_names'] = sorted([s.strip() for s in self.p_meta['external_genome_names'].split(',') + self.p_meta['internal_genome_names'].split(',') if s])
        self.p_meta['num_genomes'] = len(self.p_meta['genome_names'])
        self.genome_names = self.p_meta['genome_names']
        self.gene_clusters_gene_alignments_available = self.p_meta['gene_alignments_computed']

        self.p_meta['available_item_orders'], self.item_orders = get_item_orders_from_db(self.pan_db_path)

        # recover all gene cluster names so others can access to this information
        # without having to initialize anything
        self.gene_cluster_names = set(pan_db.db.get_single_column_from_table(t.pan_gene_clusters_table_name, 'gene_cluster_id'))

        if not self.gene_cluster_names:
            raise ConfigError("You seem to have no gene clusters in this pan database :/ This is weird,\
                               sad, and curious at the same time. Probably you will have to go back to\
                               previous outputs of your worklow to make sure everything worked out properly.")

        pan_db.disconnect()

        # create an instance of states table
        self.states_table = TablesForStates(self.pan_db_path)

        self.progress.end()

        if self.genomes_storage_path:
            self.genomes_storage = genomestorage.GenomeStorage(self.genomes_storage_path,
                                                               self.p_meta['genomes_storage_hash'],
                                                               genome_names_to_focus=self.p_meta['genome_names'],
                                                               skip_init_functions=self.skip_init_functions,
                                                               run=self.run,
                                                               progress=self.progress)
            self.genomes_storage_is_available = True
            self.genomes_storage_has_functions = self.genomes_storage.functions_are_available
        else:
            self.run.warning("The pan database is being initialized without a genomes storage.")

        F = lambda x: '[YES]' if x else '[NO]'
        self.run.info('Pan DB', 'Initialized: %s (v. %s)' % (self.pan_db_path, anvio.__pan__version__))
        self.run.info('Gene cluster homogeneity estimates', 'Functional: %s; Geometric: %s; Combined: %s' % \
                         (F(self.functional_homogeneity_info_is_available), F(self.geometric_homogeneity_info_is_available),
                          F(self.combined_homogeneity_info_is_available)),
                      mc="cyan")


    def get_sequences_for_gene_clusters(self, gene_clusters_dict=None, gene_cluster_names=set([]), skip_alignments=False, report_DNA_sequences=False):
        """Returns a dictionary of sequences (aligned or not) in a given gene cluster:

        {
            'GENE_CLUSTER_NAME_01': {
                            'GENOME_NAME_A': [('gene_callers_id_x', 'sequence_x'),
                                              ('gene_callers_id_y', 'sequence_y')],
                            'GENOME_NAME_B': [('gene_callers_id_z', 'sequence_z')],
                            (...)
                          },
            'GENE_CLUSTER_NAME_02': {
                            (...)
                          },
            (...)
        }

        You can call this function either with a `gene_clusters_dict`, or with a `gene_clusters_names` set. If you call it
        with the dict, it will operate on it. If you call it with names, it will use self.gene_clusters to find the names
        you specified. This looks like a shitty design, but was required to support exploratory / ad hoc user wishes through
        both command line and interactive anvi'o interfaces.

        By default, this function will report amino acid sequences. You can ask for DNA sequences if setting
        the flag `report_DNA_sequences` True.

        """

        if gene_clusters_dict and gene_cluster_names:
            raise ConfigError("OK. get_sequences_for_gene_clusters is speaking: You can call this function either with a "
                              "`gene_clusters_dict`, or with a `gene_clusters_names` set. If you call it with the dict, "
                              "it will operate on it. If you call it with names, it will use self.gene_clusters to find the names "
                              "you specified. This looks like a shitty design, but was required to support exploratory / ad hoc user wishes through "
                              "both command line and interactive anvi'o interfaces.")

        if not skip_alignments and self.gene_clusters_gene_alignments_available and report_DNA_sequences:
            if self.just_do_it:
                self.run.warning("Since you are using the flag `--just-do-it`, anvi'o will attempt to first access to the DNA sequences of gene calls "
                                 "found in gene clusters of interst, and align them from scratch instead of using the previously computed amino acid "
                                 "sequence alignment summary data (related info: https://github.com/merenlab/anvio/issues/772). Anvi'o apologizes in "
                                 "advance if this explodes downstream.", header="MINI WARNING AS YOU ARE GETTING SEQUENCES FOR GENE CLUSTERS", lc="yellow")
            else:
                self.run.warning("Anvi'o is getting sequences for the gene clusters you are interested in. While anvi'o aligned amino acid sequences "
                                 "for these gene clusters, you have requested DNA sequences. Anvi'o stores alignment information in a compressed form "
                                 "(which we call amino acid sequence alignment summary) which can also align DNA sequences instantaneously. BUT, due to "
                                 "intricacies associated with gene calling, the amino acid sequence of a gene stored in the contigs database MAY differ "
                                 "from its DNA sequence (true story). For those VERY RARE instances, the alignment summary for the amino acid sequence "
                                 "may no longer be used to make sense of the DNA sequence (see https://github.com/merenlab/anvio/issues/772 for more "
                                 "information). One way to address that is to do another alignment on the fly for the DNA sequences for genes found in "
                                 "gene clusters. But you need ot ask for that specifically, which you can do by including `--just-do-it` flag in your "
                                 "command line and re-run this program.", header="MINI WARNING AS YOU ARE GETTING SEQUENCES FOR GENE CLUSTERS", lc="yellow")
                skip_alignments = True

        sequences = {}

        if not gene_cluster_names and not gene_clusters_dict:
            raise ConfigError("get_sequences_for_gene_clusters is speaking: You must call this function either with a `gene_clusters_dict` "
                              "or with a `gene_cluster_names` set.")

        if not gene_cluster_names:
            gene_cluster_names = set(list(gene_clusters_dict.keys()))

        if not isinstance(gene_cluster_names, type(set([]))) or not gene_cluster_names:
            raise ConfigError("gene_cluster_names for get_sequences_for_gene_clusters must be a non-empty `set`.")

        if not self.genomes_storage_is_available:
            raise ConfigError("The pan anvi'o super class for is upset. You are attempting to get AA sequences for %s,\
                               but there is not genomes storage is available to get it." \
                                    % 'a gene cluster' if len(gene_cluster_names) > 1 else '%d gene_clusters' % len(gene_cluster_names))

        if gene_clusters_dict is None:
            if not self.gene_clusters_initialized:
                self.init_gene_clusters()
            gene_clusters_dict = self.gene_clusters

        missing_gene_cluster_names = [p for p in gene_cluster_names if p not in gene_clusters_dict]
        if len(missing_gene_cluster_names[0:5]):
            raise ConfigError("get_sequences_for_gene_clusters: %d of %d gene clusters are missing in your data. Not good :/ "
                              "Here are some of the missing ones; %s" \
                                        % (len(missing_gene_cluster_names), len(gene_cluster_names), ', '.join(missing_gene_cluster_names[0:5])))

        self.progress.new('Accessing gene cluster sequences', progress_total_items=len(gene_cluster_names))

        for gene_cluster_name in gene_cluster_names:
            self.progress.increment()
            self.progress.update("processing '%s' ..." % gene_cluster_name )
            sequences[gene_cluster_name] = {}
            for genome_name in gene_clusters_dict[gene_cluster_name]:
                sequences[gene_cluster_name][genome_name] = {}
                for gene_callers_id in gene_clusters_dict[gene_cluster_name][genome_name]:
                    sequence = self.genomes_storage.get_gene_sequence(genome_name, gene_callers_id, report_DNA_sequences=report_DNA_sequences)

                    if not skip_alignments and self.gene_clusters_gene_alignments_available:
                        alignment_summary = self.gene_clusters_gene_alignments[genome_name][gene_callers_id]
                        sequence = utils.restore_alignment(sequence, alignment_summary, from_aa_alignment_summary_to_dna=report_DNA_sequences)

                    sequences[gene_cluster_name][genome_name][gene_callers_id] = sequence

        self.progress.end()

        return sequences


    def compute_homogeneity_indices_for_gene_clusters(self, gene_cluster_names=set([]), gene_clusters_failed_to_align=set([]), num_threads=1):
        if gene_cluster_names is None:
            self.run.warning("The function `compute_homogeneity_indices_for_gene_clusters` did not receive any gene "
                             "cluster names to work with. If you are a programmer, you should know that you are "
                             "doing it wrong. If you are a user, please get in touch with a programmer because this "
                             "is not normal. This function will now return prematurely without computing anything :(")
            return None

        if self.args.quick_homogeneity:
            self.run.warning("Performing quick homogeneity calculations (skipping horizontal geometric calculations) "
                             "per the '--quick-homogeneity' flag")

        sequences = self.get_sequences_for_gene_clusters(gene_cluster_names=gene_cluster_names, skip_alignments=False)

        homogeneity_calculator = homogeneityindex.HomogeneityCalculator(quick_homogeneity=self.args.quick_homogeneity)

        self.progress.new('Computing gene cluster homogeneity indices', progress_total_items=len(gene_cluster_names))
        self.progress.update('Initializing %d threads...' % num_threads)

        manager = multiprocessing.Manager()
        input_queue = manager.Queue()
        output_queue = manager.Queue()

        for gene_cluster_name in gene_cluster_names:
            input_queue.put(gene_cluster_name)

        workers = []
        for i in range(num_threads):
            worker = multiprocessing.Process(target=PanSuperclass.homogeneity_worker,
                                             args=(input_queue, output_queue, sequences, gene_clusters_failed_to_align, homogeneity_calculator, self.run))
            workers.append(worker)
            worker.start()

        results_dict = {}
        received_gene_clusters = 0
        while received_gene_clusters < len(sequences):
            try:
                homogeneity_dict = output_queue.get()
                if homogeneity_dict:
                    results_dict[homogeneity_dict['gene cluster']] = {'functional_homogeneity_index': homogeneity_dict['functional'],
                                                                      'geometric_homogeneity_index': homogeneity_dict['geometric'],
                                                                      'combined_homogeneity_index': homogeneity_dict['combined']}

                received_gene_clusters += 1
                self.progress.increment(increment_to=received_gene_clusters)
                self.progress.update('Processed %d gene clusters using %d threads' % (received_gene_clusters, num_threads))
            except KeyboardInterrupt:
                print("Recieved SIGINT, terminating all processes...")
                break

        for worker in workers:
            worker.terminate()

        self.progress.end()

        return results_dict


    @staticmethod
    def homogeneity_worker(input_queue, output_queue, gene_clusters_dict, gene_clusters_failed_to_align, homogeneity_calculator, run):
        r = terminal.Run()
        r.verbose = False

        while True:
            gene_cluster_name = input_queue.get(True)
            funct_index = {}
            geo_index = {}
            indices_dict = {}
            gene_cluster = {}
            gene_cluster[gene_cluster_name] = gene_clusters_dict[gene_cluster_name]

            try:
                funct_index, geo_index, combined_index = homogeneity_calculator.get_homogeneity_dicts(gene_cluster)
            except:
<<<<<<< HEAD
                run.warning("Homogeneity indices computation for gene cluster %s failed. This can happen due to one of three reasons: "
                            "(1) this gene cluster is named incorrectly, does not exist in the database, or is formatted into the input "
                            "dictionary incorrectly, (2) there is an alignment mistake in the gene cluster, and not all genes are aligned "
                            "to be the same lenght; or (3) the homogeneity calculator was initialized incorrectly. As you can see, this "
                            "is a rare circumstance, and anvi'o will set this gene cluster's homogeneity indices to `-1` so things can "
                            "move on, but we highly recommend you to take a look at your data to make sure you are satisfied with your "
                            "analysis." % gene_cluster_name)
                funct_index[gene_cluster_name] = -1
                geo_index[gene_cluster_name] = -1
                combined_index[gene_cluster_name] = -1

            indices_dict['gene cluster'] = gene_cluster_name
            indices_dict['functional'] = funct_index[gene_cluster_name]
            indices_dict['geometric'] = geo_index[gene_cluster_name]
            indices_dict['combined'] = combined_index[gene_cluster_name]
=======
                if gene_cluster_name not in gene_clusters_failed_to_align:
                    progress.reset()
                    run.warning(f"Homogeneity indices computation for gene cluster '{gene_cluster_name}' failed. This can happen due to one of "
                                f"three reasons: (1) this gene cluster is named incorrectly, does not exist in the database, or is formatted "
                                f"into the input dictionary incorrectly, (2) there is an alignment mistake in the gene cluster, and not all "
                                f" genes are alignedto be the same lenght; or (3) the homogeneity calculator was initialized incorrectly. As "
                                f"you can see, this is a rare circumstance, and anvi'o will set this gene cluster's homogeneity indices to "
                                f"`-1` so things can move on, but we highly recommend you to take a look at your data to make sure you are "
                                f"satisfied with your analysis.", overwrite_verbose=True)

                indices_dict['functional'] = -1
                indices_dict['geometric'] = -1
                indices_dict['combined'] = -1
>>>>>>> d1b05782

            output_queue.put(indices_dict)


    def write_sequences_in_gene_clusters_to_file(self, gene_clusters_dict=None, gene_cluster_names=set([]), \
                                                  skip_alignments=False, output_file_path=None, report_DNA_sequences=False):
        if output_file_path:
            filesnpaths.is_output_file_writable(output_file_path)

        output_file = open(output_file_path, 'w')
        sequences_dict = self.get_sequences_for_gene_clusters(gene_clusters_dict=gene_clusters_dict,
                                                              gene_cluster_names=gene_cluster_names,
                                                              skip_alignments=skip_alignments,
                                                              report_DNA_sequences=report_DNA_sequences)

        self.progress.new('Writing gene cluster sequences to file')
        sequence_counter = 0
        for gene_cluster_name in sequences_dict:
            for genome_name in sequences_dict[gene_cluster_name]:
                for gene_callers_id in sequences_dict[gene_cluster_name][genome_name]:
                        output_file.write('>%08d|gene_cluster:%s|genome_name:%s|gene_callers_id:%d\n' % (sequence_counter,
                                                                                                         gene_cluster_name,
                                                                                                         genome_name,
                                                                                                         gene_callers_id))
                        output_file.write('%s\n' % sequences_dict[gene_cluster_name][genome_name][gene_callers_id])
                        sequence_counter += 1
                        self.progress.update("processing '%s' ..." % gene_cluster_name)

        self.progress.end()
        output_file.close()

        self.run.info('Sequence type', 'DNA' if report_DNA_sequences else 'Amino acid', mc='green')
        self.run.info('Num sequences reported', sequence_counter)
        self.run.info('Output FASTA file', output_file_path, mc='green')


    def write_sequences_in_gene_clusters_for_phylogenomics(self, gene_clusters_dict=None, skip_alignments=False, \
                                                output_file_path=None, report_DNA_sequences=False, align_with=None, \
                                                separator=None, partition_file_path=None):
        if output_file_path:
            filesnpaths.is_output_file_writable(output_file_path)

        if partition_file_path:
            filesnpaths.is_output_file_writable(partition_file_path)

        if not separator:
            separator = 'NNN' if report_DNA_sequences else 'XXX'

        output_file = open(output_file_path, 'w')
        sequences_dict = self.get_sequences_for_gene_clusters(gene_clusters_dict=gene_clusters_dict,
                                                              skip_alignments=skip_alignments,
                                                              report_DNA_sequences=report_DNA_sequences)

        if not self.gene_clusters_gene_alignments_available:
            aligner = aligners.select(align_with)

            run.warning("It seems sequences in gene clusters were not aligned during the pangenomic analysis, so we "
                        "are going to have do it now .. which may take some time .. and it is totally your fault :/")
            progress.new("Aligning sequences")
        elif align_with:
            run.warning("Your gene clusters are already aligned, yet you are asking for them to be aligned with "
                        "'%s' :( If you know what's going on (i.e. you are here because you run a command and "
                        "used the '--align-with' parameter or something), here anvi'o lets you know that it will "
                        "not use '%s' becase things are already aligned." % (align_with, align_with))

        get_first_value = lambda x: next(iter(x.values()))
        get_first_key = lambda x: next(iter(x.keys()))

        silent_run = terminal.Run()
        silent_run.verbose = False

        output_buffer = dict({})
        for genome_name in self.genome_names:
            output_buffer[genome_name] = StringIO()

        gene_cluster_representative_seq_lengths = []
        gene_cluster_names = list(sequences_dict.keys())
        for gene_cluster_name in gene_cluster_names:
            multiple_gene_calls = False
            multiple_gene_call_genome = None
            sequence_length = None

            for genome_name in self.genome_names:
                if len(sequences_dict[gene_cluster_name][genome_name]) > 1:
                    multiple_gene_calls = True
                    multiple_gene_call_genome = genome_name
                elif self.gene_clusters_gene_alignments_available and len(sequences_dict[gene_cluster_name][genome_name]) == 1:
                    sequence_length = len(get_first_value(sequences_dict[gene_cluster_name][genome_name]))

            if multiple_gene_calls:
                raise ConfigError("There are multiple gene calls in '%s' and sample '%s', which is not appropriate for phylogenomic "
                                  "analyses. Please use advanced filters (see help if you are not sure what this means) to remove "
                                  "gene clusters from your analysis if they contain multiple gene calls from any "
                                  "of the genomes in your pan (not to tell you what to do, but '--max-num-genes-from-each-genome 1' "
                                  "would make sure gene clusters that contain multiple genes from a given genome would be removed "
                                  "from your final list)." % (gene_cluster_name, multiple_gene_call_genome))

            if not self.gene_clusters_gene_alignments_available:
                sequences_to_align = []
                for genome_name in self.genome_names:
                    if len(sequences_dict[gene_cluster_name][genome_name]) == 1:
                        sequences_to_align.append((genome_name, get_first_value(sequences_dict[gene_cluster_name][genome_name])))

                progress.update("Processing '" + gene_cluster_name + "'")

                aligned_sequences = aligner(run=silent_run).run_stdin(sequences_list=sequences_to_align)

                for genome_name in aligned_sequences:
                    gene_caller_id = get_first_key(sequences_dict[gene_cluster_name][genome_name])
                    sequences_dict[gene_cluster_name][genome_name][gene_caller_id] = aligned_sequences[genome_name]

                    if not sequence_length:
                        sequence_length = len(aligned_sequences[genome_name])

            gene_cluster_representative_seq_lengths.append((gene_cluster_name, sequence_length),)

            for genome_name in self.genome_names:
                if len(sequences_dict[gene_cluster_name][genome_name]) == 1:
                    sequence = get_first_value(sequences_dict[gene_cluster_name][genome_name])
                else:
                    sequence = "-" * sequence_length

                output_buffer[genome_name].write(sequence)

                if not gene_cluster_name == gene_cluster_names[-1]:
                    output_buffer[genome_name].write(separator)

        # see https://github.com/merenlab/anvio/issues/1333
        if partition_file_path:
            utils.gen_NEXUS_format_partition_file_for_phylogenomics(partition_file_path,
                                                                    gene_cluster_representative_seq_lengths,
                                                                    separator,
                                                                    run=self.run,
                                                                    progress=self.progress)

        if not self.gene_clusters_gene_alignments_available:
            progress.end()

        for genome_name in self.genome_names:
            output_file.write('>%s gene_clusters:%s|separator:%s\n' % (genome_name, ','.join(gene_cluster_names), separator))
            output_file.write(output_buffer[genome_name].getvalue())
            output_file.write('\n')
            output_buffer[genome_name].close()

        output_file.close()

        self.run.info('Sequence type', 'DNA' if report_DNA_sequences else 'Amino acid', mc='green')
        self.run.info('Output file for phylogenomics', output_file_path, mc='green')


    def get_gene_cluster_function_summary(self, gene_cluster_id, functional_annotation_source):
        """Returns the most frequently occurring functional annotation across genes in a gene cluster
        for a given functional annotation source.

        A single function and accession number is determined purely based on frequencies of occurrence.
        If multiple functions have the same number of votes then one will be chosen arbitrarily.

        Parameters
        ==========
        gene_cluster_id : str
            A gene cluster id that is defined in the `gene_clusters_functions_dict`

        functional_annotation_source : str
            A known functional annotation source

        Returns
        =======
        (most_common_accession, most_common_function) : tuple
            The representative function and its accession id for `gene_cluster_id` and `functional_annotation_source`
        """

        if not self.functions_initialized:
            raise ConfigError("Although it is an expensive step, this function currently requires functions to be "
                              "initialized first :/ If you are a programmer and need this functionality to be much "
                              "more effective for ad hoc use, please let us know (the right solution in that case is "
                              "to work directly with the genome storage database to recover functions for a single gene "
                              "cluster).")

        functions_counter = Counter({})
        for genome_name in self.gene_clusters_functions_dict[gene_cluster_id]:
            for gene_caller_id in self.gene_clusters_functions_dict[gene_cluster_id][genome_name]:
                if functional_annotation_source in self.gene_clusters_functions_dict[gene_cluster_id][genome_name][gene_caller_id]:
                    annotation_blob = self.gene_clusters_functions_dict[gene_cluster_id][genome_name][gene_caller_id][functional_annotation_source]
                    functions_counter[annotation_blob] += 1

        if not len(functions_counter):
            return (None, None)

        most_common_accession, most_common_function = functions_counter.most_common()[0][0].split('|||')

        return (most_common_accession, most_common_function)


    def get_gene_clusters_functions_summary_dict(self, functional_annotation_source):
        """Returns a dictionary where each gene cluster is associated with a single function.

           See `get_gene_cluster_function_summary` for details since this function is merely
           calling it for each gene cluster.
        """

        if functional_annotation_source not in self.gene_clusters_function_sources:
            raise ConfigError("Your favorite functional annotation source '%s' does not seem to be among one of the sources "
                              "that are available to you. Here are the ones you should choose from: %s." % (functional_annotation_source, ', '.join(self.gene_clusters_function_sources)))

        if not self.functions_initialized:
            self.init_gene_clusters_functions()

        if not len(self.gene_clusters_functions_dict):
            raise ConfigError("The gene clusters functions dict seems to be empty. We assume this error makes "
                              "zero sense to you, and it probably will not help you to know that it also makes "
                              "zero sense to anvi'o too :/ Maybe you forgot to provide a genomes storage?")

        gene_clusters_functions_summary_dict = {}

        self.progress.new(f'Summarizing "{functional_annotation_source}" for gene clusters')
        self.progress.update('Creating a dictionary')
        for gene_cluster in self.gene_clusters_functions_dict:
            accession, function = self.get_gene_cluster_function_summary(gene_cluster, functional_annotation_source)
            gene_clusters_functions_summary_dict[gene_cluster] = {'gene_cluster_function': function, 'gene_cluster_function_accession': accession}

        self.progress.end()

        return gene_clusters_functions_summary_dict


    def init_gene_clusters_functions_summary_dict(self):
        """ A function to initialize the `gene_clusters_functions_summary_dict` by calling
            the atomic function `get_gene_clusters_functions_summary_dict` for all the
            functional annotaiton sources.
        """

        if not self.functions_initialized:
            self.init_gene_clusters_functions()

        if not len(self.gene_clusters_functions_dict):
            self.run.warning("Someone asked anvi'o to initialize a gene cluster functions summary dict, but it seems there "
                             "are no gene cluster functions even after initializing functions for the pangenome. So we move "
                             "on without any summary dict for functions and/or drama about it to let the downstream analyses "
                             "decide how to punish the unlucky.")
            return

        self.progress.new('Generating a gene cluster functions summary dict', progress_total_items=len(self.gene_clusters_functions_dict))
        counter = 0
        for gene_cluster_id in self.gene_clusters_functions_dict:
            if counter % 100 == 0:
                self.progress.increment(increment_to=counter)
                self.progress.update(f'{gene_cluster_id} ...')

            self.gene_clusters_functions_summary_dict[gene_cluster_id] = {}

            for functional_annotation_source in self.gene_clusters_function_sources:
                accession, function = self.get_gene_cluster_function_summary(gene_cluster_id, functional_annotation_source)
                self.gene_clusters_functions_summary_dict[gene_cluster_id][functional_annotation_source] = {'function': function, 'accession': accession}

            counter += 1

        self.progress.end()


    def init_gene_clusters_functions(self):
        """This function initializes a dictionary of functions for a pangenome.

        It establishes the following attributes:
            self.gene_clusters_function_sources     a set() of functional annotation sources
            self.gene_clusters_functions_dict       a 3-level dictionary with the structure
                                                    "accession|||function" = self.gene_clusters_functions_dict[gene_cluster_id][genome_name][gene_callers_id][source]

        Afterwards it sets self.functions_initialized to True.
        """

        if not self.genomes_storage_is_available:
            self.run.warning("Someone tried to initialize gene cluster functions, but it seems there is no genomes "
                             "storage available to this run. That's OK. But no gene clusters functions for you "
                             "obviously.")
            return

        self.progress.new('Initializing functions for gene clusters')
        self.progress.update('...')
        if not self.gene_clusters:
            raise ConfigError("init_gene_clusters_functions is speaking! You called this function before you initialized "
                               "gene clusters :/ One of us does not know what they're doing :(")

        if not self.genomes_storage_has_functions:
            self.progress.end()
            self.run.warning("Genomes storage does not have any info about gene functions. Certain parts of the pangenomic "
                             "workflow will not be accessible.")
            return

        # FIXME WE HAVE TO STORE AVAILABLE FUNCTIONS IN GENOMES STORAGE ATTRs!!!! THIS IS RIDICULOUS
        self.gene_clusters_function_sources = set([])
        for gene_cluster_id in self.gene_clusters:
            self.gene_clusters_functions_dict[gene_cluster_id] = {}
            for genome_name in self.genome_names:
                self.gene_clusters_functions_dict[gene_cluster_id][genome_name] = {}
                for gene_callers_id in self.gene_clusters[gene_cluster_id][genome_name]:
                    functions = self.genomes_storage.get_gene_functions(genome_name, gene_callers_id)
                    self.gene_clusters_functions_dict[gene_cluster_id][genome_name][gene_callers_id] = functions

                    if functions:
                        self.gene_clusters_function_sources.update(list(functions.keys()))

        if self.include_gc_identity_as_function:
            self.progress.reset()
            self.run.info_single("Gene cluster identities are being added as functions into the functions dictionary. "
                                 "Functional annotation resources will include `IDENTITY` as an option. See here why "
                                 "(apart from the fact that you asked for it by using the flag `--include-gc-identity-as-function`): "
                                 "https://github.com/merenlab/anvio/issues/1196", nl_after=1, mc='green')
            for gene_cluster_id in self.gene_clusters:
                for genome_name in self.genome_names:
                    for gene_callers_id in self.gene_clusters[gene_cluster_id][genome_name]:
                        self.gene_clusters_functions_dict[gene_cluster_id][genome_name][gene_callers_id]['IDENTITY'] = '%s|||%s' % (gene_cluster_id, gene_cluster_id)
            self.gene_clusters_function_sources.update(['IDENTITY'])

        self.functions_initialized = True

        self.progress.end()


    def init_items_additional_data(self):
        """Recover additional data stored in the pan database."""

        items_additional_data = TableForItemAdditionalData(self.args)
        self.items_additional_data_keys, self.items_additional_data_dict = items_additional_data.get()

        # In fact we are done here since we have our `items_additional_data_dict` all filled up with sweet data.
        # But if functions are initialized, we can also get a summary of gene clusters based on whether most
        # genes in them were annotated with known functions or not for a given annotation source. Of course,
        # for this to happen, we need to check whther functions were initialied prior to the call to
        # `init_items_additional_data`.
        if not self.functions_initialized:
            # no? k. bye.
            self.progress.end()
            return

        self.progress.new('Recovering functions')
        # too many shitty nested loops here, but it is quite efficient since we work only with a dict
        # in memory
        for annotation_source in self.gene_clusters_function_sources:
            if annotation_source == 'COG_CATEGORY':
                # we don't need this one
                continue

            self.progress.update('Computing known/unknown dict for %s' % annotation_source)
            for gene_cluster_id in self.items_additional_data_dict:
                hits = Counter({})
                for genome_id in self.gene_clusters_functions_dict[gene_cluster_id]:
                    for gene_callers_id in self.gene_clusters_functions_dict[gene_cluster_id][genome_id]:
                        if annotation_source in self.gene_clusters_functions_dict[gene_cluster_id][genome_id][gene_callers_id]:
                            hits[self.gene_clusters_functions_dict[gene_cluster_id][genome_id][gene_callers_id][annotation_source][0]] += 1
                        else:
                            hits['UNKNOWN'] += 1

                if not hits or hits.most_common()[0][0] == 'UNKNOWN':
                    self.items_additional_data_dict[gene_cluster_id][annotation_source] = 'UNKNOWN'
                else:
                    self.items_additional_data_dict[gene_cluster_id][annotation_source] = 'KNOWN'

            self.items_additional_data_keys.append(annotation_source)

        self.progress.end()


    def get_all_genome_names_in_gene_clusters_dict(self, gene_clusters_dict):
        """Returns all genome names found in a `gene_clusters_dict`"""

        all_genomes = set([])

        for entry in gene_clusters_dict.values():
            for genome_name in entry:
                all_genomes.add(genome_name)

        return all_genomes


    def get_gene_clusters_in_genomes_dict(self, gene_clusters_dict):
        """Goes through the `gene_clusters_dict and returns gene clusters in genomes dict
           as well as all genome names"""

        all_genomes = self.get_all_genome_names_in_gene_clusters_dict(gene_clusters_dict)

        gene_clusters_in_genomes_dict = dict([(genome_name, set([])) for genome_name in all_genomes])

        for genome_name in all_genomes:
            gene_clusters_in_genomes_dict[genome_name] = set([])

        for gene_cluster_name in gene_clusters_dict:
            for genome_name in gene_clusters_dict[gene_cluster_name]:
                if len(gene_clusters_dict[gene_cluster_name][genome_name]):
                    gene_clusters_in_genomes_dict[genome_name].add(gene_cluster_name)

        return gene_clusters_in_genomes_dict


    def get_num_genes_contributed_per_genome_dict(self, gene_clusters_dict):
        """Get a dictionary of gene cluster names and the number of genes contributed to each per genome"""


    def get_basic_gene_clusters_stats(self, gene_clusters_dict):
        """Returns two dictionaries: a dictionary of gene cluster names and their number of occurrences across all genomes,
           and a dictionary for number of genes contributed by each genome into each gene cluster"""

        all_gene_clusters = set(list(gene_clusters_dict.keys()))
        all_genomes = self.get_all_genome_names_in_gene_clusters_dict(gene_clusters_dict)

        num_occurrences_accross_genomes = dict([(gene_cluster_name, set([])) for gene_cluster_name in all_gene_clusters])
        num_genes_contributed_per_genome = dict([(gene_cluster_name, dict()) for gene_cluster_name in all_gene_clusters])

        for gene_cluster_name in num_genes_contributed_per_genome:
            for genome_name in all_genomes:
                num_genes_contributed_per_genome[gene_cluster_name][genome_name] = 0

        for gene_cluster_name in gene_clusters_dict:
            for genome_name in gene_clusters_dict[gene_cluster_name]:
                if len(gene_clusters_dict[gene_cluster_name][genome_name]):
                    num_occurrences_accross_genomes[gene_cluster_name].add(genome_name)
                    num_genes_contributed_per_genome[gene_cluster_name][genome_name] = len(gene_clusters_dict[gene_cluster_name][genome_name])

        for gene_cluster_name in num_occurrences_accross_genomes:
            num_occurrences_accross_genomes[gene_cluster_name] = len(num_occurrences_accross_genomes[gene_cluster_name])

        return num_occurrences_accross_genomes, num_genes_contributed_per_genome


    def get_num_gene_clusters_missing_per_genome_dict(self, gene_clusters_dict):
        """Get a dictionary of how many gene_clusters each genome is missing"""

        all_genomes = self.get_all_genome_names_in_gene_clusters_dict(gene_clusters_dict)
        gene_clusters_in_genomes_dict = self.get_gene_clusters_in_genomes_dict(gene_clusters_dict)

        gene_cluster_names = set(list(gene_clusters_dict.keys()))

        num_gene_clusters_missing_per_genome = dict([(genome_name, 0) for genome_name in all_genomes])

        for genome_name in all_genomes:
            for gene_cluster_name in gene_cluster_names:
                if gene_cluster_name not in gene_clusters_in_genomes_dict[genome_name]:
                    num_gene_clusters_missing_per_genome[genome_name] += 1

        return num_gene_clusters_missing_per_genome


    def filter_gene_clusters_from_gene_clusters_dict(self, gene_clusters_dict, min_num_genomes_gene_cluster_occurs=0,
             max_num_genomes_gene_cluster_occurs=sys.maxsize, min_num_genes_from_each_genome=0, max_num_genes_from_each_genome=sys.maxsize,
             min_functional_homogeneity_index=-1, max_functional_homogeneity_index=1, min_geometric_homogeneity_index=-1,
             max_geometric_homogeneity_index=1, min_combined_homogeneity_index=-1, max_combined_homogeneity_index=1):
        """This takes in your `gene_clusters_dict`, and removes gene_clusters based on their occurrences across genomes.

           The `min_num_genomes_gene_cluster_occurs` parameter defines what is the minimum number of genomes you want a gene to
           be present. It removes all the gene_clusters that do not fit into that criterion. In contrast, `max_num_genomes_gene_cluster_occurs`
           parameter will remove any gene cluster that occurs in more genomes than what the paramter asks for."""


        def check(param, param_pretty):
            if param is None:
                raise ConfigError("filter_gene_clusters_from_gene_clusters_dict is speaking: %s is is literally 'None'. It can't be." % param_pretty)

            if not isinstance(param, int):
                try:
                    param = int(param)
                except ValueError:
                    raise ConfigError("The parameter %s must occur should be of type int :/ It is of type %s" % (param_pretty,
                                                                                                                 type(param)))

            return param


        min_num_genomes_gene_cluster_occurs = check(min_num_genomes_gene_cluster_occurs, '--min-num-genomes-gene-cluster-occurs')
        max_num_genomes_gene_cluster_occurs = check(max_num_genomes_gene_cluster_occurs, '--max-num-genomes-gene-cluster-occurs')
        min_num_genes_from_each_genome = check(min_num_genes_from_each_genome, '--min-num-genes-from-each-genome')
        max_num_genes_from_each_genome = check(max_num_genes_from_each_genome, '--max-num-genes-from-each-genome')

        # behave depending on the availability of homogeneity indices in the database. if either or both of the homogeneity indices are
        # missing, we will force the parameters to remain as their defaults and keep the user posted.
        if not self.functional_homogeneity_info_is_available:
            if min_functional_homogeneity_index != -1 or max_functional_homogeneity_index != 1:
                self.run.warning("You are trying to filter your gene clusters by functional homogeneity, when your pan database does not "
                                 "include information about functional homogeneity. You can always compute this index for all of your "
                                 "gene clusters using 'anvi-compute-gene-cluster-homogeneity', but anvi'o will override your decision for now. "
                                 "You will not be able to filter your gene clusters by functional homogeneity at this time.")
                min_functional_homogeneity_index = -1
                max_functional_homogeneity_index = 1

        if not self.geometric_homogeneity_info_is_available:
            if min_geometric_homogeneity_index != -1 or max_geometric_homogeneity_index != 1:
                self.run.warning("You are trying to filter your gene clusters by geometric homogeneity, when your pan database does not "
                                 "include information about geometric homogeneity. You can always compute this index for all of your "
                                 "gene clusters using 'anvi-compute-gene-cluster-homogeneity', but anvi'o will override your decision for now. "
                                 "You will not be able to filter your gene clusters by geometric homogeneity at this time.")
                min_geometric_homogeneity_index = -1
                max_geometric_homogeneity_index = 1

        if not self.combined_homogeneity_info_is_available:
            if min_combined_homogeneity_index != -1 or max_combined_homogeneity_index != 1:
                self.run.warning("You are trying to filter your gene clusters by combined homogeneity, when your pan database does not "
                                 "include information about combined homogeneity. You can always compute this index for all of your "
                                 "gene clusters using 'anvi-compute-gene-cluster-homogeneity', but anvi'o will override your decision for now. "
                                 "You will not be able to filter your gene clusters by combined homogeneity at this time.")
                min_combined_homogeneity_index = -1
                max_combined_homogeneity_index = 1

        if min_num_genomes_gene_cluster_occurs < 0 or max_num_genomes_gene_cluster_occurs < 0:
            raise ConfigError("When you ask for a negative value for the the minimum or maximum number of genomes a gene cluster is expected "
                              "to be found, you are pushing the boundaries of physics instead of biology. Let's focus on one field of science "
                              "at a time :(")

        if min_num_genes_from_each_genome < 0 or max_num_genes_from_each_genome < 0:
            raise ConfigError("Nice try. Min or max number of genes from each genome per gene cluster can't be a negative value.")

        if min_num_genomes_gene_cluster_occurs > max_num_genomes_gene_cluster_occurs:
            raise ConfigError("Min number of genomes a gene cluster should occur can't be larger than the max number of genomes a gene cluster "
                              "should occur. You're making anvi'o come up with the stupidest error messages.")

        if min_num_genes_from_each_genome > max_num_genes_from_each_genome:
            raise ConfigError("Min number of genes for each gene cluster can't be larger than the .. pfft. Anvi'o refuses to continue with this "
                              "error message. Check your parameters :(")

        if self.functional_homogeneity_info_is_available and self.geometric_homogeneity_info_is_available:
            if (min_functional_homogeneity_index < 0 and min_functional_homogeneity_index != -1) or (min_geometric_homogeneity_index < 0 and min_geometric_homogeneity_index != -1):
                raise ConfigError("Geometric and Functional homogeneity indices have a mininum value of 0, along with an error value of -1. You can either ask for "
                                  "values of 0 or greater, or put in '-1'. These are hard limits.")

            if max_functional_homogeneity_index > 1 or max_geometric_homogeneity_index > 1:
                raise ConfigError("Geometric and Functional homogeneity indices have a maximum possible value of 1. Your parameters exceed this hard upper limit. "
                                  "Please check your parameters.")

            if max_functional_homogeneity_index < min_functional_homogeneity_index or max_geometric_homogeneity_index < min_geometric_homogeneity_index:
                raise ConfigError("Please. Check your parameters. Make sure that minimum values are less than (or equal to) maximum values. We beg you")

        if self.combined_homogeneity_info_is_available:
            if min_combined_homogeneity_index < 0 and min_combined_homogeneity_index != -1:
                raise ConfigError("The combined homogeneity index have a mininum value of 0, along with an error value of -1. You can either ask for "
                                  "values of 0 or greater, or put in '-1'. These are hard limits.")

            if max_combined_homogeneity_index > 1:
                raise ConfigError("The combined homogeneity index has a maximum possible value of 1. Your parameters exceed this hard upper limit. "
                                  "Please check your parameters.")

            if max_combined_homogeneity_index < min_combined_homogeneity_index:
                raise ConfigError("Please. Check your parameters. Make sure that minimum values are less than (or equal to) maximum values. We beg you")

        all_genomes = self.get_all_genome_names_in_gene_clusters_dict(gene_clusters_dict)

        if max_num_genomes_gene_cluster_occurs == sys.maxsize:
            max_num_genomes_gene_cluster_occurs = len(all_genomes)

        if max_num_genes_from_each_genome == sys.maxsize:
            max_num_genes_from_each_genome = len(all_genomes)

        if min_num_genomes_gene_cluster_occurs > len(all_genomes):
            raise ConfigError("You have %d genomes, and you are asking anvi'o to remove any gene cluster that occurs in less than %d of them. "
                              "On the one hand, it is totally OK to make up a number like that. On the other, anvi'o would like to think that "
                              "that is not what you're doing." % (len(all_genomes), min_num_genomes_gene_cluster_occurs))

        gene_cluster_occurrences_accross_genomes, num_genes_contributed_per_genome = self.get_basic_gene_clusters_stats(gene_clusters_dict)
        if self.functional_homogeneity_info_is_available and self.geometric_homogeneity_info_is_available and not self.combined_homogeneity_info_is_available:
            homogeneity_keys, homogeneity_dict = TableForItemAdditionalData(self.args).get(['functional_homogeneity_index', 'geometric_homogeneity_index'])
        elif self.functional_homogeneity_info_is_available and self.geometric_homogeneity_info_is_available and self.combined_homogeneity_info_is_available:
            homogeneity_keys, homogeneity_dict = TableForItemAdditionalData(self.args).get(['functional_homogeneity_index', 'geometric_homogeneity_index', 'combined_homogeneity_index'])


        gene_clusters_to_remove = set([])
        all_gene_clusters = set(list(gene_cluster_occurrences_accross_genomes.keys()))
        for gene_cluster_name in all_gene_clusters:
            num_occurrence = gene_cluster_occurrences_accross_genomes[gene_cluster_name]
            num_genes_from_genomes = num_genes_contributed_per_genome[gene_cluster_name]

            if num_occurrence < min_num_genomes_gene_cluster_occurs or num_occurrence > max_num_genomes_gene_cluster_occurs:
                gene_clusters_to_remove.add(gene_cluster_name)
                continue

            if len([g for g in all_genomes if num_genes_from_genomes[g] < min_num_genes_from_each_genome or num_genes_from_genomes[g] > max_num_genes_from_each_genome]):
                gene_clusters_to_remove.add(gene_cluster_name)
                continue

            try:
                if homogeneity_dict[gene_cluster_name]['functional_homogeneity_index'] < min_functional_homogeneity_index or homogeneity_dict[gene_cluster_name]['functional_homogeneity_index'] > max_functional_homogeneity_index:
                    gene_clusters_to_remove.add(gene_cluster_name)
                    continue

                if homogeneity_dict[gene_cluster_name]['geometric_homogeneity_index'] < min_geometric_homogeneity_index or homogeneity_dict[gene_cluster_name]['geometric_homogeneity_index'] > max_geometric_homogeneity_index:
                    gene_clusters_to_remove.add(gene_cluster_name)
                    continue

            except:
                if min_functional_homogeneity_index == -1 and max_functional_homogeneity_index == 1 and min_geometric_homogeneity_index == -1 and max_geometric_homogeneity_index == 1:
                    continue #No need to raise an error if the parameters are default/all at their bounds

                raise ConfigError("Bad news: anvi'o was unable to retrieve functional and geometric homogeneity indices for gene cluster %s. This could be because "
                                  "functional and geometric homogeneity was not computed for this gene cluster when the pangenomic analysis was created. "
                                  "The good news is that you can fix that! Take a look at the anvi-compute-gene-cluster-homogeneity script" % gene_cluster_name)

            try:
                if homogeneity_dict[gene_cluster_name]['combined_homogeneity_index'] < min_combined_homogeneity_index or homogeneity_dict[gene_cluster_name]['combined_homogeneity_index'] > max_combined_homogeneity_index:
                        gene_clusters_to_remove.add(gene_cluster_name)
                        continue
            except:
                if min_combined_homogeneity_index == -1  and max_combined_homogeneity_index == 1:
                    continue
                raise ConfigError("Bad news: anvi'o was unable to retrieve the combined homogeneity index for gene cluster %s. This could be because combined homogeneity was not "
                                      "computed for this gene cluster when the pangenomic analysis was created. The good news is that you can fix that! "
                                      "Take a look at the anvi-compute-gene-cluster-homogeneity script" % gene_cluster_name)


        gene_clusters_to_keep = all_gene_clusters.difference(gene_clusters_to_remove)

        if not len(gene_clusters_to_keep):
            raise ConfigError("Bad news: the combination of your filters resulted in zero gene clusters :/ These are the filtesr anvi'o used: --min-num-genomes-gene-cluster-occurs %(min_oc)d,\
                               --max-num-genomes-gene-cluster-occurs %(max_oc)d, --min-num-genes-from-each-genome %(min_g)d, --max-num-genes-from-each-genome %(max_g)d, \
                               --min-functional-homogeneity-index %(min_fh)f, --max-functional-homogeneity-index %(max_fh)f, --min-geometric-homogeneity-index %(min_gh)f, \
                               --max-geometric-homogeneity-index %(max_gh)f, --min-combined-homogeneity-index %(min_ch)f, and --max-combined-homogeneity-index %(max_ch)f. \
                               None of your %(all_gcs)d gene clusters in your %(all_gs)d genomes that were included this analysis matched to this combination \
                               (please note that number of genomes may be smaller than the actual number of genomes in the original pan genome \
                               if other filters were applied to the gene clusters dictionary prior)." % \
                                            {'min_oc': min_num_genomes_gene_cluster_occurs, 'max_oc': max_num_genomes_gene_cluster_occurs,
                                             'min_g': min_num_genes_from_each_genome, 'max_g': max_num_genes_from_each_genome,
                                             'min_fh': min_functional_homogeneity_index, 'max_fh': max_functional_homogeneity_index,
                                             'min_gh': min_geometric_homogeneity_index, 'max_gh': max_geometric_homogeneity_index,
                                             'min_ch': min_combined_homogeneity_index, 'max_ch': max_combined_homogeneity_index,
                                             'all_gcs': len(all_gene_clusters), 'all_gs': len(all_genomes)})

        msg = "Based on --min-num-genomes-gene-cluster-occurs %d, --max-num-genomes-gene-cluster-occurs %d, \
               --min-num-genes-from-each-genome %d, --max-num-genes-from-each-genome %d, --min-functional-homogeneity-index %0.3f, \
               --max-functional-homogeneity-index %0.3f, --min-geometric-homogeneity-index %0.3f,  \
               --max-geometric-homogeneity-index %0.3f, --min-combined-homogeneity-index %0.3f,  \
               --max-combined-homogeneity-index %0.3f (some of these may be default values, no need to panic)." \
                            % (min_num_genomes_gene_cluster_occurs, max_num_genomes_gene_cluster_occurs,
                               min_num_genes_from_each_genome, max_num_genes_from_each_genome, min_functional_homogeneity_index,
                               max_functional_homogeneity_index, min_geometric_homogeneity_index, max_functional_homogeneity_index,
                               min_combined_homogeneity_index, max_combined_homogeneity_index)

        # Baris Metin: lambda functions are ugly.
        # Meren Urat : YOU'RE UGLY :(
        M = lambda l: ', '.join(l) if anvio.DEBUG \
                else ', '.join(list(l)[0:3] + ['(... %d more (`--debug` will show all))' % (len(l) - 3)]) if len(l) > 3 \
                   else ', '.join(l)

        self.run.warning(msg, "GENE CLUSTER FILTERS", lc="cyan")
        self.run.info('All gene clusters (%d)' % len(all_gene_clusters), M(all_gene_clusters))
        self.run.info('Gene clusters that passed the filter (%d)' % (len(gene_clusters_to_keep)), M(gene_clusters_to_keep), mc='green')
        self.run.info('Genes clusters that failed the filter (%d)' % (len(gene_clusters_to_remove)), M(gene_clusters_to_remove) if gene_clusters_to_remove else 'None.', nl_after=1, mc='red')

        if len(gene_clusters_to_remove):
            for gene_cluster_name in gene_clusters_to_remove:
                gene_clusters_dict.pop(gene_cluster_name)

            return (gene_clusters_dict, gene_clusters_to_remove)
        else:
            return (gene_clusters_dict, set([]))


    def filter_genomes_from_clusters_dict(self, gene_clusters_dict, max_num_gene_clusters_missing_from_genome=0):
        """This takes a `gene_clusters_dict`, and goes through every genome to identify genomes that lack more than \
           `max_num_gene_clusters_missing_from_genome` from a list of gene_clusters.

           Note that it returns a filtered dictionary, AND the genomes that are removed."""

        if not isinstance(max_num_gene_clusters_missing_from_genome, int):
            try:
                max_num_gene_clusters_missing_from_genome = int(max_num_gene_clusters_missing_from_genome)
            except ValueError:
                raise ConfigError("Well. The parameter max number of gene clusters missing from genome must be of type int.")

        if max_num_gene_clusters_missing_from_genome < 0:
            raise ConfigError("The parameter max number of gene clusters missing from genome can't be smaller than zero. "
                              "Well, it can be, as it is the case in this particlar instance, but maybe then you should "
                              "try a different platform to analyze your stuff.")

        all_genomes = self.get_all_genome_names_in_gene_clusters_dict(gene_clusters_dict)
        num_gene_clusters_missing_per_genome = self.get_num_gene_clusters_missing_per_genome_dict(gene_clusters_dict)

        genomes_to_remove = set([])
        for genome_name in num_gene_clusters_missing_per_genome:
            if num_gene_clusters_missing_per_genome[genome_name] > max_num_gene_clusters_missing_from_genome:
                genomes_to_remove.add(genome_name)

        genomes_to_keep = all_genomes.difference(genomes_to_remove)

        self.run.warning(None, "FILTER GENOMES (--max-num-gene-clusters-missing-from-genome)", lc="cyan")
        self.run.info('All genomes found (%d)' % len(all_genomes), ', '.join(all_genomes))
        self.run.info('Genomes that missed AT MOST %d of the %d gene_clusters (%d)' % (max_num_gene_clusters_missing_from_genome, len(gene_clusters_dict), len(genomes_to_keep)), ', '.join(genomes_to_keep), mc='green')
        self.run.info('Genomes that are no more in the analysis (%d)' % (len(genomes_to_remove)), ', '.join(genomes_to_remove) if genomes_to_remove else 'None. Lovely.', mc='red', nl_after=1)

        if len(genomes_to_remove) == len(all_genomes):
            raise ConfigError("Bad news: using --max-num-gene-clusters-missing-from-genome paramter with '%d' removed all of your "
                              "%d genomes from the analysis. This means every genome you have in your pangenome misses at least %d "
                              "of your %d gene clusters. Now you know :/" \
                                    % (max_num_gene_clusters_missing_from_genome,
                                       len(all_genomes),
                                       max_num_gene_clusters_missing_from_genome,
                                       len(gene_clusters_dict)))

        if len(genomes_to_remove):
            for gene_cluster_name in gene_clusters_dict:
                for genome_name in genomes_to_remove:
                    gene_clusters_dict[gene_cluster_name].pop(genome_name)
            return (gene_clusters_dict, genomes_to_remove)
        else:
            return (gene_clusters_dict, set([]))


    def filter_gene_clusters_dict(self, args, gene_clusters_dict=None):
        """Returns filtered gene clusters dicts, without editing the `self.gene_clusters` dict,
           UNLESS, it is provided a dictionary for gene clusters.

           WIHTOUT GENE CLUSTERS DICT PARAMTER
           ========================================================================================
           This function looks for variables max_num_gene_clusters_missing_from_genome and
           min_num_genomes_gene_cluster_occurs in args (see the example below), applies filters
           to a fresh copy of self.gene_clusters, and returns a new dictionary. The reason we
           avoid operating on the actual dictionary is to (1) allow testing of multiple parameters
           without having to re-initialize the actual gene clusters dictionary from the database.
           Although this seems to be a memory-intensive way of doing it, it will offer some
           flexibility to interface operations.

                >>>
                >>> pan = dbops.PanSuperclass(args)
                >>> pan.init_gene_clusters()
                >>>
                >>> args = argparse.Namespace(max_num_gene_clusters_missing_from_genome=5, min_num_genomes_gene_cluster_occurs=10)
                >>> filtered_gene_clusters = pan.filter_gene_clusters_dict(args)
                >>>

           WITH GENE CLUSTERS DICT PARAMTER
           ========================================================================================
           Does pretty much the same thing above, but it does not generate a fresh copy of the self.gene_clusters
           and only operates on the incoming dictionary.
        """

        if not gene_clusters_dict:
            if not self.gene_clusters_initialized:
                raise ConfigError("You need to initialize the gene clusters dictionary if you want to apply filters on it. "
                                  "See relevant memeber functions in your instance of PanSuperclass.")

            gene_clusters_dict = copy.deepcopy(self.gene_clusters)

        if not isinstance(gene_clusters_dict, dict):
            raise ConfigError("Houston, we have a problem. The gene clusters dict seems to be of type %s and not dict :/"\
                            % type(gene_clusters_dict))

        # let's see what the user wants.
        A = lambda x: args.__dict__[x] if x in args.__dict__ else None
        max_num_gene_clusters_missing_from_genome = A('max_num_gene_clusters_missing_from_genome')
        min_num_genomes_gene_cluster_occurs = A('min_num_genomes_gene_cluster_occurs')
        max_num_genes_from_each_genome = A('max_num_genes_from_each_genome')
        min_num_genes_from_each_genome = A('min_num_genes_from_each_genome')
        max_num_genomes_gene_cluster_occurs = A('max_num_genomes_gene_cluster_occurs')
        min_functional_homogeneity_index = A('min_functional_homogeneity_index')
        max_functional_homogeneity_index = A('max_functional_homogeneity_index')
        min_geometric_homogeneity_index = A('min_geometric_homogeneity_index')
        max_geometric_homogeneity_index = A('max_geometric_homogeneity_index')
        min_combined_homogeneity_index = A('min_combined_homogeneity_index')
        max_combined_homogeneity_index = A('max_combined_homogeneity_index')
        add_into_items_additional_data_table = A('add_into_items_additional_data_table')
        gene_clusters_names_of_interest = A('gene_clusters_names_of_interest')
        just_do_it = A('just_do_it')

        # keep only the names we are interested in.
        if gene_clusters_names_of_interest:
            unwanted_keys = set(gene_clusters_dict.keys()) - set(gene_clusters_names_of_interest)
            for key in unwanted_keys:
                del gene_clusters_dict[key]


        # remove genomes from the dict if necessary.
        if max_num_gene_clusters_missing_from_genome:
            gene_clusters_dict, genomes_removed = self.filter_genomes_from_clusters_dict(gene_clusters_dict, max_num_gene_clusters_missing_from_genome)

        # remove gene clusters from the dict if necessary
        if min_num_genomes_gene_cluster_occurs or max_num_genomes_gene_cluster_occurs:
            gene_clusters_dict, gene_clusters_removed = \
                    self.filter_gene_clusters_from_gene_clusters_dict(gene_clusters_dict,
                                                                      min_num_genomes_gene_cluster_occurs,
                                                                      max_num_genomes_gene_cluster_occurs,
                                                                      min_num_genes_from_each_genome,
                                                                      max_num_genes_from_each_genome,
                                                                      min_functional_homogeneity_index,
                                                                      max_functional_homogeneity_index,
                                                                      min_geometric_homogeneity_index,
                                                                      max_geometric_homogeneity_index,
                                                                      min_combined_homogeneity_index,
                                                                      max_combined_homogeneity_index)

        # this is where we add the items in the resulting filtered dict into the items additonal data
        # table:
        if add_into_items_additional_data_table:
            data_key = add_into_items_additional_data_table

            if not self.gene_cluster_names_in_db:
                self.init_gene_clusters()

            items_additional_data_dict = {}

            for gene_cluster_name in self.gene_cluster_names_in_db:
                if gene_cluster_name in gene_clusters_dict:
                    items_additional_data_dict[gene_cluster_name] = {data_key: 'TRUE'}
                else:
                    items_additional_data_dict[gene_cluster_name] = {data_key: None}

            items_additional_data_table = TableForItemAdditionalData(argparse.Namespace(pan_db=self.pan_db_path, just_do_it=just_do_it))
            items_additional_data_table.add(items_additional_data_dict, [data_key])

        return gene_clusters_dict


    def init_gene_clusters(self, gene_cluster_ids_to_focus=set([])):
        """Initialize key gene cluster dictionaries.

        The most essential dictionary generated by this fucntion is the `gene_clusters`
        dictionary that can also be intialized exclusively for `gene_cluster_ids_to_focus`.
        The structure of `gene_clusters` look like this:

               >>> {
               >>>  'gene_cluster_1': {'Genome_1': [gene_1, gene_2, (...)],
               >>>                     'Genome_2': [],
               >>>                     'Genome_3': [gene_1, gene_2],
               >>>                     (...)}
               >>>  'gene_cluster_2': {(...)},
               >>>  (...)
               >>> }

        In addition, another helper dictionary that translates from genome names and gene
        caller ids to gene cluster names, `gene_callers_id_to_gene_cluster`, is also
        populated here based on the contents of the `gene_clusters` dictionary. The structure
        of this dictionary looks like this:

               >>> {
               >>>  'Genome_1': {'gene_1': 'gene_cluster_x', 'gene_2': 'gene_cluster_y', (...)},
               >>>  'Genome_2': {'gene_1': 'gene_cluster_z', 'gene_2': 'gene_cluster_x', (...)},
               >>>  'Genome_3': {'gene_1': 'gene_cluster_x', 'gene_2': 'gene_cluster_m', (...)},
               >>>  (...)
               >>> }

        This function also initializes alignment summaries for each gene in each gene cluster and
        populates `self.gene_clusters_gene_alignments`.
        """

        self.progress.new('Initializing gene clusters')
        self.progress.update('...')

        pan_db = PanDatabase(self.pan_db_path)

        gene_clusters_long_list = pan_db.db.get_table_as_dict(t.pan_gene_clusters_table_name)
        self.gene_cluster_names_in_db = pan_db.db.get_single_column_from_table(t.pan_gene_clusters_table_name, 'gene_cluster_id', unique=True)

        for entry in list(gene_clusters_long_list.values()):
            genome_name = entry['genome_name']
            gene_callers_id = entry['gene_caller_id']
            gene_cluster_id = entry['gene_cluster_id']

            if genome_name not in self.gene_callers_id_to_gene_cluster:
                self.gene_callers_id_to_gene_cluster[genome_name] = {}

            self.gene_callers_id_to_gene_cluster[genome_name][gene_callers_id] = gene_cluster_id

            if gene_cluster_ids_to_focus and gene_cluster_id not in gene_cluster_ids_to_focus:
                continue

            if gene_cluster_id not in self.gene_clusters:
                self.gene_clusters[gene_cluster_id] = {}
                for g in self.genome_names:
                    self.gene_clusters[gene_cluster_id][g] = []

            if self.gene_clusters_gene_alignments_available:
                if genome_name not in self.gene_clusters_gene_alignments:
                    self.gene_clusters_gene_alignments[genome_name] = {}

                self.gene_clusters_gene_alignments[genome_name][gene_callers_id] = entry['alignment_summary']

            self.gene_clusters[gene_cluster_id][genome_name].append(gene_callers_id)

        pan_db.disconnect()
        self.progress.end()

        if not len(gene_cluster_ids_to_focus):
            self.run.info_single("Gene clusters are initialized for all %d gene clusters in the database." % len(self.gene_clusters), nl_before=1, nl_after=1)
        else:
            self.run.info_single("A short announcement for the curious: anvi'o found %d gene clusters in the database, attempted to "
                                 "initialize a gene clusters dictionary for %d of them as requested by the user or the programmer, and "
                                 "managed to get back a gene clusters dictionary with %d items. We just hope all these make sense to you." \
                                % (len(self.gene_cluster_names_in_db), len(gene_cluster_ids_to_focus), len(self.gene_clusters)), nl_after=1, nl_before=1)

        # gene cluster names were set when we first initialized the class, but if we are here, it means the user may have
        # alrady updated the list of gene clusters. let's keep ourselves up-to-date:
        self.gene_cluster_names = set(list(self.gene_clusters.keys()))
        self.gene_clusters_initialized = True


    def load_pan_views(self, split_names_of_interest=None):
        pan_db = PanDatabase(self.pan_db_path)

        views_table = pan_db.db.get_table_as_dict(t.views_table_name)

        for view in views_table:
            table_name = views_table[view]['target_table']
            data, header = pan_db.db.get_view_data(table_name, split_names_of_interest=split_names_of_interest)
            self.views[view] = {'table_name': table_name,
                                'header': header,
                                'dict': data}

        pan_db.disconnect()


    def get_summary_for_gene_clusters_list(self, gene_cluster_ids):
        summary = {'genomes_contributing': set([]), 'num_gene_calls': 0, 'num_gene_clusters': 0, 'functions': {}}

        if self.functions_initialized:
            for source in self.gene_clusters_function_sources:
                summary['functions'].update({source: Counter({})})

        for gene_cluster_id in gene_cluster_ids:
            single_summary = self.get_summary_for_gene_cluster_id(gene_cluster_id)
            summary['num_gene_clusters'] += 1
            summary['genomes_contributing'] = summary['genomes_contributing'].union(single_summary['genomes_contributing'])
            summary['num_gene_calls'] += single_summary['num_gene_calls']

            if self.functions_initialized:
                for source in self.gene_clusters_function_sources:
                    for function in single_summary['functions'][source]:
                        summary['functions'][source][function] += single_summary['functions'][source][function]

        summary['genomes_contributing'] = sorted(list(summary['genomes_contributing']))

        return summary


    def get_summary_for_gene_cluster_id(self, gene_cluster_id):
        summary = {'genomes_contributing': set([]), 'num_gene_calls': 0, 'functions': {}}

        for genome_name in self.gene_clusters[gene_cluster_id]:
            num_gene_calls = len(self.gene_clusters[gene_cluster_id][genome_name])
            if num_gene_calls:
                summary['genomes_contributing'].add(genome_name)
                summary['num_gene_calls'] += num_gene_calls

        if self.functions_initialized:
            for source in self.gene_clusters_function_sources:
                summary['functions'].update({source: Counter({})})

            functions_dict = self.gene_clusters_functions_dict[gene_cluster_id]
            for genome_name in functions_dict:
                for gene_callers_id in functions_dict[genome_name]:
                    for source in functions_dict[genome_name][gene_callers_id]:
                        for function in functions_dict[genome_name][gene_callers_id][source]:
                            summary['functions'][source][function] += 1

        return summary


    def init_collection_profile(self, collection_name):
        pan_db = PanDatabase(self.pan_db_path)

        if not self.gene_clusters:
            raise ConfigError("init_collection_profile wants to initialize the collection profile for '%s', but the "
                               "the gene clusters dict is kinda empty :/ Someone forgot to initialize something maybe?" \
                                        % collection_name)

        # get trimmed collection and bins_info dictionaries
        collection, bins_info, self.gene_clusters_in_pan_db_but_not_binned \
                    = self.collections.get_trimmed_dicts(collection_name, set(self.gene_clusters.keys()))

        # currently we are not really doing anything with this one, but we will be filling this up with
        # all sorts of amazing later.
        for bin_id in collection:
            self.collection_profile[bin_id] = {}

        self.progress.end()
        pan_db.disconnect()

        return collection, bins_info


    def search_for_gene_functions(self, search_terms, requested_sources=None, verbose=False, full_report=False):
        if not isinstance(search_terms, list):
            raise ConfigError("Search terms must be of type 'list'")

        search_terms = [s.strip() for s in search_terms]

        if len([s.strip().lower() for s in search_terms]) != len(set([s.strip().lower() for s in search_terms])):
            raise ConfigError("Please do not use the same search term twice :/ Becasue, reasons. You know.")

        for search_term in search_terms:
            if not len(search_term) >= 3:
                raise ConfigError("A search term cannot be less than three characters")

        self.run.info('Search terms', '%d found' % (len(search_terms)))
        gene_clusters = {}
        full_report = []

        genomes_db = db.DB(self.genomes_storage_path, anvio.__genomes_storage_version__)

        for search_term in search_terms:
            self.progress.new('Search functions')
            self.progress.update('Searching for term "%s"' % search_term)

            query = '''select gene_callers_id, source, accession, function, genome_name from ''' + t.genome_gene_function_calls_table_name + ''' where (function LIKE "%%''' \
                            + search_term + '''%%" OR accession LIKE "%%''' + search_term + '''%%")'''

            query += ''' AND genome_name IN (%s) ''' % (', '.join(["'%s'" % s for s in self.p_meta['genome_names']]))

            if requested_sources:
                query += ''' AND source IN (%s);''' % (', '.join(["'%s'" % s for s in requested_sources]))
            else:
                query += ';'

            results = genomes_db._exec(query).fetchall()
            gene_clusters[search_term] = []

            found_mismatch = False
            for result in results:
                gene_caller_id, source, accession, function, genome_name = result

                # we're finding gene caller ids in the genomes storage, but they may not end up in any
                # of the final gene clusters stored in the pan database due to various reasons. for
                # instance, if the user set a min occurrence parameter, a singleton will not be found
                # in the pan db yet it will return a functional hit.
                if not gene_caller_id in self.gene_callers_id_to_gene_cluster[genome_name]:
                    gene_cluster_id = 'n/a'
                    found_mismatch = True
                else:
                    gene_cluster_id = self.gene_callers_id_to_gene_cluster[genome_name][gene_caller_id]

                gene_dict = self.genomes_storage.gene_info[genome_name][gene_caller_id]

                full_report.extend([(gene_caller_id, genome_name, source, accession, function, search_term,
                    gene_cluster_id, gene_dict['dna_sequence'], gene_dict['aa_sequence'])])

                gene_clusters[search_term].append(gene_cluster_id)
            self.progress.end()

            if found_mismatch:
                self.run.warning("Some of the search results for the term '%s' found in your genomes storage do not seem to "
                                "belong any gene cluster in your pan database. This may be due to filtering parameters used (ex: --min-occurrence) "
                                "during the pangenome analysis. Gene cluster ids for these results will appear as 'n/a' in the report." % search_term)

        genomes_db.disconnect()
        self.progress.end()

        return gene_clusters, full_report


    def list_function_sources(self):
        genome_storage = genomestorage.GenomeStorage(self.genomes_storage_path, run=terminal.Run(verbose=False))
        gene_function_sources = genome_storage.db.get_meta_value('gene_function_sources').split(',')
        genome_storage.close()

        if not len(gene_function_sources):
            self.run.info_single('No functional annotations found in this genomes storage :/', nl_before=1, nl_after=1, mc='red')
        else:
            self.run.warning('', 'AVAILABLE FUNCTIONS (%d FOUND)' % (len(gene_function_sources)), lc='yellow')
            for source in gene_function_sources:
                self.run.info_single('%s' % (source), nl_after = 1 if source == gene_function_sources[-1] else 0)


class ProfileSuperclass(object):
    """Fancy super class to deal with profile db stuff.

    if you want to make use of this class directly (i.e., not as a superclass), get an instance
    like this:

         >>> import anvio.dbops as d
         >>> import argparse
         >>> args = argparse.Namespace(profile_db="/path/to/profile.db")
         >>> p = ProfileSuperclass(args)

    Alternatively, you can include a contigs database path (contigs_db) in args so you have access
    to some functions that would require that.

    Alternatively, you can define a set of split names of interest to gain performance when it is
    needed. There are two ways to do that, which are mutually exclusive (so you have to grow up and
    pick one). One way is to explicitly mention which splits are of interest (for control freaks):

         >>> args.split_names_of_interest = set([split_names])
         >>> p = ProfileSuperclass(args)

    The second way to initialize ProfileSuper with a subset of splits a profile database contains
    is to use the collections framework (the elegant way of doing this). For which, you need to
    set collection name:

        >>> args.collection_name = 'collection_name'
        >>> args.bin_ids = 'bin_1,bin_2,bin_3' # if no bin_ids is provided, all bins will be used
        >>> p = ProfileSuperClass(args)

    The best practice is to set anvi'o programs to put together `args` objects with these variables.
    """

    def __init__(self, args, r=run, p=progress):
        self.args = args
        self.run = r
        self.progress = p

        # these are initialized by the member function `init_gene_level_coverage_stats_dicts`. but you knew
        # that already because you are a smart ass.
        self.gene_level_coverage_stats_dict = {}
        self.split_coverage_values_per_nt_dict = {}

        # this one becomes the object that gives access to the auxiliary data ops for split coverages
        # used heavily in interactive interface to show stuff (see bottle routes and all).
        self.split_coverage_values = None

        # the following two are initialized via `init_items_additional_data()` and use information
        # stored in item additional data tables UNLESS THEY ARE ALREADY INITIALIZED IN THE CONTEXT
        # FROM WITHIN PROFILE SUPERCLASS IS INHERITED (SUCH A THING IS HAPPENING AT THE INTERACTIVE
        # CLASS)
        if super() and 'items_additional_data_dict' in dir(self) and 'items_additional_data_keys' in dir(self):
            pass
        else:
            self.items_additional_data_dict = None
            self.items_additional_data_keys = None

        if super() and 'layers_additional_data_dict' in dir(self) and 'layers_additional_data_keys' in dir(self):
            pass
        else:
            self.layers_additional_data_keys, self.layers_additional_data_dict = TableForLayerAdditionalData(self.args, p=self.progress).get_all()

        self.auxiliary_profile_data_available = None
        self.auxiliary_data_path = None
        self.genes_db_available = None
        self.genes_db_path = None

        self.split_names = set([])
        self.item_orders = {}
        self.views = {}
        self.collection_profile = {}

        A = lambda x: args.__dict__[x] if x in args.__dict__ else None
        self.profile_db_path = A('profile_db')
        self.contigs_db_path = A('contigs_db')
        init_gene_coverages = A('init_gene_coverages')
        skip_consider_gene_dbs = A('skip_consider_gene_dbs')
        init_split_coverage_values_per_nt = A('init_split_coverage_values_per_nt')
        outliers_threshold = A('outliers_threshold')
        zeros_are_outliers = A('zeros_are_outliers')
        self.inseq_stats = A('inseq_stats')

        # early on let's check some ground truth
        if not self.profile_db_path:
            self.run.warning("ProfileSuper is called with args without member profile_db. Anvi'o will assume "
                             "you are a programmer, and will not raise an error. But the init function is returning "
                             "prematurely. Just so you know.")
            return

        utils.is_profile_db(self.profile_db_path)

        # NOTE for programmers. The next few lines are quite critical for the flexibility of ProfileSuper.
        # Should we initialize the profile super for a specific list of splits? This is where we take care of that.
        # the user can initialize the profile super two ways: by providing split names of interest explicitly, or
        # by providing collection name and bin names in args.
        if not hasattr(self, 'split_names_of_interest'):
            self.split_names_of_interest = set([])
        elif hasattr(self, 'collection_name') and self.collection_name:
            # if self.split_names_of_interest is defined upstream somewhere,
            # but if we ALSO have a collection name here, we want to recover those
            # split names relevant to the collection name later. so in this case,
            # we will OVERWRITE this variable, which is kind of dangerous.
            self.split_names_of_interest = set([])

        if A('split_names_of_interest'):
            self.split_names_of_interest = set(self.args.split_names_of_interest)

        self.collection_name = A('collection_name')

        # figure out bin names, if there is one to figure out
        if A('bin_id') and A('bin_names_list'):
            raise ConfigError("ProfileSuper says you can't use both `bin_id` and `bin_names_list` as argument. Pick "
                              "one, and stick with it. ProfileSuper is grumpy.")
        if A('bin_id'):
            self.bin_names = [A('bin_id')]
        elif A('bin_names_list'):
            if isinstance(A('bin_names_list'), list):
                self.bin_names = A('bin_names_list')
            elif isinstance(A('bin_names_list'), str):
                self.bin_names = A('bin_names_list').split(',')
            else:
                raise ConfigError("ProfileSuper says `bin_names_list` can either be a string of comma-separated bin "
                                  "names, or a proper Python `list` of bin names. But not %s." % (type(A('bin_names_list'))))
        else:
            self.bin_names = None

        if self.split_names_of_interest and not isinstance(self.split_names_of_interest, type(set([]))):
            raise ConfigError("ProfileSuper says the argument `split_names_of_interest` must be of type set(). "
                              "Someone screwed up somewhere :/")
        elif self.split_names_of_interest and self.collection_name:
            raise ConfigError("ProfileSuper is initialized with args that contain both `split_names_of_interest`,\
                               and `collection_name`. You can initialize the ProfileSuper with either of those. As\
                               a programmer if you have no control over incoming `args` and just passing things\
                               around, you might need to implement a workaround to set either of those params to None\
                               and then reset them back to their original in `args` once you are done with\
                               ProfileSuper.")

        if self.split_names_of_interest:
            self.run.warning("ProfileSuperClass is inherited with a set of split names of interest, which means it will be "
                             "initialized using only the %d split names specified" % (len(self.split_names_of_interest)))
        elif self.collection_name and not utils.is_blank_profile(self.profile_db_path):
            self.run.warning("ProfileSuperClass found a collection focus, which means it will be initialized using only "
                             "the splits in the profile database that are affiliated with the collection %s and "
                             "%s it describes." % (self.collection_name, \
                                                   'bins "%s" ' % ', '.join(self.bin_names) if self.bin_names else 'all bins'))
            self.split_names_of_interest = ccolections.GetSplitNamesInBins(self.args).get_split_names_only()


        # we have a contigs db? let's see if it's for real.
        if self.contigs_db_path:
            utils.is_profile_db_and_contigs_db_compatible(self.profile_db_path, self.contigs_db_path)

        self.progress.new('Initializing the profile database superclass')

        self.progress.update('Loading split names')
        if utils.is_blank_profile(self.profile_db_path) and self.contigs_db_path:
            self.split_names = utils.get_all_item_names_from_the_database(self.contigs_db_path)
        else:
            self.split_names = utils.get_all_item_names_from_the_database(self.profile_db_path)

        split_names_missing = (self.split_names_of_interest - self.split_names) if self.split_names_of_interest else None
        if self.split_names_of_interest and len(split_names_missing):
            self.progress.end()
            raise ConfigError("%d of the %d split names of interest does not occur in the profile database. Here is "
                              "an example: '%s'." % (len(split_names_missing), len(self.split_names_of_interest), split_names_missing.pop()))

        self.progress.update('Creating an instance of the profile database')
        profile_db = ProfileDatabase(self.profile_db_path)

        self.progress.update('Setting profile self data dict')
        self.p_meta = profile_db.meta

        self.p_meta['creation_date'] = utils.get_time_to_date(self.p_meta['creation_date']) if 'creation_date' in self.p_meta else 'unknown'
        self.p_meta['samples'] = sorted([s.strip() for s in self.p_meta['samples'].split(',')])
        self.p_meta['num_samples'] = len(self.p_meta['samples'])

        if self.p_meta['blank'] and not self.p_meta['contigs_db_hash']:
            self.progress.end()
            raise ConfigError("ProfileSuperclass is upset, because it seems you are tyring to initialize a blank anvi'o profile "
                              "database that is not associated with a contigs database. This will not work for multiple reasons. "
                              "The current technical limitation is that blank profile databases that are in this situation do not "
                              "keep track of split names they are working with. Yes. We too know that this is a serious design "
                              "flaw, but THANKS for reminding anyway... The best way to address this is to make sure all anvi'o "
                              "profile and pan databases maintain a table with all item names they are supposed to be working with.")

        self.progress.end()

        # learn the number of mapped reads and set it in a nice variable VERY CAREFULLY (blank profiles don't have it,
        # and some ancient anvi'o databases may be lacking it).
        if self.p_meta['blank']:
            self.num_mapped_reads_per_sample = None
        else:
            if self.p_meta['merged']:
                if 'total_reads_mapped' not in self.p_meta:
                    self.num_mapped_reads_per_sample = None
                else:
                    total_reads_mapped = [int(num_reads) for num_reads in self.p_meta['total_reads_mapped'].split(',')]
                    self.num_mapped_reads_per_sample = {self.p_meta['samples'][i]: total_reads_mapped[i] for i in range(0, len(self.p_meta['samples']))}
            else:
                sample_name = self.p_meta['samples'][0]

                # create a copy of the args to avoid some misunderstanding downstream when THIS class is initiated with
                # a gene_mode = True statement. Here we are trying to learn the layer additional data from a profile
                # database. But if genes_mod = True, TableForLayerAdditionalData class will try to initialize for a genes
                # database rather than a profile database. this workaround addresses that issue:
                args = copy.deepcopy(self.args)
                args.gene_mode = False
                keys, data = TableForLayerAdditionalData(args, p=self.progress).get()

                if 'total_reads_mapped' not in data[sample_name]:
                    self.num_mapped_reads_per_sample = None
                else:
                    self.num_mapped_reads_per_sample = {sample_name: int(data[sample_name]['total_reads_mapped'])}

        profile_db.disconnect()

        self.p_meta['available_item_orders'], self.item_orders = get_item_orders_from_db(self.profile_db_path)

        if not self.item_orders:
            self.p_meta['default_item_order'] = None

        self.progress.new('Initializing the profile database superclass')
        self.progress.update('Accessing the auxiliary data file')
        self.auxiliary_data_path = get_auxiliary_data_path_for_profile_db(self.profile_db_path)
        if not os.path.exists(self.auxiliary_data_path):
            self.auxiliary_profile_data_available = False
        else:
            self.auxiliary_profile_data_available = True
            self.split_coverage_values = auxiliarydataops.AuxiliaryDataForSplitCoverages(self.auxiliary_data_path,
                                                                                         self.p_meta['contigs_db_hash'])

        if self.collection_name and self.bin_names and len(self.bin_names) == 1 and not skip_consider_gene_dbs:
            self.progress.update('Accessing the genes database')
            self.genes_db_path = utils.get_genes_database_path_for_bin(self.profile_db_path,
                                                                       self.collection_name,
                                                                       self.bin_names[0])
            if not os.path.exists(self.genes_db_path):
                self.genes_db_available = False
            else:
                self.genes_db_available = True

        self.progress.end()

        if init_gene_coverages:
            self.init_gene_level_coverage_stats_dicts(outliers_threshold=outliers_threshold,
                                                      zeros_are_outliers=zeros_are_outliers,
                                                      init_split_coverage_values_per_nt=init_split_coverage_values_per_nt)

        if self.auxiliary_profile_data_available:
            self.run.info('Auxiliary Data', 'Found: %s (v. %s)' % (self.auxiliary_data_path, anvio.__auxiliary_data_version__))

        if self.split_names_of_interest:
            self.run.info('Profile Super', 'Initialized with %d of %d splits: %s (v. %s)' % (len(self.split_names_of_interest),
                                                                                             len(self.split_names),
                                                                                             self.profile_db_path,
                                                                                             anvio.__profile__version__))
        else:
            self.run.info('Profile Super', 'Initialized with all %d splits: %s (v. %s)' % (len(self.split_names),
                                                                                           self.profile_db_path,
                                                                                           anvio.__profile__version__))


    def create_blank_genes_database(self, split_names):
        if self.genes_db_available:
            raise ConfigError("You can't create a blank genes database when there is already one :/")

        splits_hash = utils.get_hash_for_list(split_names)

        meta_values = {'anvio': __version__,
                       'contigs_db_hash': self.p_meta['contigs_db_hash'],
                       'collection_name': self.collection_name,
                       'bin_name': self.bin_names[0],
                       'splits_hash': splits_hash}

        # generate a blank genes database here:
        GenesDatabase(self.genes_db_path).create(meta_values=meta_values)

        # and immediately copy-paste the layers additional data and states table into
        # it for convenience:
        genes_database = db.DB(self.genes_db_path, None, ignore_version=True)
        genes_database.copy_paste(table_name=t.layer_additional_data_table_name, source_db_path=self.profile_db_path)
        genes_database.copy_paste(table_name=t.states_table_name, source_db_path=self.profile_db_path)
        genes_database.disconnect()

        # vamp the stage like a pro:
        self.genes_db_available = True
        self.genes_db_path = self.genes_db_path


    def store_gene_level_coverage_stats_into_genes_db(self, parameters):
        table_for_gene_level_coverages = TableForGeneLevelCoverages(self.genes_db_path,
                                                                    parameters,
                                                                    split_names=self.split_names_of_interest,
                                                                    mode="INSEQ" if self.inseq_stats else "STANDARD",
                                                                    run=self.run)

        table_for_gene_level_coverages.store(self.gene_level_coverage_stats_dict)


    def init_gene_level_coverage_stats_from_genes_db(self, parameters):
        if not (self.collection_name and len(self.bin_names) == 1):
            raise ConfigError("The function `get_gene_level_coverage_stats_dicts_for_a_bin` can only be called from an instance "
                              "of the profile super class that is initalized with a collection name and a single bin.")

        table_for_gene_level_coverages = TableForGeneLevelCoverages(self.genes_db_path,
                                                                    parameters,
                                                                    split_names=self.split_names_of_interest,
                                                                    mode="INSEQ" if self.inseq_stats else "STANDARD",
                                                                    run=self.run)

        self.gene_level_coverage_stats_dict = table_for_gene_level_coverages.read()


    def init_gene_level_coverage_stats_dicts(self, min_cov_for_detection=0, outliers_threshold=1.5, zeros_are_outliers=False, callback=None, callback_interval=100, init_split_coverage_values_per_nt=False, gene_caller_ids_of_interest=set([])):
        """This function will populate both `self.split_coverage_values_per_nt_dict` and
           `self.gene_level_coverage_stats_dict`.

           Note: if a `split_names_of_interest` argument is declared at the class level,
           this function will operate on those splits found in that set.

           If there is a collection and a single bin name, then this function will work with
           the genes database to read form or to write to.
           """

        # let's get these parameters set
        parameters = {
            'min_cov_for_detection': min_cov_for_detection,
            'outliers_threshold': outliers_threshold,
            'zeros_are_outliers': zeros_are_outliers,
            'mode': 'INSEQ' if self.inseq_stats else 'STANDARD'
        }

        if self.p_meta['blank']:
            self.run.warning("Someone asked gene coverages to be initialized when working with a blank profile database. "
                             "Anvi'o will pretend nothing happened, and will return nothing. If you don't know what this "
                             "is warning you about, just carry on.")
            return

        if not self.auxiliary_profile_data_available:
            raise ConfigError("Someone is asking gene-level coverage stats to be computed, but then there is no AUXILIARY-DATA.db "
                              "available for this project. Yeah. That's what happens if you don't download everything from the "
                              "server :(")

        contigs_db = ContigsSuperclass(self.args, r=terminal.Run(verbose=False), p=terminal.Progress(verbose=False))

        if not contigs_db.a_meta['genes_are_called']:
            self.run.warning("Well, someone wants to populate the gene coverages data, when in fact genes were not called :/ "
                             "Instead of giving an error, anvi'o will return prematurely, without really doing anything.")
            return

        if not contigs_db.a_meta['splits_consider_gene_calls']:
            self.run.warning("PLEASE READ THIS VERY CAREFULLY (remember, anvi'o never talks to you in CAPS, so it must be important). "
                             "It seems when you generated your contigs database, you have skipped 'mindful' splitting of contigs. "
                             "This means, some of the genes may be soft-broken into two or more pieces. For most things, it doesn't "
                             "really matter, but here this will cause an issue as your gene coverages will average one of those splits "
                             "without any biologically relevant reason. We could have done much better here, but it would have affected "
                             "the performance very negatively. If you are seeing this warning, and go like 'crap, this will ruin "
                             "everything because I possibly can not recover from this situation', then send us an e-mail, and we will "
                             "think about whether we can be less lazy about stuff, and do things better.")

        if self.split_names_of_interest:
            split_names = self.split_names_of_interest

            self.run.warning('A subset of splits (%d of %d, to be precise) are requested to initiate gene-level coverage stats for. '
                             'No need to worry, this is just a warning in case you are as obsessed as wanting to know everything '
                             'there is to know.' % (len(self.split_names_of_interest), len(self.split_names)))
        else:
            split_names = self.split_names

        if self.genes_db_path and self.genes_db_available:
            # THIS IS A SPECIAL CASE, where someone is initializing the gene-level coverage
            # stats for a single bin. In this case anvi'o will want to work with a genes
            # database to read from, or to populate one for later uses. But the proplem is,
            # we may be called from a part of the code that doesn't know what KIND of genes
            # database is being called. Therefore, the `parameters` dict we are about to send
            # to `init_gene_level_coverage_stats_from_genes_db` may contain the default
            # `mode` value set before. BUT WE DON'T WANT THAT.
            mode_set_in_db = db.DB(self.genes_db_path, client_version=None, ignore_version=True).get_meta_value('mode')

            self.run.warning("A gene stats database of type '%s' is found (anvi'o hopes that this is the type of stats you "
                             "were expecting to find)." % mode_set_in_db.upper())

            parameters['mode'] = mode_set_in_db

            # since we are here and learned the mode, we can also set the self.inseq_stats variable IF the table
            # is actually inseq stats table. if we don't do this, the interactive interface will never load the inseq
            # data because this variable is not set anywhere :/ the best practice would have been using a mode variable
            # rather than an operation specific boolean flag, but well .. apologies to future generations of developers:
            if mode_set_in_db == "INSEQ":
                self.inseq_stats = True

            self.init_gene_level_coverage_stats_from_genes_db(parameters)
        elif self.genes_db_path and not self.genes_db_available:
            self.run.warning("You don't seem to have a genes database associated with your profile database. "
                             "Genes database is an optional anvi'o database to store gene-level coverage and "
                             "stats dicts. Anvi'o will attempt to create one for you.", lc="cyan")
            self.create_blank_genes_database(split_names)

        if len(self.gene_level_coverage_stats_dict):
            # FIXME: the design here is a fucking mess and needs a fresh look. we need split coverage per nt values initiated to
            #        to calculate the gene-level coverage stats. but if we have a genes database, gene-level coverage stats are
            #        already computed, so we don't need it .. but if we are using MCGC, even if we have gene-level coverage stats
            #        available, we need split coverages per-nt recalculated... that's why we have a miserable variable now called
            #        `init_split_coverage_values_per_nt`, when populating this disctionary should somehow be handled intrinsically
            #        by our otherwise talented superclass. we really sort this out in a more beautiful way, in my opinion. otherwise
            #        we will get stuck somwhere that will take forever to dig ourselves out.
            if init_split_coverage_values_per_nt:
                self.init_split_coverage_values_per_nt_dict(split_names)

            # we have nothing to do here anymore. and can return.
            return

        # if we have not 'returned' yet it means we gotta go through this
        self.init_split_coverage_values_per_nt_dict(split_names)

        self.progress.new('Computing gene-level coverage stats in %s mode...' % ('INSEQ' if self.inseq_stats else 'STANDARD'))
        self.progress.update('...')

        num_splits, counter = len(split_names), 1
        # go through all the split names
        for split_name in split_names:
            if num_splits > 10 and counter % 10 == 0:
                self.progress.update('%d of %d splits ...' % (counter, num_splits))

            if len(gene_caller_ids_of_interest):
                self.gene_level_coverage_stats_dict.update(self.get_gene_level_coverage_stats(split_name, contigs_db, gene_caller_ids_of_interest=gene_caller_ids_of_interest, **parameters))
            else:
                self.gene_level_coverage_stats_dict.update(self.get_gene_level_coverage_stats(split_name, contigs_db, **parameters))

            if callback and counter % callback_interval == 0:
                callback()

            counter += 1

        self.progress.end()

        if callback:
            callback()
        else:
            if self.genes_db_path:
                # we computed all the stuff, and we can as well store them into the genes db.
                self.store_gene_level_coverage_stats_into_genes_db(parameters)


    def init_split_coverage_values_per_nt_dict(self, split_names=None):
        if not self.auxiliary_profile_data_available:
            raise ConfigError("What you're trying to do requires the AUXILIARY-DATA.db file :/ Please make sure it is in the "
                              "same directory with the profile database you are working with.")

        self.progress.new('Computing split coverage values per nt ...')
        self.progress.update('...')

        if not split_names:
            split_names = self.split_names_of_interest

        num_splits, counter = len(split_names), 1
        for split_name in split_names:
            if num_splits > 10 and counter % 10 == 0:
                self.progress.update('%d of %d splits ...' % (counter, num_splits))

            self.split_coverage_values_per_nt_dict[split_name] = self.split_coverage_values.get(split_name)

        self.progress.end()


    def get_gene_level_coverage_stats_entry_for_default(self, gene_callers_id, split_coverage, sample_name, gene_start, gene_stop, gene_length, outliers_threshold=1.5):
        """Returns coverage stats for a single gene in default mode.

        The alternative to this mode is the INSEQ/Tn-SEQ mode that is handled in `get_gene_level_coverage_stats_entry_for_inseq`,
        where coverage statistics are computed differently.
        """
        # and recover the gene coverage array per position for a given sample:
        gene_coverage_values_per_nt = split_coverage[sample_name][gene_start:gene_stop]

        mean_coverage = numpy.mean(gene_coverage_values_per_nt)
        detection = numpy.count_nonzero(gene_coverage_values_per_nt) / gene_length

         # findout outlier positions, and get non-outliers
        outliers_bool = utils.get_list_of_outliers(gene_coverage_values_per_nt, outliers_threshold)
        non_outlier_positions = numpy.invert(outliers_bool)
        non_outliers = gene_coverage_values_per_nt[non_outlier_positions]


        if not (len(non_outliers)):
            non_outlier_mean_coverage = 0.0
            non_outlier_coverage_std = 0.0
        else:
            non_outlier_mean_coverage = numpy.mean(non_outliers)
            non_outlier_coverage_std = numpy.std(non_outliers)

        return {'gene_callers_id': gene_callers_id,
                'sample_name': sample_name,
                'mean_coverage': mean_coverage,
                'detection': detection,
                'non_outlier_mean_coverage': non_outlier_mean_coverage,
                'non_outlier_coverage_std': non_outlier_coverage_std,
                'gene_coverage_values_per_nt': gene_coverage_values_per_nt,
                'non_outlier_positions': non_outlier_positions}


    def get_gene_level_coverage_stats_entry_for_inseq(self, gene_callers_id, split_coverage, sample_name, gene_start, gene_stop, gene_length, outliers_threshold=0.9):
        """Returns coverage stats for a single gene in INSEQ/Tn-SEQ mode.

           The alternative to this mode is the default mode that is handled in `get_gene_level_coverage_stats_entry_for_default`,
           where coverage statistics are computed in most conventional ways.
        """

        # Lets ignore those pesky warnings...
        numpy.seterr(divide='ignore', over='ignore')

        if not len(self.num_mapped_reads_per_sample):
            raise ConfigError("Total read counts were not set for this database, without which INSEQ/Tn-SEQ coverage stats "
                              "can't be recovered :/ This number is automatically set by anvi'o during profiling given the "
                              "short read information in BAM files that match to contigs of interest. If you are working with "
                              "a 'blank' anvi'o profile database, there is no hope for you (since there is no BAM files involved "
                              "in that workflow), but if you are working with a legacy database there are other ways to set this "
                              "number (for instance, by using `anvi-db-info` program to set a `total_reads_mapped` variable). "
                              "If you want to do this but have no idea how this would work, please get in touch with the anvi'o "
                              "community and someone will help you :)")

        total_read_counts_in_sample = self.num_mapped_reads_per_sample[sample_name]
        gene_coverage_values_per_nt = split_coverage[sample_name][gene_start:gene_stop]

        # variables for INSEQ/Tn-SEQ views
        mean_coverage = 0
        total_counts_of_sites_in_gene = 0
        total_counts_of_sites_in_gene_normalized = 0
        mean_three_prime = 0
        below_threshold = 0

        # Split gene coverage values into splits that are nonzero
        insertion_splits_nonzero = [numpy.array(list(g)) for k, g in itertools.groupby(gene_coverage_values_per_nt, lambda x: x != 0) if k]
        if insertion_splits_nonzero:
            for split in insertion_splits_nonzero:
                ta_sites = scipy.signal.find_peaks(split)[0]

                gene_sites_stats = list()
                if ta_sites.any():
                    # If we found high peaks, then we check if they are TA sites.
                    for ta_index in ta_sites:
                        index_highest_peak = numpy.where(gene_coverage_values_per_nt == split[ta_index])[0][0]
                        value_highest_peak = gene_coverage_values_per_nt[index_highest_peak]

                        # Need to check left and right indexes to see it part of TA site
                        check_sites_dict = {gene_coverage_values_per_nt[index_highest_peak + 1]: index_highest_peak + 1,
                                            gene_coverage_values_per_nt[index_highest_peak - 1]: index_highest_peak - 1}

                        # Need to check left and right indexes to see it part of TA site
                        value_second_highest_possible_peak = min(check_sites_dict.keys(), key=lambda x: abs(x - value_highest_peak))
                        index_second_highest_possible_peak = check_sites_dict[value_second_highest_possible_peak]

                        # Decide which one is left and right.
                        if index_highest_peak > index_second_highest_possible_peak:
                            index_left_ta, index_right_ta = index_second_highest_possible_peak, index_highest_peak
                        elif index_highest_peak < index_second_highest_possible_peak:
                            index_left_ta, index_right_ta = index_highest_peak, index_second_highest_possible_peak

                        value_left_ta, value_right_ta = gene_coverage_values_per_nt[index_left_ta], gene_coverage_values_per_nt[index_right_ta]

                        # Now, average left and right counts, and get three prime value.
                        count_site_in_gene = (value_left_ta + value_right_ta) / 2
                        three_prime = (index_right_ta + 1) / gene_length

                        gene_sites_stats.append(
                            {"l": index_left_ta, "r": index_right_ta, "l_value": value_left_ta, "r_value": value_right_ta, '3-primeness': three_prime,
                             'count': count_site_in_gene})

                        total_counts_of_sites_in_gene += count_site_in_gene

                    # CPM math
                    total_counts_of_sites_in_gene_normalized = (total_counts_of_sites_in_gene * 10e6) / total_read_counts_in_sample
                    # Disruption in gene math
                    mean_three_prime = numpy.mean(numpy.array([i['3-primeness'] for i in gene_sites_stats]))
                    # Calculate the proportion of insertions that fell below the outlier threshold, important for knowing if insertions are effective
                    below_threshold = round(sum([i["count"] for i in gene_sites_stats if i['3-primeness'] <= outliers_threshold])/total_counts_of_sites_in_gene * 100, 2)

                # Didnt find any TA site :( life is sad
                # Lets be sad and take the mean of whole split, whatever
                else:
                    pass
                mean_coverage += numpy.mean(split)

            # Check that counts are not too small... Think about dead bacteria that dont actually contribute to fitness.
            if mean_coverage < 3:
                mean_coverage = 0

        return {'gene_callers_id': gene_callers_id,
                'sample_name': sample_name,
                'gene_coverage_values_per_nt': gene_coverage_values_per_nt,
                'mean_coverage': float(mean_coverage),
                'insertions': total_counts_of_sites_in_gene,
                'insertions_normalized': total_counts_of_sites_in_gene_normalized,
                'mean_disruption': mean_three_prime,
                'below_disruption': below_threshold}


    def get_gene_level_coverage_stats(self, split_name, contigs_db, min_cov_for_detection=0, outliers_threshold=1.5,
                                      zeros_are_outliers=False, mode=None, gene_caller_ids_of_interest=set([])):
        # sanity check
        if not isinstance(gene_caller_ids_of_interest, set):
            raise ConfigError("`gene_caller_ids_of_interest` must be of type `set`")

        # recover split coverage values from the auxiliary data file
        if split_name not in self.split_coverage_values_per_nt_dict:
            if not self.auxiliary_profile_data_available:
                raise ConfigError("You are trying to recover gene coverage stats dict for a single split, but (1) "
                                  "the split is not described in split coverage values per nucleotide dicts, and (2) "
                                  "you don't seem to have access to the auxiliary data file :/")

            self.split_coverage_values_per_nt_dict[split_name] = self.split_coverage_values.get(split_name)

        split_coverage = self.split_coverage_values_per_nt_dict[split_name]

        # identify entry ids for genes in `split_name`
        genes_in_splits_entries = contigs_db.split_name_to_genes_in_splits_entry_ids[split_name]

        # we have to go back, Kate :(
        if not genes_in_splits_entries:
            return {}

        output = {}

        # we will go through each gene entry in the split
        for genes_in_splits_entry in genes_in_splits_entries:
            e = contigs_db.genes_in_splits[genes_in_splits_entry]
            gene_callers_id, gene_start, gene_stop = e['gene_callers_id'], e['start_in_split'], e['stop_in_split']
            gene_length = gene_stop - gene_start

            # if the user requested to work only with a set of genes, check whether we are working with
            # one of those. see https://github.com/merenlab/anvio/issues/865 for details.
            if len(gene_caller_ids_of_interest) and gene_callers_id not in gene_caller_ids_of_interest:
                continue

            if gene_length <= 0:
                raise ConfigError("What? :( How! The gene with the caller id '%d' has a length of %d :/ We are done "
                                  "here!" % (gene_callers_id, gene_length))

            output[gene_callers_id] = dict([(sample_name, dict([('mean_coverage', 0), ('gene_detection', 0)])) for sample_name in self.p_meta['samples']])

            # the magic happens here:
            for sample_name in self.p_meta['samples']:
                if self.inseq_stats:
                    output[gene_callers_id][sample_name] = self.get_gene_level_coverage_stats_entry_for_inseq(gene_callers_id=gene_callers_id,
                        split_coverage=split_coverage,
                        sample_name=sample_name,
                        gene_start=gene_start,
                        gene_stop=gene_stop,
                        gene_length=gene_length,
                        outliers_threshold=outliers_threshold)
                else:
                    output[gene_callers_id][sample_name] = self.get_gene_level_coverage_stats_entry_for_default(gene_callers_id=gene_callers_id,
                        split_coverage=split_coverage,
                        sample_name=sample_name,
                        gene_start=gene_start,
                        gene_stop=gene_stop,
                        gene_length=gene_length,
                        outliers_threshold=outliers_threshold)

        return output


    def get_blank_variability_dict(self):
        """Returns an empty variability dictionary to be filled elsewhere"""
        d = {}

        for sample_name in self.p_meta['samples']:
            d[sample_name] = {'variability': {0: {}, 1: {}, 2: {}, 3: {}}, 'competing_nucleotides': {}}

        return d

    def get_blank_indels_dict(self):
        """Returns an empty indels dictionary to be filled elsewhere"""
        d = {}

        for sample_name in self.p_meta['samples']:
            d[sample_name] = {'indels': {}}

        return d


    def get_variability_information_for_split(self, split_name, skip_outlier_SNVs=False, return_raw_results=False):
        if not split_name in self.split_names:
            raise ConfigError("get_variability_information_for_split: The split name '%s' does not seem to be "
                               "represented in this profile database. Are you sure you are looking for it "
                               "in the right database?" % split_name)

        self.progress.new('Recovering variability information for split', discard_previous_if_exists=True)
        self.progress.update('...')

        profile_db = ProfileDatabase(self.profile_db_path)
        split_variability_information = list(profile_db.db.get_some_rows_from_table_as_dict(t.variable_nts_table_name, '''split_name = "%s"''' % split_name, error_if_no_data=False).values())
        profile_db.disconnect()

        if return_raw_results:
            return split_variability_information

        # they want pretty stuff...
        d = self.get_blank_variability_dict()

        for e in split_variability_information:
            frequencies = utils.get_variabile_item_frequencies(e, engine='NT')
            e['n2n1ratio'], e['consensus'], e['departure_from_consensus'] = utils.get_consensus_and_departure_data(frequencies)

            if skip_outlier_SNVs and e['cov_outlier_in_contig']:
                continue

            d[e['sample_id']]['variability'][e['base_pos_in_codon']][e['pos']] = e['departure_from_reference']
            d[e['sample_id']]['competing_nucleotides'][e['pos']] = e

        self.progress.end()

        return d

    def get_indels_information_for_split(self, split_name):
        if not split_name in self.split_names:
            raise ConfigError("get_indels_information_for_split: The split name '%s' does not seem to be "
                               "represented in this profile database. Are you sure you are looking for it "
                               "in the right database?" % split_name)

        self.progress.new('Recovering indels information for split', discard_previous_if_exists=True)
        self.progress.update('...')

        profile_db = ProfileDatabase(self.profile_db_path)
        split_indels_information = list(profile_db.db.get_some_rows_from_table_as_dict(t.indels_table_name, '''split_name = "%s"''' % split_name, error_if_no_data=False).values())
        profile_db.disconnect()

        d = self.get_blank_indels_dict()

        for i, e in enumerate(split_indels_information):
            d[e['sample_id']]['indels'][i] = e

        self.progress.end()

        return d


    def init_items_additional_data(self):
        items_additional_data = TableForItemAdditionalData(self.args)
        self.items_additional_data_keys, self.items_additional_data_dict = items_additional_data.get()


    def get_split_coverages_dict(self, use_Q2Q3_coverages=False, splits_mode=False, report_contigs=False):
        """ Returns an item coverages dictionary.

            Parameters:
                - use_Q2Q3_coverages: by default this function will return mean coverage instead of Q2Q3
                        normalized mean coverages.
                - splits_mode: this is important to understand. by default the function will return splits
                        coverage of which are going to be matching to contigs from which they're coming
                        from. splits_mode makes it so that the coverage of each split is for itself.
                - report_contigs: when this parameter is True, then anvi'o reports a dictionary where each
                        item is a contig and not a split.

            Returns:
                - A dictionary where each key is a split name or a contig name and each value is a dictionary
                        of samples and their coverages.
        """

        if self.p_meta['blank']:
            raise ConfigError("The anvi'o profile db %s seems to be a blank profile database. Blank "
                              "profiles do not have any coverage values of any sorts, so whatever you "
                              "were trying to do with this database will not work :/" % (self.profile_db_path))

        if splits_mode and report_contigs:
            self.progress.reset()
            raise ConfigError("--splits-mode and --report-contigs flags are incompatible. Pick one.")

        coverage_data_of_interest = 'mean_coverage_Q2Q3' if use_Q2Q3_coverages else 'mean_coverage'

        table_name = coverage_data_of_interest + '_' + ('splits' if splits_mode else 'contigs')

        profile_db = ProfileDatabase(self.profile_db_path)
        split_coverages_dict, _ = profile_db.db.get_view_data(table_name)
        profile_db.disconnect()

        if report_contigs:
            # if we are here it means the user is asking for coverages for contigs, not splits. easy peasy.
            contigs_db = ContigsDatabase(self.contigs_db_path)
            split_parents = contigs_db.db.get_table_as_dict(t.splits_info_table_name, columns_of_interest=['contig', 'parent'])
            contigs_db.disconnect()

            contig_coverages_dict = {}

            for split_name in split_coverages_dict:
                contig_name = split_parents[split_name]['parent']

                if contig_name in contig_coverages_dict:
                    continue

                contig_coverages_dict[contig_name] = split_coverages_dict[split_name]

            return contig_coverages_dict
        else:
            return split_coverages_dict


    def init_collection_profile(self, collection_name):
        profile_db = ProfileDatabase(self.profile_db_path, quiet=True)

        # we only have a self.collections instance if the profile super has been inherited by summary super class.
        # the initialization of a collection profile should only be done through that module anyway. so we are
        # being cruel here, and sending the programmer back.
        if not hasattr(self, 'collections'):
            raise ConfigError("You are lost :/ You can only call `init_collection_profile` through an instance of "
                              "the `SummarizerSuperClass`. Go back and come another way.")

        # get trimmed collection and bins_info dictionaries
        collection, bins_info, self.split_names_in_profile_db_but_not_binned \
                    = self.collections.get_trimmed_dicts(collection_name, self.split_names)

        for bin_id in collection:
            self.collection_profile[bin_id] = {}

        table_names = [] if self.p_meta['blank'] else constants.essential_data_fields_for_anvio_profiles

        samples_template = dict([(s, []) for s in self.p_meta['samples']])

        self.progress.new(f"Collection profile for '{collection_name}'")
        for table_name in table_names:
            # if SNVs are not profiled, skip the `variability` table
            if table_name == 'variability' and not self.p_meta['SNVs_profiled']:
                continue

            self.progress.update(f"Populating view '{table_name}'")
            table_data, _ = profile_db.db.get_view_data(f'{table_name}_splits')

            for bin_id in collection:
                # populate averages per bin
                averages = copy.deepcopy(samples_template)

                # These weights are used to properly account for differences in split lengths.
                # Consider table_name == 'mean_coverage', for a bin with 2 splits. Without
                # weighting, if one split is length 100 with coverage 100 and the other is length
                # 900 wth coverage 500, the mean_coverage for this bin is (100 + 500)/2 = 300. But
                # more accurately, mean_coverage of this bin is 100*[100/1000] + 500*[900/1000] =
                # 460
                weights = []

                for split_name in collection[bin_id]:
                    if split_name not in table_data:
                        continue

                    weights.append(self.splits_basic_info[split_name]['length'])

                    for sample_name in samples_template:
                        averages[sample_name].append(table_data[split_name][sample_name])

                # finalize averages per bin:
                for sample_name in samples_template:
                    # weights is automatically normalized in numpy.average such that sum(weights) == 1
                    averages[sample_name] = numpy.average([a or 0 for a in averages[sample_name]], weights=weights)

                self.collection_profile[bin_id][table_name] = averages

        # generating precent recruitment of each bin plus __splits_not_binned__ in each sample:
        coverage_table_data, _ = profile_db.db.get_view_data('mean_coverage_splits')

        self.bin_percent_recruitment_per_sample = {}
        if self.p_meta['blank']:
            pass
        else:
            for sample in self.p_meta['samples']:
                percents = {}
                all_coverages_in_sample = sum([d[sample] for d in list(coverage_table_data.values())])

                for bin_id in collection:
                    bin_coverages_in_sample = sum([coverage_table_data[split_name][sample] for split_name in collection[bin_id]])

                    if all_coverages_in_sample == 0:
                        percents[bin_id] = 0.0
                    else:
                        percents[bin_id] = bin_coverages_in_sample * 100 / all_coverages_in_sample

                splits_not_binned_coverages_in_sample = sum([coverage_table_data[split_name][sample] for split_name in self.split_names_in_profile_db_but_not_binned])

                if all_coverages_in_sample == 0:
                    percents['__splits_not_binned__'] = 0.0
                else:
                    percents['__splits_not_binned__'] = splits_not_binned_coverages_in_sample * 100 / all_coverages_in_sample

                self.bin_percent_recruitment_per_sample[sample] = percents

        self.progress.end()
        profile_db.disconnect()

        return collection, bins_info


    def load_views(self, split_names_of_interest=None, omit_parent_column=False):
        profile_db = ProfileDatabase(self.profile_db_path)

        views_table = profile_db.db.get_table_as_dict(t.views_table_name)

        self.progress.new('Loading views%s' % (' for %d items' % len(split_names_of_interest) if split_names_of_interest else ''))
        for view in views_table:
            self.progress.update('for %s' % view)
            table_name = views_table[view]['target_table']

            data, header = profile_db.db.get_view_data(table_name,
                                                       split_names_of_interest=split_names_of_interest,
                                                       splits_basic_info=(None if omit_parent_column else self.splits_basic_info))

            self.views[view] = {'table_name': table_name,
                                'header': header,
                                'dict': data}

        self.progress.end()
        profile_db.disconnect()


class DatabasesMetaclass(ProfileSuperclass, ContigsSuperclass, object):
    """Essential data to load for a given run"""
    def __init__(self, args, r=run, p=progress):
        self.args = args
        self.run = r
        self.progress = p

        filesnpaths.is_file_exists(args.contigs_db)
        filesnpaths.is_file_exists(args.profile_db)

        utils.is_profile_db_and_contigs_db_compatible(args.profile_db, args.contigs_db)

        ContigsSuperclass.__init__(self, self.args, self.run, self.progress)
        ProfileSuperclass.__init__(self, self.args, self.run, self.progress)

        self.init_split_sequences()


####################################################################################################
#
#     DATABASES
#
####################################################################################################

class ProfileDatabase:
    """To create an empty profile database and/or access one."""
    def __init__(self, db_path, run=run, progress=progress, quiet=True):
        self.db = None
        self.db_path = db_path
        self.db_type = 'profile'

        self.run = run
        self.progress = progress
        self.quiet = quiet

        self.init()


    def init(self):
        if not os.path.exists(self.db_path):
            return

        self.meta = dbi(self.db_path, expecting=self.db_type).get_self_table()

        for key in ['min_contig_length', 'SNVs_profiled', 'SCVs_profiled', 'min_coverage_for_variability',
                    'merged', 'blank', 'items_ordered', 'report_variability_full', 'num_contigs',
                    'num_splits', 'total_length']:
            try:
                self.meta[key] = int(self.meta[key])
            except:
                pass

        self.samples = set([s.strip() for s in self.meta['samples'].split(',')])


        # open the database
        self.db = db.DB(self.db_path, anvio.__profile__version__)

        self.run.info('Profile database', 'An existing database, %s, has been initiated.' % self.db_path, quiet=self.quiet)
        self.run.info('Samples', self.meta['samples'], quiet=self.quiet)


    def touch(self):
        """Creates an empty profile database on disk, and sets `self.db` to access to it.

        At some point self.db.disconnect() must be called to complete the creation of the new db."""

        is_db_ok_to_create(self.db_path, 'profile')

        self.db = db.DB(self.db_path, anvio.__profile__version__, new_database=True)

        # creating empty default tables
        self.db.create_table(t.item_additional_data_table_name, t.item_additional_data_table_structure, t.item_additional_data_table_types)
        self.db.create_table(t.item_orders_table_name, t.item_orders_table_structure, t.item_orders_table_types)
        self.db.create_table(t.layer_additional_data_table_name, t.layer_additional_data_table_structure, t.layer_additional_data_table_types)
        self.db.create_table(t.layer_orders_table_name, t.layer_orders_table_structure, t.layer_orders_table_types)
        self.db.create_table(t.variable_nts_table_name, t.variable_nts_table_structure, t.variable_nts_table_types)
        self.db.create_table(t.variable_codons_table_name, t.variable_codons_table_structure, t.variable_codons_table_types)
        self.db.create_table(t.indels_table_name, t.indels_table_structure, t.indels_table_types)
        self.db.create_table(t.views_table_name, t.views_table_structure, t.views_table_types)
        self.db.create_table(t.collections_info_table_name, t.collections_info_table_structure, t.collections_info_table_types)
        self.db.create_table(t.collections_bins_info_table_name, t.collections_bins_info_table_structure, t.collections_bins_info_table_types)
        self.db.create_table(t.collections_contigs_table_name, t.collections_contigs_table_structure, t.collections_contigs_table_types)
        self.db.create_table(t.collections_splits_table_name, t.collections_splits_table_structure, t.collections_splits_table_types)
        self.db.create_table(t.states_table_name, t.states_table_structure, t.states_table_types)

        return self.db


    def create(self, meta_values={}):
        self.touch()

        for key in meta_values:
            self.db.set_meta_value(key, meta_values[key])

        self.db.set_meta_value('creation_date', time.time())

        self.disconnect()

        self.run.info('Profile database', 'A new database, %s, has been created.' % (self.db_path), quiet=self.quiet)


    def disconnect(self):
        self.db.disconnect()


class GenesDatabase:
    """To create an empty genes database and/or access one.

       This is an optional database that is always linked to a profile database, collection
       name, and a bin id. The purpose of it is to store coverage an detection statistics of
       genes within a bin across samples desribed within a profile database.

       Besides the performance gain during the initialization of gene coverage values, this
       database serves as a way to store collections and states that are specific to the
       '--gene-mode' operations"""

    def __init__(self, db_path, run=run, progress=progress, quiet=True):
        self.db = None
        self.db_path = db_path
        self.db_type = 'genes'

        self.run = run
        self.progress = progress
        self.quiet = quiet

        self.init()


    def init(self):
        if not os.path.exists(self.db_path):
            return

        self.meta = dbi(self.db_path, expecting=self.db_type).get_self_table()

        for key in ['min_cov_for_detection', 'zeros_are_outliers', 'gene_level_coverages_stored', 'items_ordered']:
            try:
                self.meta[key] = int(self.meta[key])
            except:
                pass

        for key in ['outliers_threshold']:
            try:
                self.meta[key] = float(self.meta[key])
            except:
                pass
        self.db = db.DB(self.db_path, anvio.__genes__version__)

        self.run.info('Genes database', 'An existing database, %s, has been initiated.' % self.db_path, quiet=self.quiet)


    def touch(self):
        """Creates an empty genes database on disk, and sets `self.db` to access to it."""

        is_db_ok_to_create(self.db_path, 'genes')

        filesnpaths.gen_output_directory(os.path.dirname(self.db_path))

        self.db = db.DB(self.db_path, anvio.__genes__version__, new_database=True)

        # creating empty default tables
        self.db.create_table(t.item_additional_data_table_name, t.item_additional_data_table_structure, t.item_additional_data_table_types)
        self.db.create_table(t.item_orders_table_name, t.item_orders_table_structure, t.item_orders_table_types)
        self.db.create_table(t.layer_additional_data_table_name, t.layer_additional_data_table_structure, t.layer_additional_data_table_types)
        self.db.create_table(t.layer_orders_table_name, t.layer_orders_table_structure, t.layer_orders_table_types)
        self.db.create_table(t.gene_level_coverage_stats_table_name, t.gene_level_coverage_stats_table_structure, t.gene_level_coverage_stats_table_types)
        self.db.create_table(t.gene_level_inseq_stats_table_name, t.gene_level_inseq_stats_table_structure, t.gene_level_inseq_stats_table_types)
        self.db.create_table(t.collections_info_table_name, t.collections_info_table_structure, t.collections_info_table_types)
        self.db.create_table(t.collections_bins_info_table_name, t.collections_bins_info_table_structure, t.collections_bins_info_table_types)
        self.db.create_table(t.collections_splits_table_name, t.collections_splits_table_structure, t.collections_splits_table_types)
        self.db.create_table(t.collections_contigs_table_name, t.collections_contigs_table_structure, t.collections_contigs_table_types)
        self.db.create_table(t.states_table_name, t.states_table_structure, t.states_table_types)

        return self.db


    def create(self, meta_values={}):
        self.touch()

        self.db.set_meta_value('db_type', 'genes')

        for key in meta_values:
            self.db.set_meta_value(key, meta_values[key])

        self.db.set_meta_value('creation_date', time.time())
        self.db.set_meta_value('gene_level_coverages_stored', False)
        self.db.set_meta_value('items_ordered', False)

        self.disconnect()

        self.run.info('Genes database', 'A new database, %s, has been created.' % (self.db_path), quiet=self.quiet)


    def disconnect(self):
        self.db.disconnect()


class PanDatabase:
    """To create an empty pan database, and/or access to one."""
    def __init__(self, db_path, run=run, progress=progress, quiet=True):
        self.db = None
        self.db_path = db_path
        self.db_type = 'pan'

        self.run = run
        self.progress = progress
        self.quiet = quiet

        self.init()


    def init(self):
        if not os.path.exists(self.db_path):
            return

        self.meta = dbi(self.db_path, expecting=self.db_type).get_self_table()

        for key in ['num_genomes', 'gene_cluster_min_occurrence', 'use_ncbi_blast', 'diamond_sensitive', 'exclude_partial_gene_calls', \
                    'num_gene_clusters', 'num_genes_in_gene_clusters', 'gene_alignments_computed', 'items_ordered']:
            try:
                self.meta[key] = int(self.meta[key])
            except:
                pass

        for key in ['min_percent_identity', 'minbit', 'mcl_inflation']:
            try:
                self.meta[key] = float(self.meta[key])
            except:
                pass

        self.internal_genomes = [s.strip() for s in self.meta['internal_genome_names'].split(',') if len(s.strip())]
        self.external_genomes = [s.strip() for s in self.meta['external_genome_names'].split(',') if len(s.strip())]
        self.genomes = self.internal_genomes + self.external_genomes

        # open the database
        self.db = db.DB(self.db_path, anvio.__pan__version__)

        self.run.info('Pan database', 'An existing database, %s, has been initiated.' % self.db_path, quiet=self.quiet)
        self.run.info('Genomes', '%d found' % len(self.genomes), quiet=self.quiet)


    def touch(self):
        is_db_ok_to_create(self.db_path, self.db_type)

        self.db = db.DB(self.db_path, anvio.__pan__version__, new_database=True)

        # creating empty default tables for pan specific operations:
        self.db.create_table(t.pan_gene_clusters_table_name, t.pan_gene_clusters_table_structure, t.pan_gene_clusters_table_types)

        # creating empty default tables for standard anvi'o pan dbs
        self.db.create_table(t.item_additional_data_table_name, t.item_additional_data_table_structure, t.item_additional_data_table_types)
        self.db.create_table(t.item_orders_table_name, t.item_orders_table_structure, t.item_orders_table_types)
        self.db.create_table(t.layer_additional_data_table_name, t.layer_additional_data_table_structure, t.layer_additional_data_table_types)
        self.db.create_table(t.layer_orders_table_name, t.layer_orders_table_structure, t.layer_orders_table_types)
        self.db.create_table(t.views_table_name, t.views_table_structure, t.views_table_types)
        self.db.create_table(t.collections_info_table_name, t.collections_info_table_structure, t.collections_info_table_types)
        self.db.create_table(t.collections_bins_info_table_name, t.collections_bins_info_table_structure, t.collections_bins_info_table_types)
        self.db.create_table(t.collections_contigs_table_name, t.collections_contigs_table_structure, t.collections_contigs_table_types)
        self.db.create_table(t.collections_splits_table_name, t.collections_splits_table_structure, t.collections_splits_table_types)
        self.db.create_table(t.states_table_name, t.states_table_structure, t.states_table_types)


        return self.db


    def create(self, meta_values={}):
        self.touch()

        for key in meta_values:
            self.db.set_meta_value(key, meta_values[key])

        self.db.set_meta_value('creation_date', time.time())

        # know thyself
        self.db.set_meta_value('db_type', 'pan')

        self.disconnect()

        self.run.info('Pan database', 'A new database, %s, has been created.' % (self.db_path), quiet=self.quiet)


    def disconnect(self):
        self.db.disconnect()


class ContigsDatabase:
    """To create an empty contigs database and/or access one."""

    def __init__(self, db_path, run=run, progress=progress, quiet=True, skip_init=False):
        self.db = None
        self.db_path = db_path
        self.db_type = 'contigs'

        self.run = run
        self.progress = progress
        self.quiet = quiet

        self.meta = {}

        if not skip_init:
            self.init()


    def init(self):
        if not os.path.exists(self.db_path):
            return

        self.meta = dbi(self.db_path, expecting=self.db_type).get_self_table()

        try:
            for key in ['split_length', 'kmer_size', 'total_length', 'num_splits', 'num_contigs',
                        'genes_are_called', 'splits_consider_gene_calls', 'scg_taxonomy_was_run',
                        'trna_taxonomy_was_run', 'external_gene_calls', 'external_gene_amino_acid_seqs',
                        'skip_predict_frame']:
                self.meta[key] = int(self.meta[key])
        except KeyError:
            raise ConfigError("Oh no :( There is a contigs database here at '%s', but it seems to be broken :( It is very "
                              "likely that the process that was trying to create this database failed, and left behind "
                              "this unfinished thingy (if you would like to picture its state you should imagine the baby "
                              "Voldemort at King's Cross). Well, anvi'o believes it is best if you make it go away with "
                              "fire, and try whatever you were trying before you got this error one more time with a "
                              "proper contigs database. End of sad news. Bye now." % self.db_path)

        # open database
        self.db = db.DB(self.db_path, anvio.__contigs__version__)

        self.meta['gene_callers'] = self.db.get_frequencies_of_values_from_a_column(t.genes_in_contigs_table_name, 'source')[::-1]
        self.meta['gene_function_sources'] = [s.strip() for s in self.meta['gene_function_sources'].split(',')] if self.meta['gene_function_sources'] else None

        # set a project name for the contigs database without any funny
        # characters to make sure it can be used programmatically later.
        self.meta['project_name_str'] = self.meta['project_name'].translate({ord(c): "_" for c in "\"'!@#$%^&*()[]{};:,./<>?\|`~-=_+ "}).replace('__', '_') \
                                if self.meta['project_name'] else '___'.join(['UNKNOWN', self.meta['contigs_db_hash']])

        if 'creation_date' not in self.meta:
            raise ConfigError("The contigs database ('%s') seems to be corrupted :/ This happens if the process that "
                               "that generates the database ends prematurely. Most probably, you will need to generate "
                               "the contigs database from scratch. Sorry!" % (self.db_path))

        self.run.info('Contigs database', 'An existing database, %s, has been initiated.' % self.db_path, quiet=self.quiet)
        self.run.info('Number of contigs', self.meta['num_contigs'], quiet=self.quiet)
        self.run.info('Number of splits', self.meta['num_splits'], quiet=self.quiet)
        self.run.info('Total number of nucleotides', self.meta['total_length'], quiet=self.quiet)
        self.run.info('Split length', self.meta['split_length'], quiet=self.quiet)


    def __del__(self):
        if self.db:
            self.db.disconnect()


    def get_date(self):
        return time.time()


    def get_hash(self):
        return 'hash' + str('%08x' % random.randrange(16**8))


    def touch(self):
        """Creates an empty contigs database on disk, and sets `self.db` to access to it.

        At some point self.db.disconnect() must be called to complete the creation of the new db."""

        is_db_ok_to_create(self.db_path, 'contigs')

        self.db = db.DB(self.db_path, anvio.__contigs__version__, new_database=True)

        # creating empty default tables
        self.db.create_table(t.hmm_hits_table_name, t.hmm_hits_table_structure, t.hmm_hits_table_types)
        self.db.create_table(t.hmm_hits_info_table_name, t.hmm_hits_info_table_structure, t.hmm_hits_info_table_types)
        self.db.create_table(t.hmm_hits_splits_table_name, t.hmm_hits_splits_table_structure, t.hmm_hits_splits_table_types)
        self.db.create_table(t.collections_info_table_name, t.collections_info_table_structure, t.collections_info_table_types)
        self.db.create_table(t.collections_bins_info_table_name, t.collections_bins_info_table_structure, t.collections_bins_info_table_types)
        self.db.create_table(t.collections_contigs_table_name, t.collections_contigs_table_structure, t.collections_contigs_table_types)
        self.db.create_table(t.collections_splits_table_name, t.collections_splits_table_structure, t.collections_splits_table_types)
        self.db.create_table(t.genes_in_contigs_table_name, t.genes_in_contigs_table_structure, t.genes_in_contigs_table_types)
        self.db.create_table(t.genes_in_splits_table_name, t.genes_in_splits_table_structure, t.genes_in_splits_table_types)
        self.db.create_table(t.splits_taxonomy_table_name, t.splits_taxonomy_table_structure, t.splits_taxonomy_table_types)
        self.db.create_table(t.taxon_names_table_name, t.taxon_names_table_structure, t.taxon_names_table_types)
        self.db.create_table(t.genes_taxonomy_table_name, t.genes_taxonomy_table_structure, t.genes_taxonomy_table_types)
        self.db.create_table(t.contig_sequences_table_name, t.contig_sequences_table_structure, t.contig_sequences_table_types)
        self.db.create_table(t.gene_function_calls_table_name, t.gene_function_calls_table_structure, t.gene_function_calls_table_types)
        self.db.create_table(t.gene_amino_acid_sequences_table_name, t.gene_amino_acid_sequences_table_structure, t.gene_amino_acid_sequences_table_types)
        self.db.create_table(t.splits_info_table_name, t.splits_info_table_structure, t.splits_info_table_types)
        self.db.create_table(t.contigs_info_table_name, t.contigs_info_table_structure, t.contigs_info_table_types)
        self.db.create_table(t.nt_position_info_table_name, t.nt_position_info_table_structure, t.nt_position_info_table_types)
        self.db.create_table(t.scg_taxonomy_table_name, t.scg_taxonomy_table_structure, t.scg_taxonomy_table_types)
        self.db.create_table(t.trna_taxonomy_table_name, t.trna_taxonomy_table_structure, t.trna_taxonomy_table_types)
        self.db.create_table(t.nucleotide_additional_data_table_name, t.nucleotide_additional_data_table_structure, t.nucleotide_additional_data_table_types)
        self.db.create_table(t.amino_acid_additional_data_table_name, t.amino_acid_additional_data_table_structure, t.amino_acid_additional_data_table_types)

        return self.db


    def remove_gene_calls(self, gene_caller_ids_to_remove):
        if not self.meta['genes_are_called']:
            raise ConfigError("Well .. anvi'o can't remove gene calls from this contigs database since "
                              "genes were never called for it at the first place :(")

        if not isinstance(gene_caller_ids_to_remove, list):
            raise ConfigError("Gene caller ids to remove must be of type `list`.")

        gene_calls_in_db = set(self.db.get_single_column_from_table(t.genes_in_contigs_table_name,
                                                                    "gene_callers_id"))

        missing_gene_calls = [g for g in gene_caller_ids_to_remove if g not in gene_calls_in_db]
        if len(missing_gene_calls):
            raise ConfigError("Your contigs database has %d genes, but it's missing %d of %d gene calls "
                              "you want to remove from it :/ This doesn't make sense. Here is one of those "
                              "gene calls that were not in your database: %d" % \
                                    (len(gene_calls_in_db), len(missing_gene_calls), len(gene_caller_ids_to_remove), gene_caller_ids_to_remove[-1]))

        self.run.warning('%d gene calls %d is being removed from your contigs '
                         'database' % (len(gene_calls_in_db), len(gene_caller_ids_to_remove)))

        # tables from which the gene calls  to remove gene calls from:
        tables_dict = {
                    t.gene_function_calls_table_name: ('gene_callers_id', gene_caller_ids_to_remove),
                    t.gene_amino_acid_sequences_table_name: ('gene_callers_id', gene_caller_ids_to_remove),
                    t.genes_in_contigs_table_name: ('gene_callers_id', gene_caller_ids_to_remove),
                    t.genes_in_splits_table_name: ('gene_callers_id', gene_caller_ids_to_remove),
                    t.genes_taxonomy_table_name: ('gene_callers_id', gene_caller_ids_to_remove),
                    t.hmm_hits_table_name: ('gene_callers_id', gene_caller_ids_to_remove),
                }

        self.remove_data_from_db(tables_dict)


    def list_gene_caller_sources(self):
        self.run.warning(None, header="AVAILABLE GENE CALLERS", lc="green")

        gene_caller_sources = self.meta['gene_callers']

        if not len(gene_caller_sources):
            self.run.info_single("This contigs db does not have any gene calls :/")
        else:
            for gene_caller_source, num_genes in gene_caller_sources:
                self.run.info_single("'%s' (%s gene calls)" % (gene_caller_source, pp(num_genes)),
                                     nl_after = 1 if gene_caller_source == gene_caller_sources[-1][0] else 0)


    def list_function_sources(self):
        self.run.warning(None, header="AVAILABLE FUNCTIONAL ANNOTATION SOURCES", lc="green")

        gene_function_sources = sorted(self.meta['gene_function_sources']) if self.meta['gene_function_sources'] else []

        if not len(gene_function_sources):
            self.run.info_single('No functional annotations found in this contigs database :/', nl_after=1, mc='red')
        else:
            for source in gene_function_sources:
                num_annotations = self.db.get_row_counts_from_table(t.gene_function_calls_table_name, where_clause=f'source="{source}"')
                self.run.info_single(f'{source} ({pp(num_annotations)} annotations)', nl_after = 1 if source == gene_function_sources[-1] else 0)


    def list_available_hmm_sources(self):
        self.run.warning(None, header="AVAILABLE HMM SOURCES", lc="green")

        hmm_sources_dict = self.db.get_table_as_dict(t.hmm_hits_info_table_name)
        hmm_sources = sorted(list(hmm_sources_dict.keys()))

        if not len(hmm_sources_dict):
            self.run.info_single("This contigs db does not have HMMs :/")
        else:
            for source in hmm_sources:
                num_models = len(hmm_sources_dict[source]['genes'].split(','))
                num_hits = self.db.get_row_counts_from_table(t.hmm_hits_table_name, where_clause=f'source="{source}"')
                self.run.info_single(f"'{source}' ({P('model', num_models)} with {P('hit', num_hits)})",
                                     nl_after = 1 if source == hmm_sources[-1] else 0)


    def remove_data_from_db(self, tables_dict):
        """This is quite an experimental function to clean up tables in contgis databases. Use with caution.

           The expected tables dict should follow this structure:

           >>> tables = {
                            table_name: ('column_name', values_to_remove_list),
                            table_name: ('column_name', values_to_remove_list),
                            (...)
                        }
        """

        table_names_in_db = self.db.get_table_names()

        missing_table_names = [table_name for table_name in tables_dict if table_name not in table_names_in_db]
        if len(missing_table_names):
            raise ConfigError("Your tables dict contains table names that are not in the database. Like "
                              "these ones here: '%s'. WHO SENT YOU HERE? WHAT ARE YOU UP TO?" % (', '.join(missing_table_names)))

        for table_name in tables_dict:
            column = tables_dict[table_name][0]
            variables_to_remove = tables_dict[table_name][1]
            where_clause = '%s IN (%s)' % (column, ','.join(['{}'.format(x) for x in variables_to_remove]))

            self.db.remove_some_rows_from_table(table_name, where_clause)


    def create(self, args):
        A = lambda x: args.__dict__[x] if x in args.__dict__ else None
        contigs_fasta = A('contigs_fasta')
        db_variant = A('db_variant') or 'unknown'
        project_name = A('project_name')
        description_file_path = A('description')
        split_length = A('split_length')
        kmer_size = A('kmer_size')
        skip_gene_calling = A('skip_gene_calling')
        external_gene_calls_file_path = A('external_gene_calls')
        skip_mindful_splitting = A('skip_mindful_splitting')
        ignore_internal_stop_codons = A('ignore_internal_stop_codons')
        skip_predict_frame= A('skip_predict_frame')
        prodigal_translation_table = A('prodigal_translation_table')

        if external_gene_calls_file_path:
            filesnpaths.is_proper_external_gene_calls_file(external_gene_calls_file_path)

        if external_gene_calls_file_path and skip_gene_calling:
            raise ConfigError("You provided a file for external gene calls, and used requested gene calling to be "
                              "skipped. Please make up your mind.")

        if (external_gene_calls_file_path or skip_gene_calling) and prodigal_translation_table:
            raise ConfigError("You asked anvi'o to %s, yet you set a specific translation table for prodigal. These "
                              "parameters do not make much sense and anvi'o is kindly asking you to make up your "
                              "mind." % ('skip gene calling' if skip_gene_calling else 'use external gene calls'))

        if skip_predict_frame and not external_gene_calls_file_path:
            raise ConfigError("The flag `--skip-predict-frame` is only relevant if you are providing external gene calls. ")

        filesnpaths.is_file_fasta_formatted(contigs_fasta)
        contigs_fasta = os.path.abspath(contigs_fasta)

        # let's see if the user has provided extenral gene calls file with amino
        # acid sequences:
        external_gene_calls_include_amino_acid_sequences = external_gene_calls_file_path and 'aa_sequence' in utils.get_columns_of_TAB_delim_file(external_gene_calls_file_path)

        # let the user see what's up
        self.run.info('Input FASTA file', contigs_fasta)

        if not project_name:
            project_name = '.'.join(os.path.basename(os.path.abspath(contigs_fasta)).split('.')[:-1])
            project_name = project_name.translate({ord(c): "_" for c in "\"'!@#$%^&*()[]{};:,./<>?\|`~-=_+ "}).replace('__', '_')

            if project_name:
                self.run.warning(f"You are generating a new anvi'o contigs database, but you are not specifying a "
                                 f"project name for it. FINE. Anvi'o, in desperation, will use the input file name "
                                 f"to set the project name for this contigs database (i.e., '{project_name}'). If you are not "
                                 f"happy with that, feel free to kill and restart this process. If you are not happy "
                                 f"with this name, but you don't like killing things either, maybe next time you "
                                 f"should either name your FASTA files better, or use the `--project-name` parameter "
                                 f"to set your desired name.", "Anvi'o made things up for you", lc="green")
            else:
                raise ConfigError("Sorry, you must provide a project name for your contigs database :/ Anvi'o tried "
                                  "to make up one, but failed.")

        self.run.info('Name', project_name, mc='green')
        self.run.info('Description', os.path.abspath(description_file_path) if description_file_path else 'No description is given', mc='green')

        if description_file_path:
            filesnpaths.is_file_plain_text(description_file_path)
            description = open(os.path.abspath(description_file_path), 'rU').read()
        else:
            description = ''

        # go through the FASTA file to make sure there are no surprises with deflines, sequence
        # lengths, or sequence characters.
        self.progress.new('Checking deflines and contig lengths')
        self.progress.update('tick tock ...')
        fasta = u.SequenceSource(contigs_fasta)

        # we only A, C, T, G, N, a, c, t, g, n
        character_regex = re.compile(r'^[ACGTNactgn]+$')

        while next(fasta):
            if not utils.check_contig_names(fasta.id, dont_raise=True):
                self.progress.end()
                raise ConfigError("At least one of the deflines in your FASTA File does not comply with the 'simple deflines' "
                                  "requirement of anvi'o. You can either use the script `anvi-script-reformat-fasta` to take "
                                  "care of this issue, or read this section in the tutorial to understand the reason behind "
                                  "this requirement (anvi'o is very upset for making you do this): %s" % \
                                       ('http://merenlab.org/2016/06/22/anvio-tutorial-v2/#take-a-look-at-your-fasta-file'))

            if len(fasta.seq) < kmer_size:
                self.progress.end()
                raise ConfigError("At least one of the contigs in your input FASTA '%s' is shorter than the k-mer size. The k "
                                  "is %d, and your contig is like %d :/ Anvi'o will not judge you for whatever you are doing "
                                  "with such short contigs, but the length of each contig must be at least as long as your `k` for "
                                  "k-mer analyis. You can use the script `anvi-script-reformat-fasta` to get rid of very short "
                                  "contigs if you like." % (contigs_fasta, kmer_size, len(fasta.seq)))

            if not bool(character_regex.search(fasta.seq)):
                raise ConfigError(f"Tough. {fasta.id} contains characters that are not any of A, C, T, G, N, a, c, t, g, n. To "
                                  f"save you from later headaches, anvi'o will not make a database. We recommend you identify "
                                  f"what's up with your sequences. If you want to continue, first reformat the FASTA file "
                                  f"(you could use anvi-script-reformat-fasta with the parameter --seq-type NT, and that would fix the problem)")

            try:
                int(fasta.id)
                is_int = True
            except:
                is_int = False

            if is_int:
                self.progress.end()
                raise ConfigError("At least one of the contigs in your FASTA file (well, this one to be precise: '%s') looks like "
                                  "a number. For reasons we can't really justify, anvi'o does not like those numeric names, and hereby "
                                  "asks you to make sure every contig name contains at least one alphanumeric character :/ Meanwhile we, "
                                  "the anvi'o developers, are both surprised by and thankful for your endless patience with such eccentric "
                                  "requests. You the real MVP." % fasta.id)

        fasta.close()
        self.progress.end()

        all_ids_in_FASTA = utils.get_all_ids_from_fasta(contigs_fasta)
        total_number_of_contigs = len(all_ids_in_FASTA)
        if total_number_of_contigs != len(set(all_ids_in_FASTA)):
            raise ConfigError("Every contig in the input FASTA file must have a unique ID. You know...")

        if split_length is None:
            raise ConfigError("Creating a new contigs database requires split length information to be "
                               "provided. But the ContigsDatabase class was called to create one without this "
                               "bit of information. Not cool.")

        if not os.path.exists(contigs_fasta):
            raise ConfigError("Creating a new contigs database requires a FASTA file with contigs to be provided.")

        try:
            split_length = int(split_length)
        except:
            raise ConfigError("Split size must be an integer.")

        if split_length <= 0:
            split_length = sys.maxsize

        try:
            kmer_size = int(kmer_size)
        except:
            raise ConfigError("K-mer size must be an integer.")

        if kmer_size < 2 or kmer_size > 8:
            raise ConfigError("We like our k-mer sizes between 2 and 8, sorry! (but then you can always change the "
                               "source code if you are not happy to be told what you can't do, let us know how it goes!).")

        if split_length < kmer_size + 1:
            raise ConfigError("Split size must be at least your k-mer size +1 (so in your case it can't be anything less "
                              "than %d)." % (kmer_size + 1))

        if skip_gene_calling:
            skip_mindful_splitting = True

        # create a blank contigs database on disk, and set the self.db
        self.touch()

        # know thyself
        self.db.set_meta_value('db_type', 'contigs')
        self.db.set_meta_value('db_variant', db_variant)
        self.db.set_meta_value('project_name', project_name)
        self.db.set_meta_value('description', description)

        # this will be the unique information that will be passed downstream whenever this db is used:
        contigs_db_hash = self.get_hash()
        self.db.set_meta_value('contigs_db_hash', contigs_db_hash)

        # set split length variable in the meta table
        self.db.set_meta_value('split_length', split_length)

        # first things first: do the gene calling on contigs. this part is important. we are doing the
        # gene calling first, so we understand wher genes start and end. this information will guide the
        # arrangement of the breakpoint of splits
        genes_in_contigs_dict = {}
        contig_name_to_gene_start_stops = {}
        if not skip_gene_calling:
            # temporarily disconnect to perform gene calls
            self.db.disconnect()

            gene_calls_tables = TablesForGeneCalls(self.db_path, contigs_fasta, args=args, run=self.run, progress=self.progress, debug=anvio.DEBUG)

            # if the user provided a file for external gene calls, use it. otherwise do the gene calling yourself.
            if external_gene_calls_file_path:
                try:
                    gene_calls_tables.use_external_gene_calls_to_populate_genes_in_contigs_table(
                        input_file_path=external_gene_calls_file_path,
                        ignore_internal_stop_codons=ignore_internal_stop_codons,
                        skip_predict_frame=skip_predict_frame,
                    )
                except ConfigError as e:
                    os.remove(self.db_path)
                    raise ConfigError(e.clear_text())
            else:
                gene_calls_tables.call_genes_and_populate_genes_in_contigs_table()

            # reconnect and learn about what's done
            self.db = db.DB(self.db_path, anvio.__contigs__version__)

            genes_in_contigs_dict = self.db.get_table_as_dict(t.genes_in_contigs_table_name)

            for gene_unique_id in genes_in_contigs_dict:
                e = genes_in_contigs_dict[gene_unique_id]
                if e['contig'] not in contig_name_to_gene_start_stops:
                    contig_name_to_gene_start_stops[e['contig']] = set([])

                contig_name_to_gene_start_stops[e['contig']].add((gene_unique_id, e['start'], e['stop']), )

        # print some information for the user
        self.run.warning(None, header="CONTIGS DB CREATE REPORT", lc="cyan")
        self.run.info('Split Length', pp(split_length))
        self.run.info('K-mer size', kmer_size)
        self.run.info('Skip gene calling?', skip_gene_calling)
        self.run.info('External gene calls provided?', True if external_gene_calls_file_path else False, mc='green')

        if external_gene_calls_file_path:
            self.run.info('External gene calls file have AA sequences?', external_gene_calls_include_amino_acid_sequences, mc='green')
            self.run.info('Proper frames will be predicted?', (not skip_predict_frame), mc='green')

        self.run.info('Ignoring internal stop codons?', ignore_internal_stop_codons)
        self.run.info('Splitting pays attention to gene calls?', (not skip_mindful_splitting))

        # here we will process each item in the contigs fasta file.
        fasta = u.SequenceSource(contigs_fasta)
        db_entries_contig_sequences = []

        contigs_kmer_table = KMerTablesForContigsAndSplits('kmer_contigs', k=kmer_size)
        splits_kmer_table = KMerTablesForContigsAndSplits('kmer_splits', k=kmer_size)
        nt_positions_table = TableForNtPositions()
        contigs_info_table = TableForContigsInfo(split_length)
        splits_info_table = TableForSplitsInfo()

        recovered_split_lengths = []

        # THE INFAMOUS GEN CONTGS DB LOOP (because it is so costly, we call it South Loop)
        self.progress.new('The South Loop', progress_total_items=total_number_of_contigs)
        fasta.reset()
        while next(fasta):
            self.progress.increment()

            contig_name = fasta.id
            contig_sequence = fasta.seq

            self.progress.update('Contig "%d" ' % fasta.pos)

            genes_in_contig = contig_name_to_gene_start_stops[contig_name] if contig_name in contig_name_to_gene_start_stops else set([])

            self.progress.append('has %d genes, ' % len(genes_in_contig))
            if skip_mindful_splitting:
                contig_length, split_start_stops, contig_gc_content = contigs_info_table.append(contig_name, contig_sequence, set([]))
            else:
                contig_length, split_start_stops, contig_gc_content = contigs_info_table.append(contig_name, contig_sequence, genes_in_contig)

            # let's keep an eye on the returned split lengths
            if len(split_start_stops) > 1:
                recovered_split_lengths.extend([s[1] - s[0] for s in split_start_stops])

            self.progress.append('and %d nts. Now computing: auxiliary ... ' % contig_length)
            if genes_in_contig:
                nt_position_info_list = self.compress_nt_position_info(contig_length, genes_in_contig, genes_in_contigs_dict)
                nt_positions_table.append(contig_name, nt_position_info_list)

            contig_kmer_freq = contigs_kmer_table.get_kmer_freq(contig_sequence)

            self.progress.append('k-mers ...')
            for order in range(0, len(split_start_stops)):
                start, end = split_start_stops[order]
                split_name = contigops.gen_split_name(contig_name, order)

                # this is very confusing, because both contigs_kmer_table and splits_kmer_able in fact
                # holds kmer values for splits only. in one table, each split has a kmer value of their
                # contigs (to not lose the genomic context while item_order based on kmers), in the other
                # one each split holds its own kmer value.
                contigs_kmer_table.append(split_name, contig_sequence[start:end], kmer_freq=contig_kmer_freq)
                splits_kmer_table.append(split_name, contig_sequence[start:end])

                splits_info_table.append(split_name, contig_sequence[start:end], order, start, end, contig_gc_content, contig_name)

            db_entries_contig_sequences.append((contig_name, contig_sequence), )

        self.progress.end()

        self.db.set_meta_value('kmer_size', kmer_size)
        nt_positions_table.store(self.db)
        contigs_kmer_table.store(self.db)
        splits_kmer_table.store(self.db)
        contigs_info_table.store(self.db)
        splits_info_table.store(self.db)

        self.db._exec_many('''INSERT INTO %s VALUES (?,?)''' % t.contig_sequences_table_name, db_entries_contig_sequences)

        # set some useful meta values:
        self.db.set_meta_value('num_contigs', contigs_info_table.total_contigs)
        self.db.set_meta_value('total_length', contigs_info_table.total_nts)
        self.db.set_meta_value('num_splits', splits_info_table.total_splits)
        self.db.set_meta_value('gene_level_taxonomy_source', None)
        self.db.set_meta_value('gene_function_sources', None)
        self.db.set_meta_value('genes_are_called', (not skip_gene_calling))
        self.db.set_meta_value('external_gene_calls', True if external_gene_calls_file_path else False)
        self.db.set_meta_value('external_gene_amino_acid_seqs', True if external_gene_calls_include_amino_acid_sequences else False)
        self.db.set_meta_value('skip_predict_frame', True if skip_predict_frame else False)
        self.db.set_meta_value('splits_consider_gene_calls', (not skip_mindful_splitting))
        self.db.set_meta_value('scg_taxonomy_was_run', False)
        self.db.set_meta_value('scg_taxonomy_database_version', None)
        self.db.set_meta_value('trna_taxonomy_was_run', False)
        self.db.set_meta_value('trna_taxonomy_database_version', None)
        self.db.set_meta_value('creation_date', self.get_date())
        self.disconnect()

        if not skip_gene_calling:
            gene_calls_tables.populate_genes_in_splits_tables()

        self.run.info('Contigs database', 'A new database, %s, has been created.' % (self.db_path), quiet=self.quiet)
        self.run.info('Number of contigs', contigs_info_table.total_contigs, quiet=self.quiet)
        self.run.info('Number of splits', splits_info_table.total_splits, quiet=self.quiet)
        self.run.info('Total number of nucleotides', contigs_info_table.total_nts, quiet=self.quiet)
        self.run.info('Gene calling step skipped', skip_gene_calling, quiet=self.quiet)
        self.run.info("Splits broke genes (non-mindful mode)", skip_mindful_splitting, quiet=self.quiet)
        self.run.info('Desired split length (what the user wanted)', split_length, quiet=self.quiet)
        self.run.info("Average split length (what anvi'o gave back)", (int(round(numpy.mean(recovered_split_lengths)))) \
                                                                        if recovered_split_lengths \
                                                                            else "(Anvi'o did not create any splits)", quiet=self.quiet)


    def compress_nt_position_info(self, contig_length, genes_in_contig, genes_in_contigs_dict):
        """Compress info regarding each nucleotide position in a given contig into a small int

        Every nucleotide position is represented by four bits depending on whether they occur in a
        coding open reading frame, and which base they correspond to in a codon.

             0000
             ||||
             ||| \
             |||   Third codon pos?
             || \
             ||   Second codon pos?
             | \
             |   First codon pos?
              \
                Whether the position is in an noncoding gene (call_type = NONCODING or UNKNOWN)

        8: int('1000', 2); nt position is in an noncoding gene
        4: int('0100', 2); nt position is in a coding gene, and is at the 1st position in the codon
        2: int('0010', 2); nt position is in a coding gene, and is at the 2nd position in the codon
        1: int('0001', 2); nt position is in a coding gene, and is at the 3rd position in the codon
        0: int('0000', 2); nt position not in a gene

        Notes
        =====
        - This code could be much faster by populating and returning a numpy array rather than a
          list
        - Upon testing (2020/05/19), this function is about 8% of runtime for
          anvi-gen-contigs-database (ignoring ORF prediction) so vectorization of this function is
          probably not worth it at this point in time.
        """

        # first we create a list of zeros for each position of the contig
        nt_position_info_list = [0] * contig_length

        coding = constants.gene_call_types['CODING']

        for gene_unique_id, start, stop in genes_in_contig:
            gene_call = genes_in_contigs_dict[gene_unique_id]

            if gene_call['call_type'] != coding:
                for nt_position in range(start, stop):
                    nt_position_info_list[nt_position] = 8
                continue

            # if the gene stop is identical to the contig length,
            # just move on:
            if stop == contig_length:
                continue

            if gene_call['direction'] == 'f':
                for nt_position in range(start, stop, 3):
                    nt_position_info_list[nt_position] = 4
                    nt_position_info_list[nt_position + 1] = 2
                    nt_position_info_list[nt_position + 2] = 1
            elif gene_call['direction'] == 'r':
                for nt_position in range(stop - 1, start - 1, -3):
                    nt_position_info_list[nt_position] = 4
                    nt_position_info_list[nt_position - 1] = 2
                    nt_position_info_list[nt_position - 2] = 1

        return nt_position_info_list


    def disconnect(self):
        self.db.disconnect()
        self.db = None


class TRNASeqDatabase:
    """Used to create and/or access a tRNA-seq database"""

    def __init__(self, db_path, run=terminal.Run(), progress=terminal.Progress(), quiet=True):
        self.db = None
        self.db_path = db_path
        self.db_type = 'trnaseq'

        self.run = run
        self.progress = progress
        self.quiet = quiet

        self.meta_int_keys = [] # metadata to be stored as an int
        self.meta_float_keys = [] # metadata to be stored as a float

        self.meta = {}

        self.init()


    def init(self):
        if not os.path.exists(self.db_path):
            self.db = None
            return

        self.meta = dbi(self.db_path, expecting=self.db_type).get_self_table()

        self.db = db.DB(self.db_path, anvio.__trnaseq__version__)

        for key in self.meta_int_keys:
            try:
                self.meta[key] = int(self.meta[key])
            except:
                pass

        for key in self.meta_float_keys:
            try:
                self.meta[key] = float(self.meta[key])
            except:
                pass

        self.run.info("tRNA-seq database", f"An existing database, {self.db_path}, has been initiated.", quiet=self.quiet)


    def touch(self):
        is_db_ok_to_create(self.db_path, self.db_type)

        self.db = db.DB(self.db_path, anvio.__trnaseq__version__, new_database=True)

        self.db.create_table(t.trnaseq_sequences_table_name, t.trnaseq_sequences_table_structure, t.trnaseq_sequences_table_types)
        self.db.create_table(t.trnaseq_feature_table_name, t.trnaseq_feature_table_structure, t.trnaseq_feature_table_types)
        self.db.create_table(t.trnaseq_unconserved_table_name, t.trnaseq_unconserved_table_structure, t.trnaseq_unconserved_table_types)
        self.db.create_table(t.trnaseq_unpaired_table_name, t.trnaseq_unpaired_table_structure, t.trnaseq_unpaired_table_types)
        self.db.create_table(t.trnaseq_trimmed_table_name, t.trnaseq_trimmed_table_structure, t.trnaseq_trimmed_table_types)
        self.db.create_table(t.trnaseq_normalized_table_name, t.trnaseq_normalized_table_structure, t.trnaseq_normalized_table_types)
        self.db.create_table(t.trnaseq_modified_table_name, t.trnaseq_modified_table_structure, t.trnaseq_modified_table_types)

        return self.db


    def create(self, meta_values={}):
        self.touch()

        for key in meta_values:
            self.db.set_meta_value(key, meta_values[key])

        self.db.set_meta_value('creation_date', time.time())
        self.db.set_meta_value(self.db_type + '_db_hash', 'hash' + str('%08x' % random.randrange(16**8)))

        # know thyself
        self.db.set_meta_value('db_type', self.db_type)

        self.disconnect()

        self.run.info("%s database" % self.db_type, "A new database, %s, has been created." % self.db_path, quiet=self.quiet)


    def disconnect(self):
        self.db.disconnect()


class GenomeViewDatabase:
    """To create an empty genome view database and/or access one."""
    def __init__(self, db_path, run=run, progress=progress, quiet=True):
        self.db = None
        self.db_path = db_path
        self.db_type = 'genome-view'

        self.run = run
        self.progress = progress
        self.quiet = quiet

        self.init()


    def init(self):
        if not os.path.exists(self.db_path):
            return

        self.meta = dbi(self.db_path, expecting=self.db_type).get_self_table()

        for key in []:
            try:
                self.meta[key] = int(self.meta[key])
            except:
                pass

        self.genomes = set([s.strip() for s in self.meta['genomes'].split(',')])


        # open the database
        self.db = db.DB(self.db_path, anvio.__genome_view_db__version__)

        self.run.info('Genome view database', 'An existing database, %s, has been initiated.' % self.db_path, quiet=self.quiet)
        self.run.info('Genomes', self.meta['genomes'], quiet=self.quiet)


    def touch(self):
        """Creates an empty genome view database on disk, and sets `self.db` to access to it.

        At some point self.db.disconnect() must be called to complete the creation of the new db."""

        is_db_ok_to_create(self.db_path, self.db_type)

        self.db = db.DB(self.db_path, anvio.__genome_view_db__version__, new_database=True)

        # creating empty default tables
        self.db.create_table(t.states_table_name, t.states_table_structure, t.states_table_types)

        return self.db


    def create(self, meta_values={}):
        self.touch()

        for key in meta_values:
            self.db.set_meta_value(key, meta_values[key])

        self.db.set_meta_value('creation_date', time.time())
        self.db.set_meta_value('genome_view_db_hash', self.get_hash())

        self.disconnect()

        self.run.info('Genome view database', 'A new database, %s, has been created.' % (self.db_path), quiet=self.quiet)


    def get_hash(self):
        return 'hash' + str('%08x' % random.randrange(16**8))


    def disconnect(self):
        self.db.disconnect()


####################################################################################################
#
#     TABLES
#
####################################################################################################


class AA_counts(ContigsSuperclass):
    def __init__(self, args, run=run, progress=progress):
        self.args = args
        self.run = run
        self.progress = progress

        A = lambda x: args.__dict__[x] if x in args.__dict__ else None
        self.profile_db_path = A('profile_db')
        self.contigs_db_path = A('contigs_db')
        self.output_file_path = A('output_file')
        self.collection_name = A('collection_name')
        self.bin_ids_file_path = A('bin_ids_file')
        self.contigs_of_interest_file_path = A('contigs_of_interest')
        self.genes_of_interest_file_path = A('gene_caller_ids')

        if self.output_file_path:
            filesnpaths.is_output_file_writable(self.output_file_path)

        self.counts_dict = {}

        # init contigs bro
        ContigsSuperclass.__init__(self, self.args, self.run, self.progress)

        error_msg = "You mixed up optional stuff :/ Please read the help."
        if self.profile_db_path:
            if self.contigs_of_interest_file_path or self.genes_of_interest_file_path:
                raise ConfigError(error_msg)
            self.__AA_counts_for_bins()
        elif self.contigs_of_interest_file_path:
            if self.profile_db_path or self.genes_of_interest_file_path:
                raise ConfigError(error_msg)
            self.__AA_counts_for_contigs()
        elif self.genes_of_interest_file_path:
            if self.profile_db_path or self.contigs_of_interest_file_path:
                raise ConfigError(error_msg)
            self.__AA_counts_for_genes()
        else:
            self.__AA_counts_for_the_contigs_db()


    def __AA_counts_for_bins(self):
        if not self.collection_name:
            raise ConfigError("You must declare a collection name along with the profile database.")

        profile_db = ProfileDatabase(self.profile_db_path)
        collections_info_table = profile_db.db.get_table_as_dict(t.collections_info_table_name)
        collections_splits_table = profile_db.db.get_table_as_dict(t.collections_splits_table_name)
        profile_db.disconnect()

        if not len(collections_info_table):
            raise ConfigError("There are no collections stored in the profile database :/")

        if not self.collection_name in collections_info_table:
            valid_collections = ', '.join(list(collections_info_table.keys()))
            raise ConfigError("'%s' is not a valid collection name. But %s: '%s'." \
                                    % (self.collection_name,
                                       'these are' if len(valid_collections) > 1 else 'this is',
                                       valid_collections))

        bin_names_in_collection = collections_info_table[self.collection_name]['bin_names'].split(',')

        if self.bin_ids_file_path:
            filesnpaths.is_file_exists(self.bin_ids_file_path)
            bin_names_of_interest = [line.strip() for line in open(self.bin_ids_file_path).readlines()]

            missing_bins = [b for b in bin_names_of_interest if b not in bin_names_in_collection]
            if len(missing_bins):
                raise ConfigError("Some bin names you declared do not appear to be in the collection %s." \
                                            % self.collection_name)
        else:
            bin_names_of_interest = bin_names_in_collection

        collection_dict = utils.get_filtered_dict(collections_splits_table, 'collection_name', set([self.collection_name]))
        collection_dict = utils.get_filtered_dict(collection_dict, 'bin_name', set(bin_names_of_interest))

        split_name_per_bin_dict = {}
        for bin_name in bin_names_of_interest:
            split_name_per_bin_dict[bin_name] = set([])

        for e in list(collection_dict.values()):
            split_name_per_bin_dict[e['bin_name']].add(e['split'])

        for bin_name in bin_names_of_interest:
            self.counts_dict[bin_name] = self.get_AA_counts_dict(split_names=set(split_name_per_bin_dict[bin_name]))['counts']


    def __AA_counts_for_contigs(self):
        filesnpaths.is_file_exists(self.contigs_of_interest_file_path)

        contigs_of_interest = [line.strip() for line in open(self.contigs_of_interest_file_path).readlines()]

        missing_contigs = [True for c in contigs_of_interest if c not in self.contigs_basic_info]
        if missing_contigs:
            raise ConfigError("Some contig names you declared do not seem to be present in the contigs "
                               "database :(")

        for contig_name in contigs_of_interest:
            self.counts_dict[contig_name] = self.get_AA_counts_dict(contig_names=set([contig_name]))['counts']


    def __AA_counts_for_genes(self):
        filesnpaths.is_file_exists(self.genes_of_interest_file_path)

        try:
            genes_of_interest = [int(line.strip()) for line in open(self.genes_of_interest_file_path).readlines()]
        except:
            raise ConfigError("Gene call ids in your genes of interest file does not resemble anvi'o gene "
                               "call ids (I tried to int them, and it didn't work!)")

        for gene_call in genes_of_interest:
            self.counts_dict[gene_call] = self.get_AA_counts_dict(gene_caller_ids=set([gene_call]))['counts']


    def __AA_counts_for_the_contigs_db(self):
        self.counts_dict[self.args.contigs_db] = self.get_AA_counts_dict()['counts']


    def report(self):
        if self.args.output_file:
            header = ['source'] + sorted(list(self.counts_dict.values())[0].keys())
            utils.store_dict_as_TAB_delimited_file(self.counts_dict, self.args.output_file, header)
            self.run.info('Output', self.args.output_file)

        return self.counts_dict


####################################################################################################
#
#     HELPER FUNCTIONS
#
####################################################################################################

def is_db_ok_to_create(db_path, db_type):
    if os.path.exists(db_path):
        raise ConfigError("Anvi'o will not overwrite an existing %s database. Please choose a different name "
                           "or remove the existing database ('%s') first." % (db_type, db_path))

    if not db_path.lower().endswith('.db'):
        raise ConfigError("Please make sure the file name for your new %s db has a '.db' extension. Anvi'o developers "
                           "apologize for imposing their views on how anvi'o databases should be named, and are "
                           "humbled by your cooperation." % db_type)


def get_auxiliary_data_path_for_profile_db(profile_db_path):
    return os.path.join(os.path.dirname(profile_db_path), 'AUXILIARY-DATA.db')


def get_description_in_db(anvio_db_path, run=run):
    """Reads the description in an anvi'o database"""

    anvio_db = db.DB(anvio_db_path, None, ignore_version=True)
    description = None
    try:
        description = anvio_db.get_meta_value('description')
    except ConfigError:
        description = '_No description is available_'

    anvio_db.disconnect()
    return description


def update_description_in_db_from_file(anvio_db_path, description_file_path, run=run):
    filesnpaths.is_file_plain_text(description_file_path)
    description = open(os.path.abspath(description_file_path), 'rU').read()

    update_description_in_db(anvio_db_path, description, run=run)


def update_description_in_db(anvio_db_path, description, run=run):
    """Updates the description in an anvi'o database"""

    if not isinstance(description, str):
        raise ConfigError("Description parameter must be of type `string`.")

    db_type = utils.get_db_type(anvio_db_path)

    anvio_db = db.DB(anvio_db_path, None, ignore_version=True)
    anvio_db.remove_meta_key_value_pair('description')
    anvio_db.set_meta_value('description', description)
    anvio_db.disconnect()

    run.info_single("The anvi'o %s database has just been updated with a description that contains %d words "
                    "and %d characters." % (db_type, len(description.split()), len(description)))


def do_hierarchical_clustering_of_items(anvio_db_path, clustering_configs, split_names=[], database_paths={}, input_directory=None, default_clustering_config=None, \
                                distance=constants.distance_metric_default, linkage=constants.linkage_method_default, run=run, progress=progress):
    """This is just an orphan function that computes hierarchical clustering w results
       and calls the `add_items_order_to_db` function with correct input.

       Ugly but useful --yet another one of those moments in which we sacrifice
       important principles for simple conveniences."""

    from anvio.clusteringconfuguration import ClusteringConfiguration
    from anvio.clustering import order_contigs_simple

    for config_name in clustering_configs:
        config_path = clustering_configs[config_name]

        config = ClusteringConfiguration(config_path, input_directory, db_paths=database_paths, row_ids_of_interest=split_names)

        try:
            clustering_name, newick = order_contigs_simple(config, distance=distance, linkage=linkage, progress=progress)
        except Exception as e:
            progress.end()
            run.warning('Clustering has failed for "%s": "%s"' % (config_name, e))
            continue

        _, distance, linkage = clustering_name.split(':')

        add_items_order_to_db(anvio_db_path=anvio_db_path,
                              order_name=config_name,
                              order_data=newick,
                              distance=distance,
                              linkage=linkage,
                              make_default=config_name == default_clustering_config,
                              run=run)


def add_items_order_to_db(anvio_db_path, order_name, order_data, order_data_type_newick=True, distance=None,
                          linkage=None, make_default=False, additional_data=None, dont_overwrite=False,
                          check_names_consistency=False, run=run):
    """Adds a new items order into an appropriate anvi'o db

       Here is a FIXME for future, smarter generations. This function should go away,
       and what its doing should be handled by a new items_order class in tables/miscdata.
    """

    if order_data_type_newick and (not distance or not linkage):
        raise ConfigError("You are trying to add a newick-formatted clustering dendrogram to the database without providing "
                          "distance and linkage data that generated this dendrogram :/")

    if not order_data_type_newick and (distance or linkage):
        raise ConfigError("Distance and linkage variables are only relevant if you are trying to add a newick-formatted "
                          "clustering dendrogram. But your function call suggests you are not.")

    # let's learn who we are dealing with:
    db_type = utils.get_db_type(anvio_db_path)

    # replace clustering id with a text that contains distance and linkage information
    if order_data_type_newick:
        order_name = ':'.join([order_name, distance, linkage])
    else:
        order_name = ':'.join([order_name, 'NA', 'NA'])

    # check names consistency if the user asked for it
    if check_names_consistency:
        if order_data_type_newick:
            names_in_data = sorted(utils.get_names_order_from_newick_tree(order_data))
        else:
            names_in_data = sorted([n.strip() for n in order_data.split(',')])

        names_in_db = sorted(utils.get_all_item_names_from_the_database(anvio_db_path))

        if not len(names_in_db):
            raise ConfigError(f"Your {db_type} database does not have any item names stored, but whoever called this "
                              f"function asked for a check between the item names in the items order and item names in "
                              f"the database. Well. It will not happen. A proper way to deal with it is to set the "
                              f"variable `check_names_consistency` to `False` when calling this function. This message "
                              f"is not to be seen by a user, so if you are a user, it means someone screwed up something "
                              f"somewhere, and those of us at the anvi'o headquarters for snafu handling sincerely apologize "
                              f"sincerely on their behalf :(")

        names_in_db_not_in_data = set(names_in_db) - set(names_in_data)
        if names_in_db_not_in_data:
            raise ConfigError("Ehem. There is something wrong with the incoming items order data here :/ Basically,\
                               the names found in your input data do not match to the item names found in the\
                               database. For example, this item \"%s\" is in your database, but not in your input data\
                               " % next(iter(names_in_db_not_in_data)))

        names_in_data_not_in_db = set(names_in_data) - set(names_in_db)
        if names_in_data_not_in_db:
            raise ConfigError("Ehem. There is something wrong with the incoming items order data here :/ Basically,\
                               the names found in your input data do not match to the item names found in the\
                               database. For example, this item \"%s\" is in your input data, but not in your database\
                               " % next(iter(names_in_data_not_in_db)))

    # additional data is JSON formatted entry
    # for now it will only contain collapsed node information.
    # in future we may extend this column to include other annotations
    if not additional_data:
        additional_data = json.dumps({})
    else:
        additional_data = json.dumps(additional_data)

    anvio_db = DBClassFactory().get_db_object(anvio_db_path)

    if t.item_orders_table_name not in anvio_db.db.get_table_names():
        raise ConfigError("You can't add a new items order into this %s database (%s). You know why? Becasue it doesn't "
                          "have a table for 'item_order' :(" % (db_type, anvio_db_path))

    try:
        available_item_orders = anvio_db.db.get_meta_value('available_item_orders').split(',')
    except:
        available_item_orders = []

    if order_name in available_item_orders:
        if dont_overwrite:
            raise ConfigError("The order name '%s' is already in the database, and you are not allowed to overwrite that. "
                              "Probably it is time for you to come up with a new name?" % (order_name))
        else:
            run.warning('Clustering for "%s" is already in the database. It will be replaced with the new content.' % (order_name))

        anvio_db.db._exec('''DELETE FROM %s where name = "%s"''' % (t.item_orders_table_name, order_name))
    else:
        available_item_orders.append(order_name)

    anvio_db.db._exec('''INSERT INTO %s VALUES (?,?,?,?)''' % t.item_orders_table_name, tuple([order_name, 'newick' if order_data_type_newick else 'basic', order_data, additional_data]))

    anvio_db.db.set_meta_value('available_item_orders', ','.join(available_item_orders))
    anvio_db.db.set_meta_value('items_ordered', True)

    try:
        anvio_db.db.get_meta_value('default_item_order')
        default_item_order_is_set = True
    except:
        default_item_order_is_set = False

    if make_default or not default_item_order_is_set:
        anvio_db.db.set_meta_value('default_item_order', order_name)

    anvio_db.disconnect()

    run.info('New items order', '"%s" (type %s) has been added to the database...' % (order_name, 'newick' if order_data_type_newick else 'basic'))


def get_item_orders_from_db(anvio_db_path):
    anvio_db = DBClassFactory().get_db_object(anvio_db_path)

    utils.is_pan_or_profile_db(anvio_db_path, genes_db_is_also_accepted=True)

    if not anvio_db.meta['items_ordered']:
        return ([], {})

    available_item_orders = sorted([s.strip() for s in anvio_db.meta['available_item_orders'].split(',')])
    item_orders_dict = anvio_db.db.get_table_as_dict(t.item_orders_table_name)

    for item_order in item_orders_dict:
        if item_orders_dict[item_order]['type'] == 'basic':
            try:
                item_orders_dict[item_order]['data'] = item_orders_dict[item_order]['data'].split(',')
            except:
                raise ConfigError("Something is wrong with the basic order `%s` in this %s database :(" % (item_order, utils.get_db_type(anvio_db_path)))

    return (available_item_orders, item_orders_dict)


def get_default_item_order_name(default_item_order_requested, item_orders_dict, progress=progress, run=run):
    """Get the proper default item_order given the desired default with respect to available item_orders.

       This is tricky. We have some deault item_orders defined in the constants. For instance, for the
       merged profiles we want the default to be 'tnf-cov', for single profiles we want it to be 'tnf',
       etc. The problem is that these defaults do not indicate any distance metric or linkages,
       even though anvi'o allows users to define those variables freely in cluster configurations.

       A item_order dict can contain multiple clustrings. The purpose of this function is to take the
       desired default into consideration, but then find a working one if it is not available, or there
       are multiple ones in the dict.
    """

    if not item_orders_dict:
        raise ConfigError("You requested to get the default item_order given the item_order dictionary,\
                            but the item_order dict is empty :/ ")

    matching_item_order_names = [item_order for item_order in item_orders_dict if item_order.lower().split(':')[0] == default_item_order_requested.lower()]

    if not len(matching_item_order_names):
        default_item_order = list(item_orders_dict.keys())[0]
        run.warning('`get_default_item_order_name` function is concerned, because nothing in the item_orders '
                    'dict matched to the desired order class "%s". So the order literally set to "%s" '
                    '(a class of "%s") randomly as the default order. Good luck :/' % (default_item_order_requested,
                                                                                 default_item_order,
                                                                                 default_item_order.split(':')[0]))
        return default_item_order
    elif len(matching_item_order_names) == 1:
        return matching_item_order_names[0]
    else:
        default_item_order = matching_item_order_names[0]
        run.warning('`get_default_item_order_name` function is concerned, because there were multiple entries '
                    'in the item_orders dict matched to the desired default order class "%s". So it set '
                    'the first of all %d matching item_orders, which happened to be the "%s", as the '
                    'default. We hope that will not screw up your mojo :/' % (default_item_order_requested,
                                                                              len(matching_item_order_names),
                                                                              default_item_order))
        return default_item_order<|MERGE_RESOLUTION|>--- conflicted
+++ resolved
@@ -1619,23 +1619,6 @@
             try:
                 funct_index, geo_index, combined_index = homogeneity_calculator.get_homogeneity_dicts(gene_cluster)
             except:
-<<<<<<< HEAD
-                run.warning("Homogeneity indices computation for gene cluster %s failed. This can happen due to one of three reasons: "
-                            "(1) this gene cluster is named incorrectly, does not exist in the database, or is formatted into the input "
-                            "dictionary incorrectly, (2) there is an alignment mistake in the gene cluster, and not all genes are aligned "
-                            "to be the same lenght; or (3) the homogeneity calculator was initialized incorrectly. As you can see, this "
-                            "is a rare circumstance, and anvi'o will set this gene cluster's homogeneity indices to `-1` so things can "
-                            "move on, but we highly recommend you to take a look at your data to make sure you are satisfied with your "
-                            "analysis." % gene_cluster_name)
-                funct_index[gene_cluster_name] = -1
-                geo_index[gene_cluster_name] = -1
-                combined_index[gene_cluster_name] = -1
-
-            indices_dict['gene cluster'] = gene_cluster_name
-            indices_dict['functional'] = funct_index[gene_cluster_name]
-            indices_dict['geometric'] = geo_index[gene_cluster_name]
-            indices_dict['combined'] = combined_index[gene_cluster_name]
-=======
                 if gene_cluster_name not in gene_clusters_failed_to_align:
                     progress.reset()
                     run.warning(f"Homogeneity indices computation for gene cluster '{gene_cluster_name}' failed. This can happen due to one of "
@@ -1649,7 +1632,6 @@
                 indices_dict['functional'] = -1
                 indices_dict['geometric'] = -1
                 indices_dict['combined'] = -1
->>>>>>> d1b05782
 
             output_queue.put(indices_dict)
 
