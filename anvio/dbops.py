--- conflicted
+++ resolved
@@ -960,12 +960,8 @@
                                                  (self.contigs_db_path, ', '.join(["'%s'" % s for s in missing_sources])))
 
 
-<<<<<<< HEAD
     def search_for_gene_functions(self, search_terms, requested_sources=None, verbose=False, full_report=False, delimiter=',', case_sensitive=False, exact_match=False, genes_as_split_names=False):
-=======
-    def search_for_gene_functions(self, search_terms, requested_sources=None, verbose=False, full_report=False, delimiter=',', case_sensitive=False, exact_match=False):
         """Search for gene functions matching the given terms."""
->>>>>>> 06dc4de9
         if not isinstance(search_terms, list):
             raise ConfigError("Search terms must be of type 'list'")
 
