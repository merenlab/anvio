--- conflicted
+++ resolved
@@ -220,16 +220,7 @@
         else:
             self.a_meta['creation_date'] = 'unknown'
 
-<<<<<<< HEAD
         contigs_db.disconnect()
-=======
-        ####################################################################################
-        # MINDFULLY READING STUFF FROM THE DATABASE
-        ####################################################################################
-        # read SPLITS and GENES basic information.
-        self.splits_basic_info = contigs_db.db.smart_get(t.splits_info_table_name, 'split', self.split_names_of_interest, progress=self.progress)
-        self.genes_in_splits = contigs_db.db.smart_get(t.genes_in_splits_table_name, 'split', self.split_names_of_interest, progress=self.progress, error_if_no_data=False)
->>>>>>> 1e286a02
 
         # Initialize _lazy_loaded_data dictionary with empty containers
         self._lazy_loaded_data = {
@@ -247,7 +238,6 @@
             'non_singlecopy_gene_hmm_sources': set([])
         }
 
-<<<<<<< HEAD
         # Initialize other directly accessible attributes
         self.split_sequences = {}
         self.contig_sequences = {}
@@ -307,11 +297,6 @@
             contig_names_of_interest = set([])
 
         contigs_db = ContigsDatabase(self.contigs_db_path)
-=======
-        # read CONTIGS and GENES basic information.
-        self.contigs_basic_info = contigs_db.db.smart_get(t.contigs_info_table_name, 'contig', contig_names_of_interest, string_the_key=True, progress=self.progress)
-        self.genes_in_contigs_dict = contigs_db.db.smart_get(t.genes_in_contigs_table_name, 'contig', contig_names_of_interest, progress=self.progress, error_if_no_data=False)
->>>>>>> 1e286a02
 
         # Read CONTIGS basic information
         contigs_basic_info = contigs_db.db.smart_get(t.contigs_info_table_name, 'contig',
