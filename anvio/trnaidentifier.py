--- conflicted
+++ resolved
@@ -17,12 +17,7 @@
 from anvio.constants import WC_BASE_PAIRS, WC_PLUS_WOBBLE_BASE_PAIRS, anticodon_to_AA as ANTICODON_TO_AA
 
 
-<<<<<<< HEAD
-__author__ = "Developers of anvi'o (see AUTHORS.txt)"
-__copyright__ = "Copyleft 2015-2022, the Meren Lab (http://merenlab.org/)"
-=======
 __copyright__ = "Copyleft 2015-2024, The Anvi'o Project (http://anvio.org/)"
->>>>>>> 12e65e40
 __credits__ = []
 __license__ = "GPL 3.0"
 __maintainer__ = "Samuel Miller"
