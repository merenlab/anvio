--- conflicted
+++ resolved
@@ -1826,12 +1826,9 @@
                                     #min_remainder_length= self.primer_remainder_lengths,
                                     #min_frequency=min_frequency,
                                     output_dir=output_directory_path,
-<<<<<<< HEAD
                                     only_keep_remainders= True,
-=======
                                     only_keep_remainder= True,
                                     only_report_remainders = True
->>>>>>> 9c3a53ff
                                     )
 
             s = PrimerSearch(args, run=run, progress=progress)
@@ -2092,12 +2089,8 @@
 
         #create directory for Primer matches
         primer_output = os.path.join(self.output_directory, "PRIMER_MATCHES")
-<<<<<<< HEAD
-        # engage the proletariat, our hard-working class
-=======
 
         # engage the proletariat, our hard-working wage-earner class
->>>>>>> 9c3a53ff
         workers = []
         for i in range(self.num_threads):
             print(f"starting worker {i}")
