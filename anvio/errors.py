# -*- coding: utf-8
# pylint: disable=line-too-long

"""Exceptions"""

import sys
import textwrap
import traceback

import anvio
from anvio.ttycolors import color_text

__author__ = "Developers of anvi'o (see AUTHORS.txt)"
__copyright__ = "Copyleft 2015-2018, the Meren Lab (http://merenlab.org/)"
__credits__ = []
__license__ = "GPL 3.0"
__maintainer__ = "A. Murat Eren"
__email__ = "a.murat.eren@gmail.com"
__status__ = "Development"


def remove_spaces(text):
    while True:
        if text.find("  ") > -1:
            text = text.replace("  ", " ")
        else:
            break

    return text


class AnvioError(Exception, object):
    def __init__(self, e=None):
        Exception.__init__(self)
        return

    def __str__(self):
        max_len = max([len(l) for l in textwrap.fill(self.e, 80).split('\n')])
        error_lines = ['%s%s' % (l, ' ' * (max_len - len(l))) for l in textwrap.fill(self.e, 80).split('\n')]

        error_message = ['%s: %s' % (color_text(self.error_type, 'red'), error_lines[0])]
        for error_line in error_lines[1:]:
            error_message.append('%s%s' % (' ' * (len(self.error_type) + 2), error_line))

        if anvio.DEBUG:
            exc_type, exc_value, exc_traceback = sys.exc_info()

            sep = color_text('=' * 80, 'red')

            print(color_text('\nTraceback for debugging', 'red'))
            print(sep)
            traceback.print_tb(exc_traceback, limit=100, file=sys.stdout)
            print(sep)

        return '\n\n' + '\n'.join(error_message) + '\n\n'


    def clear_text(self):
        return '%s: %s' % (self.error_type, self.e)


class ConfigError(AnvioError):
    def __init__(self, e=None):
        self.e = remove_spaces(e)
        self.error_type = 'Config Error'
        AnvioError.__init__(self)


<<<<<<< HEAD
class GenesDBError(AnvioError):
    def __init__(self, e=None):
        self.e = remove_spaces(e)
        self.error_type = 'Genes DB Error'
=======
class UpgradeError(AnvioError):
    def __init__(self, e=None):
        self.e = remove_spaces(e)
        self.error_type = 'Upgrade Error'
>>>>>>> fb33cb34
        AnvioError.__init__(self)


class RefineError(AnvioError):
    def __init__(self, e=None):
        self.e = remove_spaces(e)
        self.error_type = 'Refine Error'
        AnvioError.__init__(self)


class TerminalError(AnvioError):
    def __init__(self, e=None):
        self.e = remove_spaces(e)
        self.error_type = 'Terminal Error'
        AnvioError.__init__(self)


class FilesNPathsError(AnvioError):
    def __init__(self, e=None):
        self.e = remove_spaces(e)
        self.error_type = 'File/Path Error'
        AnvioError.__init__(self)


class DictIOError(AnvioError):
    def __init__(self, e=None):
        self.e = remove_spaces(e)
        self.error_type = 'Dict IO Error'
        AnvioError.__init__(self)


class HDF5Error(AnvioError):
    def __init__(self, e=None):
        self.e = remove_spaces(e)
        self.error_type = 'HDF5 Error'
        AnvioError.__init__(self)

class AuxiliaryDataError(AnvioError):
    def __init__(self, e=None):
        self.e = remove_spaces(e)
        self.error_type = 'Auxiliary Data Error'
        AnvioError.__init__(self)


class AnviServerError(AnvioError):
    def __init__(self, e=None):
        self.e = remove_spaces(e)
        self.error_type = 'Anvio Server Error'
        AnvioError.__init__(self)


class ModellerError(AnvioError):
    def __init__(self, e=None):
        self.e = remove_spaces(e)
        self.error_type = 'Modeller Error'
        AnvioError.__init__(self)


class ModellerScriptError(AnvioError):
    def __init__(self, e=None):
        self.e = remove_spaces(e)
        self.error_type = 'Modeller Script Error'
        AnvioError.__init__(self)<|MERGE_RESOLUTION|>--- conflicted
+++ resolved
@@ -66,17 +66,17 @@
         AnvioError.__init__(self)
 
 
-<<<<<<< HEAD
 class GenesDBError(AnvioError):
     def __init__(self, e=None):
         self.e = remove_spaces(e)
         self.error_type = 'Genes DB Error'
-=======
+        AnvioError.__init__(self)
+
+
 class UpgradeError(AnvioError):
     def __init__(self, e=None):
         self.e = remove_spaces(e)
         self.error_type = 'Upgrade Error'
->>>>>>> fb33cb34
         AnvioError.__init__(self)
 
 
