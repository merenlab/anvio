# -*- coding: utf-8
# pylint: disable=line-too-long

"""Lonely, helper functions that are broadly used and don't fit anywhere"""

<<<<<<< HEAD
import os
import sys
import ssl
import yaml
import gzip
import time
import copy
import socket
import shutil
import smtplib
import tarfile
import hashlib
import calendar
import textwrap
import linecache
import webbrowser
import subprocess
import tracemalloc
import configparser
import urllib.request, urllib.error, urllib.parse

import numpy as np
import pandas as pd
import Bio.PDB as PDB
import itertools as it

from numba import jit
from collections import Counter
from email.mime.text import MIMEText

import anvio
import anvio.db as db
import anvio.tables as t
import anvio.fastalib as u
import anvio.constants as constants
import anvio.filesnpaths as filesnpaths

from anvio.dbinfo import DBInfo as dbi
from anvio.errors import ConfigError, FilesNPathsError
from anvio.sequence import Composition
from anvio.terminal import Run, Progress, SuppressAllOutput, get_date, TimeCode, pluralize

with SuppressAllOutput():
    from ete3 import Tree
=======
# The following try/except block is to make sure when git hooks are doing
# their things in anvi'o development environments, we have a means to remind
# developers that they may have not initialized their anvi'o environment
# properly. This didn't have to be in utils.py, but since this module is
# imported from so many other modules, it is kind of an appropriate place
# for this
try:
    import os
    import sys
    import ssl
    import yaml
    import gzip
    import time
    import copy
    import socket
    import shutil
    import tarfile
    import hashlib
    import textwrap
    import linecache
    import webbrowser
    import subprocess
    import tracemalloc
    import urllib.request, urllib.error, urllib.parse

    import numpy as np
    import pandas as pd
    import Bio.PDB as PDB
    import itertools as it

    from numba import jit
    from collections import Counter

    import anvio
    import anvio.db as db
    import anvio.tables as t
    import anvio.fastalib as u
    import anvio.constants as constants
    import anvio.filesnpaths as filesnpaths

    from anvio.dbinfo import DBInfo as dbi
    from anvio.sequence import Composition
    from anvio.version import versions_for_db_types
    from anvio.errors import ConfigError, FilesNPathsError
    from anvio.terminal import Run, Progress, SuppressAllOutput, get_date, TimeCode, pluralize
except ModuleNotFoundError as e:
    # Extract just the module name from "No module named 'modulename'"
    module_name = str(e).split("'")[1] if "'" in str(e) else str(e)
    print(f"\n\nWARNING\n"
          f"\n===========================================================\n"
          f"The anvi'o conda environment does not seem to have not been\n"
          f"properly initialized since Python complains that it cannot\n"
          f"import '{module_name}'. Are you sure you have initialized\n"
          f"the anvi'o environment properly?\n\n")
    sys.exit()
>>>>>>> 12e65e40

# psutil is causing lots of problems for lots of people :/
with SuppressAllOutput():
    try:
        import psutil
        PSUTIL_OK=True
    except:
        PSUTIL_OK=False

__copyright__ = "Copyleft 2015-2024, The Anvi'o Project (http://anvio.org/)"
__credits__ = []
__license__ = "GPL 3.0"
__version__ = anvio.__version__
__maintainer__ = "A. Murat Eren"
__email__ = "a.murat.eren@gmail.com"
__status__ = "Development"

# for full output
pd.options.display.max_columns=100
pd.options.display.max_rows=100

# Mock progress object that will not report anything, for general clarity.
progress = Progress()
progress.verbose = False

run = Run()
run.verbose = False


def get_total_memory_usage(keep_raw=False):
    """Get the total memory, including children

    Parameters
    ==========
    keep_raw : bool, False
        A human readable format is returned, e.g. "1.41 GB". If keep_raw, the raw number is
        returned, e.g. 1515601920
    """
    if not PSUTIL_OK:
        return None

    current_process = psutil.Process(os.getpid())
    mem = current_process.memory_info().rss
    for child in current_process.children(recursive=True):
        try:
            mem += child.memory_info().rss
        except:
            pass

    return mem if keep_raw else human_readable_file_size(mem)


def display_top_memory_usage(snapshot, key_type='lineno', limit=10):
    """A pretty-print for the tracemalloc memory usage module

    Modified from https://docs.python.org/3/library/tracemalloc.html

    Examples
    ========
    >>> import tracemalloc
    >>> import anvio.utils as utils
    >>> tracemalloc.start()
    >>> snap = tracemalloc.take_snapshot
    >>> utils.display_top_memory_usage(snap)
    Top 10 lines
    #1: anvio/bamops.py:160: 4671.3 KiB
        constants.cigar_consumption,
    #2: anvio/bamops.py:96: 2571.6 KiB
        self.cigartuples = np.array(read.cigartuples)
    #3: python3.6/linecache.py:137: 1100.0 KiB
        lines = fp.readlines()
    #4: <frozen importlib._bootstrap_external>:487: 961.4 KiB
    #5: typing/templates.py:627: 334.3 KiB
        return type(base)(name, (base,), dct)
    #6: typing/templates.py:923: 315.7 KiB
        class Template(cls):
    #7: python3.6/_weakrefset.py:84: 225.2 KiB
        self.data.add(ref(item, self._remove))
    #8: targets/npyimpl.py:411: 143.2 KiB
        class _KernelImpl(_Kernel):
    #9: _vendor/pyparsing.py:3349: 139.7 KiB
        self.errmsg = "Expected " + _ustr(self)
    #10: typing/context.py:456: 105.1 KiB
        def on_disposal(wr, pop=self._globals.pop):
    3212 other: 4611.9 KiB
    Total allocated size: 15179.4 KiB
    """

    snapshot = snapshot.filter_traces((
        tracemalloc.Filter(False, "<frozen importlib._bootstrap>"),
        tracemalloc.Filter(False, "<unknown>"),
    ))
    top_stats = snapshot.statistics(key_type)

    print("Top %s lines" % limit)
    for index, stat in enumerate(top_stats[:limit], 1):
        frame = stat.traceback[0]
        # replace "/path/to/module/file.py" with "module/file.py"
        filename = os.sep.join(frame.filename.split(os.sep)[-2:])
        print("#%s: %s:%s: %.1f KiB"
              % (index, filename, frame.lineno, stat.size / 1024))
        line = linecache.getline(frame.filename, frame.lineno).strip()
        if line:
            print('    %s' % line)

    other = top_stats[limit:]
    if other:
        size = sum(stat.size for stat in other)
        print("%s other: %.1f KiB" % (len(other), size / 1024))
    total = sum(stat.size for stat in top_stats)
    print("Total allocated size: %.1f KiB" % (total / 1024))


def rev_comp(seq):
    return seq.translate(constants.complements)[::-1]


def rev_comp_gene_calls_dict(gene_calls_dict, contig_sequence):
    contig_length = len(contig_sequence)
    gene_caller_ids = list(gene_calls_dict.keys())

    gene_caller_id_conversion_dict = dict([(gene_caller_ids[-i - 1], i) for i in range(0, len(gene_caller_ids))])
    G = lambda g: gene_caller_id_conversion_dict[g]

    reverse_complemented_gene_calls = {}
    for gene_callers_id in gene_calls_dict:
        g = copy.deepcopy(gene_calls_dict[gene_callers_id])
        g['start'], g['stop'] = contig_length - g['stop'], contig_length - g['start']
        g['direction'] = 'f' if g['direction'] == 'r' else 'r'

        reverse_complemented_gene_calls[G(gene_callers_id)] = g

    return reverse_complemented_gene_calls, gene_caller_id_conversion_dict


def serialize_args(args, single_dash=False, use_underscore=False, skip_keys=None, translate=None):
    cmdline = []
    for param, value in args.__dict__.items():
        if isinstance(skip_keys, list):
            if param in skip_keys:
                continue

        if translate and param in translate:
            param = translate[param]

        dash = '-' if single_dash else '--'

        if not use_underscore:
            param = param.replace('_', '-')

        if value is True:
            cmdline.append('%s%s' % (dash, param))
        elif value is not False and value is not None:
            cmdline.append('%s%s' % (dash, param))
            cmdline.append(str(value))

    return cmdline


def get_predicted_type_of_items_in_a_dict(d, key):
    """Gets a dictionary `d` and a `key` in it, and returns a type function.

    It is a bit counter intuitive. dictionary should look like this:

        d = {'x': {'key': item, (...)},
             'y': {'key': item, (...)},
             (...),
            }

    This is a shitty function, but there was a real need for it, so here we are :/
    """

    items = [x[key] for x in d.values()]

    if not items:
        # there is nothing to see here
        return None

    try:
        if(set(items) == set([None])):
            # all items is of type None.
            return None
    except TypeError:
        # this means we are working with an unhashable type.
        # it is either list or dict. we will go through items
        # and return the type of first item that is not None:
        for item in items:
            if item == None:
                continue
            else:
                return type(item)

        # the code should never come to this line since if everything
        # was None that would have been captured by the try block and the
        # exception would have never been thrown, but here is a final line
        # just to be sure we are not moving on with the rest of the code
        # if we entered into this block:
        return None

    # if we are here, it means not all items are None, and they are not of
    # unhashable types (so they must be atomic types such as int, float, or str)
    not_float = False
    for item in items:
        try:
            float(item or 0)
        except ValueError:
            not_float = True
            break

    if not_float:
        return str
    else:
        for item in items:
            try:
                if int(item or 0) == float(item or 0):
                    continue
                else:
                    return float
            except ValueError:
                return float

        return int


def human_readable_file_size(nbytes):
    suffixes = ['B', 'KB', 'MB', 'GB', 'TB', 'PB']
    if nbytes == 0: return '0 B'
    i = 0
    while nbytes >= 1024 and i < len(suffixes)-1:
        nbytes /= 1024.
        i += 1
    f = ('%.2f' % nbytes).rstrip('0').rstrip('.')
    return '%s %s' % (f, suffixes[i])


def get_port_num(port_num = 0, ip='0.0.0.0', run=run):
    """Get a port number for the `ip` address."""

    try:
        port_num = int(port_num) if port_num else 0
    except Exception as e:
        raise ConfigError("Not a happy port number :/ %s." % e)

    if not port_num:
        port_num = get_next_available_port_num(constants.default_port_number)

        if not port_num:
            raise ConfigError("Anvi'o searched a bunch of port numbers starting from %d, but failed "
                               "to find an available one for you. Maybe you should specify one :/")
    else:
        if is_port_in_use(port_num):
            raise ConfigError("The port number %d seems to be in use :/" % port_num)

    if os.getuid() and port_num < 1024:
        run.warning("Using the port number %d requires superuser priviliges, which your user does not "
                    "seem to have. Since anvi'o does not know anything about your system configuraiton, "
                    "you are free to go for now. But be prepared for a failed attempt to use this port "
                    "number to serve stuff." % port_num)

    return port_num


def get_next_available_port_num(start=constants.default_port_number, look_upto_next_num_ports=100, ip='0.0.0.0'):
    """Starts from 'start' and incrementally looks for an available port
       until 'start + look_upto_next_num_ports', and returns the first
       available one."""
    for p in range(start, start + look_upto_next_num_ports):
        if not is_port_in_use(p, ip):
            return p

    return None


def is_port_in_use(port, ip='0.0.0.0'):
    in_use = False
    sock = socket.socket(socket.AF_INET, socket.SOCK_STREAM)
    result = sock.connect_ex((ip, port))

    if result == 0:
        in_use = True

    sock.close()
    return in_use


def get_available_program_names_in_active_environment(prefix=None, contains=None, postfix=None):
    """Find all executable programs in the current environment that match the given criteria.

    Parameters
    ==========
    prefix : str, optional
        The prefix to search for (e.g., 'anvi-')
    contains : str, optional
        String that must be contained in the program name (e.g., 'graph')
    postfix : str, optional
        The postfix/suffix to search for (e.g., '.py', '-dev')

    Returns
    =======
    program_names : set
        A set of program names that match all specified criteria
    """
    program_names = set()

    # Get all directories in PATH
    path_dirs = os.environ.get('PATH', '').split(os.pathsep)

    for path_dir in path_dirs:
        if not path_dir or not os.path.isdir(path_dir):
            continue

        try:
            # List all files in the directory
            for item in os.listdir(path_dir):
                item_path = os.path.join(path_dir, item)

                # Check if it's a file and executable
                if os.path.isfile(item_path) and os.access(item_path, os.X_OK):
                    # Check all specified criteria
                    matches = True

                    if prefix is not None:
                        if not item.lower().startswith(prefix.lower()):
                            matches = False

                    if contains is not None and matches:
                        if contains.lower() not in item.lower():
                            matches = False

                    if postfix is not None and matches:
                        if not item.lower().endswith(postfix.lower()):
                            matches = False

                    if matches:
                        program_names.add(item)

        except (PermissionError, OSError):
            # Skip directories we can't read
            continue

    return program_names


def is_program_exists(program, dont_raise=False):
    IsExe = lambda p: os.path.isfile(p) and os.access(p, os.X_OK)

    fpath, fname = os.path.split(program)

    if fpath:
        if IsExe(program):
            return program
    else:
        for path in os.environ["PATH"].split(os.pathsep):
            path = os.path.expanduser(path).strip('"')
            exe_file = os.path.join(path, program)
            if IsExe(exe_file):
                return exe_file

    if dont_raise:
        return False

    raise ConfigError("An anvi'o function needs '%s' to be installed on your system, but it doesn't seem to appear "
                       "in your path :/ If you are certain you have it on your system (for instance you can run it "
                       "by typing '%s' in your terminal window), you may want to send a detailed bug report. Sorry!"\
                        % (program, program))


def format_cmdline(cmdline):
    """Takes a cmdline for `run_command` or `run_command_STDIN`, and makes it beautiful."""
    if not cmdline or (not isinstance(cmdline, str) and not isinstance(cmdline, list)):
        raise ConfigError("You made utils::format_cmdline upset. The parameter you sent to run kinda sucks. It should be string "
                           "or list type. Note that the parameter `shell` for subprocess.call in this `run_command` function "
                           "is always False, therefore if you send a string type, it will be split into a list prior to being "
                           "sent to subprocess.")

    if isinstance(cmdline, str):
        cmdline = [str(x) for x in cmdline.split(' ')]
    else:
        cmdline = [str(x) for x in cmdline]

    return cmdline


def gzip_compress_file(input_file_path, output_file_path=None, keep_original=False):
    filesnpaths.is_file_exists(input_file_path)

    if not output_file_path:
        output_file_path = input_file_path + '.gz'

    filesnpaths.is_output_file_writable(output_file_path)

    import gzip
    with open(input_file_path, 'rb') as f_in, gzip.open(output_file_path, 'wb') as f_out:
        f_out.writelines(f_in)

    if not keep_original:
        os.remove(input_file_path)


def gzip_decompress_file(input_file_path, output_file_path=None, keep_original=True):
    filesnpaths.is_file_exists(input_file_path)

    if not input_file_path.endswith('.gz'):
        raise ConfigError("gzip_decompress_file function is upset because your input file ('%s') does not "
                          "end with a '.gz' extension :(")

    if not output_file_path:
        output_file_path = input_file_path[:-3]

    filesnpaths.is_output_file_writable(output_file_path)

    import gzip
    with gzip.open(input_file_path, 'rb') as f_in, open(output_file_path, 'wb') as f_out:
        f_out.writelines(f_in)

    if not keep_original:
        os.remove(input_file_path)

    return output_file_path

def tar_extract_file(input_file_path, output_file_path=None, keep_original=True):
    filesnpaths.is_file_tar_file(input_file_path)

    if not output_file_path:
        raise ConfigError("The tar_extract_file function is displeased because an output file path has not been specified. "
                          "If you are seeing this message, you are probably a developer, so go fix your code please, and "
                          "everyone will be happy then.")

    tf = tarfile.open(input_file_path)
    tf.extractall(path = output_file_path)

    if not keep_original:
        os.remove(input_file_path)


class CoverageStats:
    """A class to return coverage stats for an array of nucleotide level coverages.

    FIXME: This class should replace `coverage_c` function in bamops to avoid redundancy.
    """

    def __init__(self, coverage, skip_outliers=False):
        self.min = np.amin(coverage)
        self.max = np.amax(coverage)
        self.median = np.median(coverage)
        self.mean = np.mean(coverage)
        self.std = np.std(coverage)
        self.detection = np.sum(coverage > 0) / len(coverage)

        if coverage.size < 4:
            self.mean_Q2Q3 = self.mean
        else:
            sorted_c = np.sort(coverage)
            Q = int(coverage.size * 0.25)
            Q2Q3 = sorted_c[Q:-Q]
            self.mean_Q2Q3 = np.mean(Q2Q3)

        if skip_outliers:
            self.is_outlier = None
        else:
            self.is_outlier = get_list_of_outliers(coverage, median=self.median) # this is an array not a list


class RunInDirectory(object):
    """ Run any block of code in a specified directory. Return to original directory

    Parameters
    ==========
    run_dir : str or Path-like
        The directory the block of code should be run in
    """

    def __init__(self, run_dir):
        self.run_dir = run_dir
        self.cur_dir = os.getcwd()
        if not os.path.isdir(self.run_dir):
            raise ConfigError("RunInDirectory :: %s is not a directory." % str(self.run_dir))


    def __enter__(self):
        os.chdir(self.run_dir)


    def __exit__(self, exc_type, exc_value, traceback):
        os.chdir(self.cur_dir)


def run_command(cmdline, log_file_path, first_line_of_log_is_cmdline=True, remove_log_file_if_exists=True):
    """ Uses subprocess.call to run your `cmdline`

    Parameters
    ==========
    cmdline : str or list
        The command to be run, e.g. "echo hello" or ["echo", "hello"]
    log_file_path : str or Path-like
        All stdout from the command is sent to this filepath

    Raises ConfigError if ret_val < 0, or on OSError.  Does NOT raise if program terminated with exit code > 0.
    """
    cmdline = format_cmdline(cmdline)

    if anvio.DEBUG:
        Progress().reset()
        Run().info("[DEBUG] `run_command` is running", \
                   ' '.join(['%s' % (('"%s"' % str(x)) if ' ' in str(x) else ('%s' % str(x))) for x in cmdline]), \
                   nl_before=1, nl_after=1, mc='red', lc='yellow')

    filesnpaths.is_output_file_writable(log_file_path)

    if remove_log_file_if_exists and os.path.exists(log_file_path):
        os.remove(log_file_path)

    try:
        if first_line_of_log_is_cmdline:
            with open(log_file_path, "a") as log_file: log_file.write('# DATE: %s\n# CMD LINE: %s\n' % (get_date(), ' '.join(cmdline)))

        log_file = open(log_file_path, 'a')
        ret_val = subprocess.call(cmdline, shell=False, stdout=log_file, stderr=subprocess.STDOUT)
        log_file.close()

        # This can happen in POSIX due to signal termination (e.g., SIGKILL).
        if ret_val < 0:
            raise ConfigError("Command failed to run. What command, you say? This: '%s'" % ' '.join(cmdline))
        else:
            return ret_val
    except OSError as e:
        raise ConfigError("command was failed for the following reason: '%s' ('%s')" % (e, cmdline))


def start_command(cmdline, log_file_path, stdout=subprocess.PIPE, stderr=subprocess.PIPE, first_line_of_log_is_cmdline=True, remove_log_file_if_exists=True):
    """Start a command using subprocess.Popen, returning an object that can be monitored."""
    cmdline = format_cmdline(cmdline)

    if anvio.DEBUG:
        Progress().reset()
        Run().info("[DEBUG] `start_command`",
                   ' '.join(['%s' % (('"%s"' % str(x)) if ' ' in str(x) else ('%s' % str(x))) for x in cmdline]),
                   nl_before=1, nl_after=1, mc='red', lc='yellow')

    filesnpaths.is_output_file_writable(log_file_path)

    if remove_log_file_if_exists and os.path.exists(log_file_path):
        os.remove(log_file_path)

    try:
        if first_line_of_log_is_cmdline:
            with open(log_file_path, 'a') as log_file:
                log_file.write(f"# DATE: {get_date()}\n# CMD LINE: {' '.join(cmdline)}\n")

        p = subprocess.Popen(cmdline, stdout=stdout, stderr=stderr)
        return p
    except OSError as e:
        raise ConfigError("The command failed for the following reason: '%s' ('%s')" % (e, cmdline))


def run_command_STDIN(cmdline, log_file_path, input_data, first_line_of_log_is_cmdline=True, remove_log_file_if_exists=True):
    """Uses subprocess.Popen and sends data to your `cmdline` through STDIN"""
    cmdline = format_cmdline(cmdline)

    filesnpaths.is_output_file_writable(log_file_path)

    if remove_log_file_if_exists and os.path.exists(log_file_path):
        os.remove(log_file_path)

    try:
        if first_line_of_log_is_cmdline:
            with open(log_file_path, "a") as log_file: log_file.write('# DATE: %s\n# CMD LINE: %s\n' % (get_date(), ' '.join(cmdline)))

        p = subprocess.Popen(cmdline, stdout=subprocess.PIPE, stdin=subprocess.PIPE, stderr=subprocess.STDOUT)
        ret_val = p.communicate(input=input_data.encode('utf-8'))[0]
        return ret_val.decode()
    except OSError as e:
        raise ConfigError("command was failed for the following reason: '%s' ('%s')" % (e, cmdline))


def get_command_output_from_shell(cmd_line):
    ret_code = 0

    try:
        out_bytes = subprocess.check_output(cmd_line.split(), stderr=subprocess.STDOUT)
    except subprocess.CalledProcessError as e:
        out_bytes = e.output.decode("utf-8")
        ret_code = e.returncode

    return out_bytes, ret_code


def store_array_as_TAB_delimited_file(a, output_path, header, exclude_columns=[]):
    filesnpaths.is_output_file_writable(output_path)

    num_fields = len(a[0])

    if len(header) != num_fields:
        raise ConfigError("store array: header length (%d) differs from data (%d)..." % (len(header), num_fields))

    for col in exclude_columns:
        if not col in header:
            raise ConfigError("store array: column %s is not in the header array...")

    exclude_indices = set([header.index(c) for c in exclude_columns])

    header = [header[i] for i in range(0, len(header)) if i not in exclude_indices]

    f = open(output_path, 'w')
    f.write('%s\n' % '\t'.join(header))

    for row in a:
        f.write('\t'.join([str(row[i]) for i in range(0, num_fields) if i not in exclude_indices]) + '\n')

    f.close()
    return output_path


def store_dataframe_as_TAB_delimited_file(d, output_path, columns=None, include_index=False, index_label="index", naughty_characters=[-np.inf, np.inf], rep_str=""):
    """ Stores a pandas DataFrame as a tab-delimited file.

    Parameters
    ==========
    d: pandas DataFrame
        DataFrame you want to save.
    output_path: string
        Output_path for the file. Checks if file is writable.
    columns: list, pandas.Index, tuple (default = d.columns)
        Columns in DataFrame to write. Default is all, in the order they appear.
    include_index: Boolean (default = False)
        Should the index be included as the first column? Default is no.
    index_label: String (default = "index")
        If include_index is True, this is the header for the index.
    naughty_characters: list (default = [np.inf, -np.inf])
        A list of elements that are replaced with rep_str. Note that all np.nan's (aka NaN's) are also replaced with
        rep_str.
    rep_str: String (default = "")
        The string that elements belonging to naughty_characters are replaced by.

    Returns
    =======
    output_path
    """

    filesnpaths.is_output_file_writable(output_path)

    if not columns:
        columns = d.columns

    d.replace(naughty_characters, np.nan, inplace=True)

    d.to_csv(output_path, sep="\t", columns=columns, index=include_index, index_label=index_label, na_rep=rep_str)
    return output_path


def store_dict_as_TAB_delimited_file(d, output_path, headers=None, file_obj=None, key_header=None, keys_order=None,
                                     header_item_conversion_dict=None, do_not_close_file_obj=False, do_not_write_key_column=False,
                                     none_value=''):
    """Store a dictionary of dictionaries as a TAB-delimited file.

    Parameters
    ==========
    d: dictionary
        A dictionary of dictionaries where each first order key represents a row,
        and each key in the subdictionary represents a column.
    output_path: string
        Output path for the TAB delmited file.path
    headers: list
        Headers of the subdictionary to include (by default include all)
        these are the columns that will be included in the output file (this
        doesn't include the first column which is the keys of the major dictionary)
    file_obj: file_object
        A file object ot write (instead of the output file path)
    key_header: string
        The header for the first column ('key' if None)
    keys_order: list
        The order in which to write the rows (if None, first order keys will be sorted to get the row order)
    header_item_conversion_dict: dictionary
        To replace the column names at the time of writing.
    do_not_close_file_obj: boolean
        If True, file object will not be closed after writing the dictionary to the file
    do_not_write_key_column: boolean
        If True, the first column (keys of the dictionary) will not be written to the file. For use in
        instances when the key is meaningless or arbitrary.
    none_value : string
        What value to write for entries that are None. Default is empty string ('').

    Returns
    =======
    output_path
    """

    if not file_obj:
        filesnpaths.is_output_file_writable(output_path)

    if not file_obj:
        f = open(output_path, 'w')
    else:
        f = file_obj

    key_header = key_header if key_header else 'key'
    if not headers:
        headers = [key_header] + sorted(list(d.values())[0].keys())

    # write header after converting column names (if necessary)
    if header_item_conversion_dict:
        missing_headers = [h for h in headers[1:] if h not in header_item_conversion_dict]
        if len(missing_headers):
            raise ConfigError("Your header item conversion dict is missing keys for one or "
                              "more headers :/ Here is a list of those that do not have any "
                              "entry in the dictionary you sent: '%s'." % (', '.join(missing_headers)))
        if do_not_write_key_column:
            header_text = '\t'.join([header_item_conversion_dict[h] for h in headers[1:]])
        else:
            header_text = '\t'.join([headers[0]] + [header_item_conversion_dict[h] for h in headers[1:]])
    else:
        if do_not_write_key_column:
            header_text = '\t'.join(headers[1:])
        else:
            header_text = '\t'.join(headers)

    if anvio.AS_MARKDOWN:
        tab = '\t'
        f.write(f"|{header_text.replace(tab, '|')}|\n")
        f.write(f"|{':--|' + '|'.join([':--:'] * (len(headers[1:])))}|\n")
    else:
        f.write(f"{header_text}\n")

    if not keys_order:
        keys_order = sorted(d.keys())
    else:
        missing_keys = [k for k in keys_order if k not in d]
        if len(missing_keys):
            if anvio.DEBUG:
                if len(missing_keys) > 10:
                    raise ConfigError("Some keys (n=%d) are not in your dictionary :/ Here is the first ten "
                                      " of them: %s" % (len(missing_keys), missing_keys[:10].__str__()))
                else:
                    raise ConfigError("Some keys are not in your dictionary :/ Here they are: %s" % missing_keys.__str__())
            else:
                raise ConfigError("Some keys are not in your dictionary :/ Use `--debug` to see where this "
                                  "error is coming from the codebase with a list of example keys that are "
                                  "missing.")

    for k in keys_order:
        if do_not_write_key_column:
            line = []
        else:
            line = [str(k)]
        for header in headers[1:]:
            try:
                val = d[k][header]
            except KeyError:
                raise ConfigError("Header ('%s') is not found in the dict :/" % (header))
            except TypeError:
                raise ConfigError("Your dictionary is not properly formatted to be exported "
                                   "as a TAB-delimited file :/ You ask for '%s', but it is not "
                                   "even a key in the dictionary" % (header))

            line.append(str(val) if not isinstance(val, type(None)) else none_value)

        if anvio.AS_MARKDOWN:
            f.write(f"|{'|'.join(map(str, line))}|\n")
        else:
            f.write('%s\n' % '\t'.join(line))

    if not do_not_close_file_obj:
        f.close()

    return output_path


def convert_numpy_array_to_binary_blob(array, compress=True):
    if compress:
        return gzip.compress(memoryview(array), compresslevel=1)
    else:
        return memoryview(array)


def convert_binary_blob_to_numpy_array(blob, dtype, decompress=True):
    if decompress:
        return np.frombuffer(gzip.decompress(blob), dtype=dtype)
    else:
        return np.frombuffer(blob, dtype=dtype)


@jit(nopython=True)
def add_to_2D_numeric_array(x, y, a, count=1):
    """just-in-time compiled function

    Parameters
    ==========
    x : array
        array of row indices
    y : array
        array of corresponding y indices
    count : int, 1
        How much to add to each coordinate

    Examples
    ========

    Make a 5x20000 array (a) and define 95 coordinate positions to update (i and p)

    >>> a = np.zeros((5, 20000))
    >>> i = np.random.choice(range(5), size=95, replace=True)
    >>> p = np.random.choice(range(100), size=95, replace=False) + 1000

    For comparison, define the slow method

    >>> def add_to_2D_numeric_array_slow(x, y, a, count=1):
    >>>     for idx, pos in zip(x, y):
    >>>         a[idx, pos] += count
    >>>     return a

    Compare the speeds

    >>> %timeit add_to_2D_numeric_array_slow(i, p, a)
    74.5 µs ± 4.42 µs per loop (mean ± std. dev. of 7 runs, 10000 loops each)
    >>> %timeit _add_to_2D_numeric_array(i, p, a)
    798 ns ± 12.7 ns per loop (mean ± std. dev. of 7 runs, 1000000 loops each)
    """
    for idx, pos in zip(x, y):
        a[idx, pos] += count

    return a


def is_all_columns_present_in_TAB_delim_file(columns, file_path, including_first_column=False):
    columns_in_file = get_columns_of_TAB_delim_file(file_path, include_first_column=including_first_column)
    return False if len([False for c in columns if c not in columns_in_file]) else True


def is_all_npm_packages_installed():
    """A function to test whether all npm packages are installed in the interactive directory.

    This check is for ensuring that necessary npm packages are installed in the
    anvio/data/interactive directory.
    """

    # find the root directory of anvi'o module
    anvio_module_path = os.path.dirname(os.path.abspath(anvio.__file__))
    interactive_dir_path = os.path.join(anvio_module_path, 'data', 'interactive')

    if not os.path.exists(interactive_dir_path):
        raise ConfigError("The interactive directory does not exist in the anvi'o module. "
                          "Please ensure the directory is present.")

    # Check if Node.js is installed
    if shutil.which("node") is None:
        run.warning("It seems your installation is missing Node.js, a recent requirement of anvi'o "
                    "environments. Please run the following command in your terminal, and you should "
                    "be good to go:", header="⚠️  YOUR ATTENTION PLEASE ⚠️", overwrite_verbose=True, lc='yellow')
        run.info_single("      conda install -c conda-forge nodejs", level=0, overwrite_verbose=True, nl_before=1)
        raise ConfigError("Node.js is not installed. Please install it using conda and try again.")

    # Check if node_modules exists and is not empty
    node_modules_path = os.path.join(interactive_dir_path, 'node_modules')

    if not os.path.exists(node_modules_path) or not os.listdir(node_modules_path):
        run.warning("Anvi'o recently changed its use of external libraries for interactive interfaces"
                    "from git submodules to npm packages. Your current setup does not seem to have the "
                    "necessary files in place, so the purpose of this warning is to help you match your "
                    "setup to most up-to-date anvi'o code. If you run the commands below in your terminal, "
                    "you will most likely be fine :) But if things don't work out, please reach out to us "
                    "on GitHub or Discord since this is a new feature and some hiccups may occur.",
                    header="⚠️  YOUR ATTENTION PLEASE ⚠️", overwrite_verbose=True,
                    lc='yellow')
        run.info_single(f"1) cd {interactive_dir_path}", level=0, overwrite_verbose=True)
        run.info_single("2) npm install", level=0, overwrite_verbose=True)
        run.info_single("3) cd -", level=0, overwrite_verbose=True)

        raise ConfigError("Some npm packages seem to be missing in your interactive directory. "
                          "Please run 'npm install' in the interactive directory and try again.")
    else:
        return True


def HTMLColorToRGB(colorstring, scaled=True):
    """ convert #RRGGBB to an (R, G, B) tuple """
    colorstring = colorstring.strip()
    if colorstring[0] == '#': colorstring = colorstring[1:]
    if len(colorstring) != 6:
        raise ValueError("input #%s is not in #RRGGBB format" % colorstring)
    r, g, b = colorstring[:2], colorstring[2:4], colorstring[4:]
    r, g, b = [int(n, 16) for n in (r, g, b)]

    if scaled:
        return (r / 255.0, g / 255.0, b / 255.0)
    else:
        return (r, g, b)


def transpose_tab_delimited_file(input_file_path, output_file_path, remove_after=False):
    filesnpaths.is_file_tab_delimited(input_file_path)
    filesnpaths.is_output_file_writable(output_file_path)

    file_content = [line.strip('\n').split('\t') for line in open(input_file_path, 'r').readlines()]

    output_file = open(output_file_path, 'w')
    for entry in zip(*file_content):
        output_file.write('\t'.join(entry) + '\n')
    output_file.close()

    if remove_after:
        os.remove(input_file_path)

    return output_file_path


def split_fasta(input_file_path, parts=1, file_name_prefix=None, shuffle=False, output_dir=None, return_number_of_sequences=False):
    """Splits a given FASTA file into multiple parts.

    Please note that this function will not clean after itself. You need to take care of the
    output files in context.

    Parameters
    ==========
    input_file_path : str
        FASTA-formatted flat text file to be split
    parts : int
        Number of parts the input file to be split into
    file_name_prefix : str
        Preferably a single-word prefix for the output files
    shuffle : bool
        Whether input sequences should be randomly shuffled (so the input sequences
        randomly distribute across output files)
    output_dir : str, path
        Output directory. By default, anvi'o will store things in a new directory under
        the system location for temporary files
    return_number_of_sequences : bool
        Whether to return the number of sequences in the original fasta file

    Returns
    =======
    output_file_paths : list
        Array with `parts` number of elements where each item is an output file path
    length : int, optional
        The number of sequences in the original fasta file. Only returnd if 'return_number_of_sequences' is True
    """
    if not file_name_prefix:
        file_name_prefix = os.path.basename(input_file_path)
    else:
        if '/' in file_name_prefix:
            raise ConfigError("File name prefix for split fasta can't contain slash characters. It is not "
                              "supposed to be a path after all :/")

    # check input
    filesnpaths.is_file_fasta_formatted(input_file_path)

    # check output
    if not output_dir:
        output_dir = filesnpaths.get_temp_directory_path()
    else:
        filesnpaths.gen_output_directory(output_dir)
        filesnpaths.is_output_dir_writable(output_dir)

    source = u.ReadFasta(input_file_path, quiet=True)
    length = len(source.ids)

    if length < parts:
        parts = length

    chunk_size = length // parts

    output_file_paths = []

    GET_OUTPUT_FILE_PATH = lambda p: os.path.join(output_dir, ".".join([file_name_prefix, str(p)]))

    if shuffle:
        output_file_paths = [f'{GET_OUTPUT_FILE_PATH(part_no)}' for part_no in range(parts)]
        output_fastas = [u.FastaOutput(file_name) for file_name in output_file_paths]

        # The first sequence goes to the first outfile, the second seq to the second outfile, and so on.
        for seq_idx, (seq_id, seq) in enumerate(zip(source.ids, source.sequences)):
            which = seq_idx % parts
            output_fastas[which].write_id(seq_id)
            output_fastas[which].write_seq(seq)

        for output_fasta in output_fastas:
            output_fasta.close()
    else:
        for part_no in range(parts):
            output_file = GET_OUTPUT_FILE_PATH(part_no)

            output_fasta = u.FastaOutput(output_file)

            chunk_start = chunk_size * part_no
            chunk_end   = chunk_start + chunk_size

            if (part_no + 1 == parts):
                # if this is the last chunk make sure it contains everything till end.
                chunk_end = length

            for i in range(chunk_start, chunk_end):
                output_fasta.write_id(source.ids[i])
                output_fasta.write_seq(source.sequences[i])

            output_fasta.close()
            output_file_paths.append(output_file)

    source.close()

    if return_number_of_sequences:
        return output_file_paths, length

    else:
        return output_file_paths


def get_random_colors_dict(keys):
    # FIXME: someone's gotta implement this
    # keys   : set(1, 2, 3, ..)
    # returns: {1: '#ffffff', 2: '#888888', 3: '#222222', ...}
    return dict([(k, None) for k in keys])


def summarize_alignment(sequence):
    """Takes an alignment, and returns its summary.

        >>> alignment = '----AA---TTTT-----CC-GGGGGGGG----------------ATCG--'
        >>> sequence = alignment.replace('-')
        >>> summarize_alignment(alilgnment)
        '-|4|2|3|4|5|2|1|8|16|4|2'
        >>> summary = summarize_alignment(alignment)
        >>> restore_alignment(sequence, summary)
        '----AA---TTTT-----CC-GGGGGGGG----------------ATCG--'
    """
    alignment_summary = []

    starts_with_gap = sequence[0] == '-'
    in_gap, in_nt = (True, False) if starts_with_gap else (False, True)

    gap, nt = 0, 0
    for i in range(0, len(sequence)):
        if sequence[i] == '-':
            if in_nt:
                alignment_summary.append(nt) if nt else None
                in_gap, in_nt = True, False
                nt = 0
                gap = 1
            else:
                gap += 1
        else:
            if in_gap:
                alignment_summary.append(gap) if gap else None
                in_gap, in_nt = False, True
                gap = 0
                nt = 1
            else:
                nt += 1

    alignment_summary.append(gap or nt)

    return  '|'.join(['-' if starts_with_gap else '.'] + [str(s) for s in alignment_summary])


def restore_alignment(sequence, alignment_summary, from_aa_alignment_summary_to_dna=False):
    """Restores an alignment from its sequence and alignment summary.

       See `summarize_alignment` for the `alignment_summary` compression.
    """

    if not alignment_summary:
        return sequence

    if isinstance(sequence, bytes):
        sequence = list(sequence.decode('utf-8'))
    elif isinstance(sequence, str):
        sequence = list(sequence)
    else:
        raise ConfigError("Sequence must be of type str or bytes. What you sent is of %s :/" % type(sequence))

    in_gap = alignment_summary[0] == '-'

    alignment = ''
    for part in [(int(p) * 3) if from_aa_alignment_summary_to_dna else int(p) for p in alignment_summary.split('|')[1:]]:
        if in_gap:
            alignment += '-' * part
            in_gap = False
        else:
            for i in range(0, part):
                alignment += sequence.pop(0)
            in_gap = True

    if from_aa_alignment_summary_to_dna:
        return alignment + ''.join(sequence)
    else:
        return alignment


def get_column_data_from_TAB_delim_file(input_file_path, column_indices=[], expected_number_of_fields=None, separator='\t'):
    """Returns a dictionary where keys are the column indices, and items are the list of entries
    found in that that column"""
    filesnpaths.is_file_exists(input_file_path)
    filesnpaths.is_file_tab_delimited(input_file_path, expected_number_of_fields=expected_number_of_fields)

    d = {}

    for index in column_indices:
        d[index] = []

    with open(input_file_path, "r") as input_file:
        for line in input_file.readlines():
            fields = line.strip('\n').split(separator)

            for index in column_indices:
                try:
                    d[index].append(fields[index])
                except:
                    raise ConfigError("get_column_data_from_TAB_delim_file is speaking: The file you sent "
                                       "does not have data for the column index %d. Something is wrong :/" % (index))

    return d


def get_columns_of_TAB_delim_file(file_path, include_first_column=False):
    filesnpaths.is_file_exists(file_path)

    if include_first_column:
        return open(file_path, 'r').readline().strip('\n').split('\t')
    else:
        return open(file_path, 'r').readline().strip('\n').split('\t')[1:]


def get_names_order_from_newick_tree(newick_tree, newick_format=1, reverse=False, names_with_only_digits_ok=False):
    # import ete3
    with SuppressAllOutput():
        from ete3 import Tree

    filesnpaths.is_proper_newick(newick_tree, names_with_only_digits_ok=names_with_only_digits_ok)

    tree = Tree(newick_tree, format=newick_format)

    names = [n.name for n in tree.get_leaves()]

    return list(reversed(names)) if reverse else names


def get_vectors_from_TAB_delim_matrix(file_path, cols_to_return=None, rows_to_return=[], transpose=False, pad_with_zeros=False, run=run):
    filesnpaths.is_file_exists(file_path)
    filesnpaths.is_file_tab_delimited(file_path)

    run.warning("Anvi'o is recovering your data from your TAB-delimited file, and it is"
                "instructed to pad your input vectors with 0 values probably because you "
                "used the flag `--pad-input-with-zeros` somewhere. Just so you know.")

    if cols_to_return and pad_with_zeros:
        raise ConfigError("Dear developer, you can't use `cols_to_return` and `pad_with_zeros` at the same "
                          "time with this function. The `pad_with_zeros` header variable in this function "
                          "is a mystery at this point. But the only way to be able to use it requires one "
                          "to not use `cols_to_return`. More mystery .. but essentially this is a necessity "
                          "because we have to update fields_of_interest value if pad_with_zeros is true, so "
                          "anvi'o clustering step DOES NOT IGNORE THE LAST SAMPLE IN THE MATRIX BECUASE PAD "
                          "WITH ZEROS SHIFT EVERYTHING, and we can't do it blindly if the programmer requests "
                          "only specific columnts to be returned with `cols_to_return` :/")

    if transpose:
        transposed_file_path = filesnpaths.get_temp_file_path()
        transpose_tab_delimited_file(file_path, transposed_file_path)
        file_path = transposed_file_path

    rows_to_return = set(rows_to_return)
    vectors = []
    id_to_sample_dict = {}
    sample_to_id_dict = {}

    input_matrix = open(file_path, 'r')
    columns = input_matrix.readline().strip('\n').split('\t')[1:]

    fields_of_interest = []
    if cols_to_return:
        fields_of_interest = [columns.index(col) for col in cols_to_return]
    else:
        fields_of_interest = [f for f in range(0, len(columns)) if constants.IS_ESSENTIAL_FIELD(columns[f])]

    # update columns:
    columns = [columns[i] for i in fields_of_interest]

    if not len(columns):
        raise ConfigError("Only a subset (%d) of fields were requested by the caller, but none of them was found "
                           "in the matrix (%s) :/" % (len(cols_to_return), file_path))

    id_counter = 0
    for line in input_matrix.readlines():
        row_name = line.strip().split('\t')[0]

        if rows_to_return and row_name not in rows_to_return:
            continue

        id_to_sample_dict[id_counter] = row_name
        fields = line.strip('\n').split('\t')[1:]

        # because stupid stuff. see warning above.
        if pad_with_zeros:
            fields = [0] + fields + [0]
            fields_of_interest = list(range(0, len(fields)))

        try:
            if fields_of_interest:
                vector = [float(fields[i]) if fields[i] != '' else None for i in fields_of_interest]
            else:
                # the code will literally never enter here:
                vector = [float(f) if f != '' else None for f in fields]
        except ValueError:
            raise ConfigError("Matrix should contain only numerical values.")

        vectors.append(vector)

        id_counter += 1

    input_matrix.close()

    if transpose:
        # remove clutter
        os.remove(file_path)

    sample_to_id_dict = dict([(v, k) for k, v in id_to_sample_dict.items()])

    return id_to_sample_dict, sample_to_id_dict, columns, vectors


def apply_and_concat(df, fields, func, column_names, func_args=tuple([])):
    """ This function has been taken from https://tinyurl.com/y9ylqy4l
        and has been modified for speed considerations using this blog post:
        https://tinyurl.com/ya4e5tz3. Its utility is to append multiple columns to an existing
        dataframe row by row. This is usually a bad idea because usually operations can be
        vectorized. However when they cannot, looping through each row becomes a necessary evil.

        df: pandas DataFrame object
            An existing dataframe to loop through append columns to.
        fields: list
            A list of columns in the existing dataframe used to calculate the new columns
        func: function
            A function that takes as its first argument a row of `df` (i.e. a pd.Series
            object) and potential additional positional arguments `func_args`. It should return a
            tuple of values with with the same length as `column_names`.
        func_args: tuple
            A tuple of arguments passed to `func` besides the assumed first argument (a pd.Series
            object). For example, is `def func(row, a)`, then `func_args = (a,)`. If func_args is an
            empty tuple, `func` should take no other args.
        column_names: list
            A list of column headers for the newly appended columns
    """
    d = {column_name: [] for column_name in column_names}
    for _, row in df[fields].iterrows():
        out_values = func(row, *func_args)
        for ind, column_name in enumerate(column_names):
            d[column_name].append(out_values[ind])

    df2 = pd.DataFrame(d, index=df.index)
    return pd.concat((df, df2), axis=1, sort=True)


def run_functional_enrichment_stats(functional_occurrence_stats_input_file_path, enrichment_output_file_path=None,
                                    qlambda=None, run=run, progress=progress):
    """This function runs the enrichment analysis implemented by Amy Willis.

    Since the enrichment analysis is an R script, we interface with that program by
    producing a compatible input file first, and then calling this function from various
    places in the anvi'o code.

    Parameters
    ==========
    functional_occurrence_stats_input_file_path, str file path
        This is the primary input file for the R script, `anvi-script-enrichment-stats`.
        For the most up-do-date file header, please see the header section of the R
        script.
    enrichment_output_file_path, str file path
        An optional output file path for the enrichment analysis.
    qlambda : float
        An optional fraction that sets the maximum lambda for q-value

    Returns
    =======
    enrichment_output: dict
        The enrichment analysis results
    """

    run.warning("This program will compute enrichment scores using an R script developed by Amy Willis. "
                "You can find more information about it in the following paper: Shaiber, Willis et al "
                "(https://doi.org/10.1186/s13059-020-02195-w). When you publish your findings, please "
                "do not forget to properly credit this work. :)", lc='green', header="CITATION")

    # sanity check for R packages
    package_dict = get_required_packages_for_enrichment_test()
    check_R_packages_are_installed(package_dict)

    # make sure the input file path is a TAB delmited file that exists.
    filesnpaths.is_file_tab_delimited(functional_occurrence_stats_input_file_path)

    if not enrichment_output_file_path:
        enrichment_output_file_path = filesnpaths.get_temp_file_path()
    elif filesnpaths.is_file_exists(enrichment_output_file_path, dont_raise=True):
        raise ConfigError(f"The file {enrichment_output_file_path} already exists and anvi'o doesn't like to overwrite it :/ "
                          f"Please either delete the existing file, or provide another file path before re-running this "
                          f"program again.")

    log_file_path = filesnpaths.get_temp_file_path()

    run.warning(None, header="AMY's ENRICHMENT ANALYSIS 🚀", lc="green")
    run.info("Functional occurrence stats input file path: ", functional_occurrence_stats_input_file_path)
    run.info("Functional enrichment output file path: ", enrichment_output_file_path)
    if anvio.DEBUG:
        run.info("User set max lambda for q-values: ", qlambda)
    run.info("Temporary log file (use `--debug` to keep): ", log_file_path, nl_after=2)

    # run enrichment script
    progress.new('Functional enrichment analysis')
    progress.update("Running Amy's enrichment")
    enrichment_command = ['anvi-script-enrichment-stats',
                 '--input', f'{functional_occurrence_stats_input_file_path}',
                 '--output', f'{enrichment_output_file_path}']
    if qlambda:
        enrichment_command += ['--qlambda', f'{qlambda}']
    run_command(enrichment_command, log_file_path)
    progress.end()

    if not filesnpaths.is_file_exists(enrichment_output_file_path, dont_raise=True):
        raise ConfigError(f"Something went wrong during the functional enrichment analysis :( We don't "
                          f"know what happened, but this log file could contain some clues: {log_file_path}")

    if filesnpaths.is_file_empty(enrichment_output_file_path):
        raise ConfigError(f"Something went wrong during the functional enrichment analysis :( "
                          f"An output file was created, but it was empty... We hope that this "
                          f"log file offers some clues: {log_file_path}")

    enrichment_stats = get_TAB_delimited_file_as_dictionary(enrichment_output_file_path)
    
    # here we will naively try to cast every column that matches `p_*` to float, and every
    # column that matches `N_*` to int.
    column_names = list(enrichment_stats.values())[0].keys()
    column_names_to_cast = [(c, float) for c in ['unadjusted_p_value', 'enrichment_score']] + \
                           [(c, float) for c in column_names if c.startswith('p_')] + \
                           [(c, int) for c in column_names if c.startswith('N_')]

    # in case the enrichment script couldn't estimate q-values, we skip casting the q-value column and warn the user
    # that things could break downstream
    num_NA_qvals = 0
    for entry, entry_vals in enrichment_stats.items():
        if entry_vals['adjusted_q_value'] == 'NA':
            num_NA_qvals += 1
    if num_NA_qvals:
        run.warning(f"POTENTIAL CODE-BREAKING ISSUES INCOMING! The functional enrichment output contains {num_NA_qvals} q-values "
                    f"that are 'NA' values. This can happen if the enrichment script is unable to estimate q-values for your "
                    f"input data (check the log file at '{log_file_path}' for warnings about the situation). At this time, "
                    f"the 'NA' q-values are not causing issues, but they *might* break downstream code that is expecting to "
                    f"find numbers instead. Please keep an eye out for errors, and remember this message when you see them.")
    else:
        column_names_to_cast += [('adjusted_q_value', float)]

    for entry in enrichment_stats:
        for column_name, to_cast in column_names_to_cast:
            try:
                enrichment_stats[entry][column_name] = to_cast(enrichment_stats[entry][column_name])
            except:
                raise ConfigError(f"Something sad happened :( Anvi'o expects the functional enrichment output to contain "
                                  f"values for the column name `{column_name}` that can be represented as `{to_cast}`. Yet, the "
                                  f"entry `{entry}` in your output file contained a value of `{enrichment_stats[entry][column_name]}`. "
                                  f"We have no idea how this happened, but it is not good :/ If you would like to mention this "
                                  f"to someone, please attach to your inquiry the following file: '{enrichment_output_file_path}'.")
    
    # if everything went okay, we remove the log file
    if anvio.DEBUG or num_NA_qvals:
        run.warning(f"Due to the `--debug` flag or the presence of 'NA' q-values, anvi'o keeps the log file at '{log_file_path}'.", lc='green', header="JUST FYI")
    else:
        os.remove(log_file_path)

    return enrichment_stats


def get_required_packages_for_enrichment_test():
    ''' Return a dict with the packages as keys and installation instrucstions as values'''
    packages = ["tidyverse", "stringi", "magrittr", "qvalue", "optparse"]

    installation_instructions = ["conda install -c r r-tidyverse",
                                 "conda install -c r r-stringi",
                                 "conda install -c bioconda r-magrittr",
                                 "conda install -c bioconda bioconductor-qvalue",
                                 "conda install -c conda-forge r-optparse"]

    return dict(zip(packages,installation_instructions))


def check_R_packages_are_installed(required_package_dict):
    """Checks if R and the provided R packages are installed on the user's system.
    If not, raises an error with installation instructions for any missing packages.

    Credits to Ryan Moore (https://github.com/mooreryan) for this solution!
    (https://github.com/merenlab/anvio/commit/91f9cf1531febdbf96feb74c3a68747b91e868de#r35353982)

    Parameters
    ==========
    required_package_dict, dictionary
        keys should be R package names, values should be the corresponding installation instruction for the package
        See get_required_packages_for_enrichment_test() for an example
    """

    is_program_exists('Rscript')

    missing_packages = []
    log_file = filesnpaths.get_temp_file_path()
    for lib in required_package_dict:
        ret_val = run_command(["Rscript", "-e", "library('%s')" % lib], log_file)
        if ret_val != 0:
            missing_packages.append(lib)

    if missing_packages:
        if len(missing_packages) == 1 and 'qvalue' in missing_packages:
            raise ConfigError("It seems you're struggling with the R package `qvalue`. It can be a pain to install. In our experience "
                              "best way to install this package is to do it through Bioconductor directly. For that, please "
                              "copy-paste this command as a single line into your terminal and run it: "
                              "Rscript -e 'install.packages(\"BiocManager\", repos=\"https://cran.rstudio.com\"); BiocManager::install(\"qvalue\")'")
        else:
            raise ConfigError("The following R packages are required in order to run this, but seem to be missing or broken: '%(missing)s'. "
                              "If you have installed anvi'o through conda, BEFORE ANYTHING ELSE we would suggest you to run the command "
                              "Rscript -e \"update.packages(repos='https://cran.rstudio.com')\" in your terminal. This will try to update "
                              "all R libraries on your conda environment and will likely solve this problem. If it doesn't work, then you "
                              "will need to try a bit harder, so here are some pointers: if you are using conda, in an ideal world you"
                              "should be able to install these packages by running the following commands: %(conda)s. But if this option "
                              "doesn't seem to be working for you, then you can also try to install the problem libraries directly through R, "
                              "for instance by typing in your terminal, Rscript -e 'install.packages(\"%(example)s\", "
                              "repos=\"https://cran.rstudio.com\")' and see if it will address the installation issue. UNFORTUNATELY, in "
                              "some cases you may continue to see this error despite the fact that you have these packages installed :/ It "
                              "would most likely mean that some other issues interfere with their proper usage during run-time. If you have "
                              "these packages installed but you continue seeing this error, please run in your terminal Rscript -e "
                              "\"library(%(example)s)\" to see what is wrong with %(example)s on your system. Running this on your "
                              "terminal will test whether the package is properly loading or not and the resulting error messages will likely "
                              "be much more helpful solving the issue. If none of the solutions offered here worked for you, feel free to "
                              "come to anvi'o Discord and ask around -- others may already have a solution for it already. Apologies for the "
                              "frustration. R frustrates everyone." % {'missing': ', '.join(missing_packages),
                                                                       'conda': ', '.join(['"%s"' % required_package_dict[i] for i in missing_packages]),
                                                                       'example': missing_packages[0]})
    else:
        os.remove(log_file)


def get_values_of_gene_level_coverage_stats_as_dict(gene_level_coverage_stats_dict, key, genes_of_interest=None, samples_of_interest=None, as_pandas=False):
    """
        This function takes the gene_level_coverage_stats_dict and return one of the values
        as a matrix-like dict of dicts.
        THIS FUNCTION IS IN utils AND NOT IN summarizer, or dbops, because it used to be in summarizer
        and why should it be in summarizer?!? that makes no sense. And also mcg-classifier doesn't want
        to initialize summarizer, it wants to be able to just get the gene_level_coverage_stats_dict as
        input and then deal with it.

        There is also an option to as to get the data back as a pandas dataframe.
    """
    legal_keys = {'mean_coverage', 'detection', 'non_outlier_mean_coverage', 'non_outlier_coverage_std'}
    if key not in legal_keys and as_pandas:
        raise ConfigError("%s is not a valid key for creating a pandas dataframe of values of gene_level_coverage_stats_dict. "
                           "Here is a list of the valid keys: %s" % (key, list(legal_keys)))

    gene_callers_ids = set(gene_level_coverage_stats_dict.keys())
    samples = set(next(iter(gene_level_coverage_stats_dict.values())).keys())

    if genes_of_interest is not None:
        missing_genes = [g for g in genes_of_interest if g not in gene_callers_ids]
        if len(missing_genes):
            raise ConfigError("The following genes are not in the gene_level_coverage_stats_dict, and yet you are asking for them: %s" % missing_genes)
    else:
        genes_of_interest = gene_callers_ids

    if samples_of_interest is not None:
        missing_samples = [s for s in samples_of_interest if s not in samples]
        if len(missing_samples):
            raise ConfigError("The following samples are not in the gene_level_coverage_stats_dict, and yet you are asking for them: %s" % missing_samples)
    else:
        samples_of_interest = samples

    d = {}

    for gene_callers_id in genes_of_interest:
        d[gene_callers_id] = {}
        for sample_name in samples_of_interest:
            d[gene_callers_id][sample_name] = gene_level_coverage_stats_dict[gene_callers_id][sample_name][key]

    if as_pandas:
        # This option is used by the mcg-classifier.
        import pandas as pd
        return pd.DataFrame.from_dict(d, orient='index')
    else:
        return d


def get_indices_for_outlier_values(c):
    is_outlier = get_list_of_outliers(c)
    return set([p for p in range(0, c.size) if is_outlier[p]])


def get_list_of_outliers(values, threshold=None, zeros_are_outliers=False, median=None):
    """Return boolean array of whether values are outliers (True means outlier)

    Modified from Joe Kington's (https://stackoverflow.com/users/325565/joe-kington)
    implementation computing absolute deviation around the median.

    Parameters
    ==========
    values : array-like
        A num_observations by num_dimensions array of observations.

    threshold : number, None
        The modified z-score to use as a thresholdold. Observations with
        a modified z-score (based on the median absolute deviation) greater
        than this value will be classified as outliers.

    median : array-like, None
        Pass median of values if you already calculated it to save time.

    Returns
    =======
    mask : numpy array (dtype=bool)
        A num_observations-length boolean array. True means outlier

    Examples
    ========

    Create an array with 5 manually created outliers:

    >>> import numpy as np
    >>> import anvio.utils as utils
    >>> array = 10*np.ones(30) + np.random.rand(30)
    >>> array[5] = -10
    >>> array[9] = -10
    >>> array[12] = -10
    >>> array[15] = -10
    >>> array[23] = -10
    >>> mask = utils.get_list_of_outliers(array, threshold=5)
    >>> print(mask)
    [False False False False False  True False False False  True False False
     True False False  True False False False False False False False  True
     False False False False False False]

    As can be seen, mask returns a numpy array of True/False values, where True corresponds to
    outlier values.

    >>> print(outlier_indices)
    >>> outlier_indices = np.where(mask == True)[0]
    [ 5  9 12 15 23]

    The `True` values indeed occur at the indices where the values hand been manually changed to
    represent outliers.

    References
    ==========
    Boris Iglewicz and David Hoaglin (1993), "Volume 16: How to Detect and
    Handle Outliers", The ASQC Basic References in Quality Control:
    Statistical Techniques, Edward F. Mykytka, Ph.D., Editor.

    http://www.sciencedirect.com/science/article/pii/S0022103113000668
    """

    if threshold is None:
        threshold = 1.5

    if len(values.shape) == 1:
        values = values[:, None]

    if not median: median = np.median(values, axis=0)

    diff = np.sum((values - median) ** 2, axis=-1)
    diff = np.sqrt(diff)
    median_absolute_deviation = np.median(diff)

    if not median_absolute_deviation:
       if values[0] == 0:
            # A vector of all zeros is considered "all outliers"
            return np.array([True] * values.size)
       else:
            # A vector of uniform non-zero values is "all non-outliers"
            # This could be important for silly cases (like in megahit) in which there is a maximum value for coverage
            return np.array([False] * values.size)

    modified_z_score = 0.6745 * diff / median_absolute_deviation
    non_outliers = modified_z_score > threshold

    if not zeros_are_outliers:
        return non_outliers
    else:
        zero_positions = [x for x in range(len(values)) if values[x] == 0]
        for i in zero_positions:
            non_outliers[i] = True
        return non_outliers


def get_gene_caller_ids_from_args(gene_caller_ids, delimiter=','):
    gene_caller_ids_set = set([])
    if gene_caller_ids:
        if os.path.exists(gene_caller_ids):
            gene_caller_ids_set = set([g.strip() for g in open(gene_caller_ids, 'r').readlines()])
        else:
            gene_caller_ids_set = set([g.strip() for g in gene_caller_ids.split(delimiter)])

    try:
        gene_caller_ids_set = set([int(float(g)) for g in gene_caller_ids_set])
    except:
        g = gene_caller_ids_set.pop()
        raise ConfigError("The gene calls you provided do not look like gene callers anvi'o is used to working with :/ Here is "
                          "one of them: '%s' (%s)." % (g, type(g)))
    return gene_caller_ids_set


def remove_sequences_with_only_gaps_from_fasta(input_file_path, output_file_path, inplace=True):
    filesnpaths.is_file_fasta_formatted(input_file_path)
    filesnpaths.is_output_file_writable(output_file_path)

    total_num_sequences = 0
    num_sequences_removed = 0
    input_fasta = u.SequenceSource(input_file_path)
    clean_fasta = u.FastaOutput(output_file_path)

    while next(input_fasta):
        total_num_sequences += 1
        if input_fasta.seq.count('-') == len(input_fasta.seq):
            num_sequences_removed += 1
        else:
            clean_fasta.store(input_fasta, split=False)

    if inplace:
        if num_sequences_removed:
            shutil.move(output_file_path, input_file_path)
        else:
            os.remove(output_file_path)

    return total_num_sequences, num_sequences_removed


def get_num_sequences_in_fasta(input_file):
    fasta = u.SequenceSource(input_file)
    num_sequences = 0

    while next(fasta):
        num_sequences += 1

    return num_sequences


def get_all_ids_from_fasta(input_file):
    fasta = u.SequenceSource(input_file)
    ids = []

    while next(fasta):
        ids.append(fasta.id)

    return ids


def check_fasta_id_formatting(fasta_path):
    fasta = u.SequenceSource(fasta_path)

    while next(fasta):
        characters_anvio_doesnt_like = [
            c for c in set(fasta.id) if c not in constants.allowed_chars]

        if len(characters_anvio_doesnt_like):
            raise ConfigError(
                "At least one of the deflines in your FASTA file "
                "does not comply with the 'simple deflines' requirement of Anvi'o. "
                "You can either use the script, `anvi-script-reformat-fasta`, "
                "to take care of this issue, or read this section in the tutorial "
                "to understand the reason behind this requirement "
                "(Anvi'o is very upset for making you do this): %s"
                % "http://merenlab.org/2016/06/22/anvio-tutorial-v2/#take-a-look-at-your-fasta-file")

        try:
            int(fasta.id)
            is_int = True
        except:
            is_int = False
        if is_int:
            raise ConfigError(
                "At least one of the deflines in your FASTA file "
                "(well, this one to be precise: '%s') looks like a number. "
                "For reasons we can't really justify, "
                "Anvi'o does not like those numeric names, "
                "and hereby asks you to make sure every tRNA-seq name "
                "contains at least one alphanumeric character :/ "
                "Meanwhile we, the Anvi'o developers, are both surprised by and thankful for "
                "your endless patience with such eccentric requests. "
                "You the real MVP." % fasta.id)

    fasta.close()


def check_fasta_id_uniqueness(fasta_path):
    all_ids_in_FASTA = get_all_ids_from_fasta(fasta_path)
    total_num_seqs = len(all_ids_in_FASTA)
    if total_num_seqs != len(set(all_ids_in_FASTA)):
        raise ConfigError(
            "Every sequence in the input FASTA file must have a unique ID. You know...")


def get_ordinal_from_integer(num):
    """append 'st', 'nd', or 'th' to integer to make categorical. num must be integer"""
    return'%d%s' % (num, {11:'th', 12:'th', 13:'th'}.get(num%100, {1:'st', 2:'nd', 3:'rd'}.get(num%10,'th')))


def get_read_lengths_from_fasta(input_file):
    contig_lengths = {}

    fasta = u.SequenceSource(input_file)
    while next(fasta):
        contig_lengths[fasta.id] = len(fasta.seq)

    fasta.close()
    return contig_lengths


def get_GC_content_for_FASTA_entries(file_path):
    filesnpaths.is_file_exists(file_path)
    filesnpaths.is_file_fasta_formatted(file_path)

    GC_content_dict = {}

    fasta = u.SequenceSource(file_path)
    while next(fasta):
        GC_content_dict[fasta.id] = get_GC_content_for_sequence(fasta.seq)

    return GC_content_dict


def get_GC_content_for_sequence(sequence):
    return Composition(sequence).GC_content


def get_synonymous_and_non_synonymous_potential(list_of_codons_in_gene, just_do_it=False):
    """
    When calculating pN/pS or dN/dS, the number of variants classified as synonymous or non
    synonymous need to be normalized by the sequence's potential for synonymous and
    non-synonymous changes. That is calculated by mutating each position to the other 3
    nucleotides and calculating whether the mutation is synonymous or non synonymous. Each
    mutation gets a score of 1/3, since there are 3 possible mutations for each site. If the
    sequence is of length L, the nonsynonymous and synonymous potentials sum to L.

    list_of_codons_in_gene is a list of the codons as they appear in the gene sequence, e.g.
    ['ATG', ..., 'TAG'], which can be generated from utils.get_list_of_codons_for_gene_call
    """
    if not any([list_of_codons_in_gene[-1] == x for x in ['TAG', 'TAA', 'TGA']]) and not just_do_it:
        raise ConfigError("The sequence `get_synonymous_and_non_synonymous_potential` received does "
                          "end with a stop codon and may be irrelevant for this analysis. If you "
                          "want to continue anyways, include the flag `--just-do-it` in your call "
                          "(if you are a programmer see the function header).")

    synonymous_potential = 0
    num_ambiguous_codons = 0 # these are codons with Ns or other characters than ATCG

    for codon in list_of_codons_in_gene:
        # first test if it is proper codon
        if not codon:
            num_ambiguous_codons += 1
            continue

        # if we are here, this is a proper codon
        for i, nt in enumerate(codon):
            for mutant_nt in [m for m in 'ACGT' if m != nt]:

                mutant_codon = list(codon)
                mutant_codon[i] = mutant_nt
                mutant_codon = ''.join(mutant_codon)

                if constants.codon_to_AA[mutant_codon] == constants.codon_to_AA[codon]:
                    synonymous_potential += 1/3

    non_synonymous_potential = 3 * (len(list_of_codons_in_gene) - num_ambiguous_codons) - synonymous_potential

    return synonymous_potential, non_synonymous_potential, num_ambiguous_codons


def get_N50(contig_lengths):
    h, S = sum(contig_lengths) / 2.0, 0

    for l in sorted(contig_lengths, reverse=True):
        S += l
        if h < S:
            return l


def get_cmd_line():
    c_argv = []
    for i in sys.argv:
        if ' ' in i:
            c_argv.append('"%s"' % i)
        else:
            c_argv.append(i)
    return ' '.join(c_argv)


def get_f_string_evaluated_by_dict(f_string, d):
    """A function to evaluate the contents of an f-string given a dictionary.

    This simple function enables the following, even when the variables in the f-string
    are not defined in a given context, but appear as keys in a dictionary:

        >>> d = {'bar': 'apple', 'foo': 'pear', 'num': 5}
        >>> f_string = "{num}_{bar}_or_{foo}"
        >>> print(f"{get_f_string_evaluated_by_dict(f_string, d)}")
            "5_apple_or_pear"

    This functionality enables to receive a user-defined f-string from the commandline,
    and interpret it into a meaningful string using a dictionary. This is similar to the
    following use from earlier days of Python, but it doesn't bother the user to know
    about variable types and deal with an annoying syntax:

        >>> d = {'bar': 'apple', 'foo': 'pear', 'num': 5}
        >>> print("%(num)d_%(bar)s_or_%(foo)s" % d)
            "5_apple_or_pear"
    """

    stringlets = [p.split('}') for p in f_string.split('{')]

    if any([len(s) == 1 or len(s[0]) == 0 for s in stringlets[1:]]):
        raise ConfigError("Your f-string syntax is not working for anvi'o :/ Perhaps you "
                          "forgot to open or close a curly bracket?")

    unrecognized_vars = [s[0] for s in stringlets[1:] if s[0] not in d]
    if len(unrecognized_vars):
        raise ConfigError(f"Some of the variables in your f-string does not occur in the source "
                          f"dictionary :/ Here is the list of those that are not matching to anything: "
                          f"{', '.join(unrecognized_vars)}. In the meantime, these are the known keys: "
                          f"{', '.join(d.keys())}.")

    return stringlets[0][0] + ''.join([f"{d[s[0]]}{s[1]}" for s in stringlets[1:]])


def get_time_to_date(local_time, fmt='%Y-%m-%d %H:%M:%S'):
    try:
        local_time = float(local_time)
    except ValueError:
        raise ConfigError("utils::get_time_to_date is called with bad local_time.")

    return time.strftime(fmt, time.localtime(local_time))


def parse_epoch_time(epoch_time):
    """Convert the epoch time (returned by `time.time()`) into pretty strings."""
    try:
        epoch_time = float(epoch_time)
    except ValueError:
        raise ConfigError("utils::parse_epoch_time was called with a bad epoch_time.")

    ti = time.gmtime(epoch_time)
    hour_min_sec = f'{"%02d" % ti.tm_hour}:{"%02d" % ti.tm_min}:{"%02d" % ti.tm_sec}'
    month_day_year = f'{calendar.month_name[ti.tm_mon]} {ti.tm_mday}, {ti.tm_year}'

    return hour_min_sec, month_day_year


def compare_times(calls, as_matrix=False, iterations_per_call=1):
    """Compare times between function calls

    Parameters
    ==========
    calls : list of tuples
        Each element should be a (name, function, args, kwargs) tuples. If there are no args or
        kwargs, the element should look like (name, function, [], {})

    as_matrix : bool, False
        If True, results are output as a pandas matrix, where each element is a time difference between
        calls. Otherwise, a dictionary is returned

    iterations_per_call : int, 1
        How many times should each function call be ran? Time will be averaged

    Returns
    =======
    times : pd.DataFrame or dict
        If as_matrix, pd.DataFrame is returned, where times[i, j] is how much faster i is than j.
        Otherwise, dictionary of {name: time} is returned
    """

    call_times = np.zeros((len(calls), iterations_per_call))
    names, *_ = zip(*calls)
    for i, call in enumerate(calls):
        name, function, args, kwargs = call

        for j in range(iterations_per_call):
            try:
                with TimeCode(quiet=True) as t:
                    function(*args, **kwargs)
            except:
                raise ConfigError("compare_times :: function call with name '%s' failed." % name)

            call_times[i, j] = t.time.total_seconds()

    averaged_call_times = np.mean(call_times, axis=1)

    if not as_matrix:
        return dict(zip(names, averaged_call_times))

    matrix = []
    for i, _time in enumerate(call_times):
        row = []

        for j, _time in enumerate(call_times):
            row.append(averaged_call_times[j] - averaged_call_times[i] if i > j else 'NA')

        matrix.append(row)

    return pd.DataFrame(matrix, columns=names, index=names)


def concatenate_files(dest_file, file_list, remove_concatenated_files=False):
    if not dest_file:
        raise ConfigError("Destination cannot be empty.")

    filesnpaths.is_output_file_writable(dest_file)

    if not len(file_list):
        raise ConfigError("File list cannot be empty.")

    for f in file_list:
        filesnpaths.is_file_exists(f)

    dest_file_obj = open(dest_file, 'w')
    for chunk_path in file_list:
        for line in open(chunk_path, 'r'):
            dest_file_obj.write(line)

    dest_file_obj.close()

    if remove_concatenated_files:
        for f in file_list:
            os.remove(f)

    return dest_file


def get_stretches_for_numbers_list(numbers_list, discard_singletons=False):
    """Takes a array of numbers, and turns reports back stretches

    For example, for a `numbers_list` that looks like this:

        >>> [2, 3, 4, 5, 6, 7, 8, 9, 10, 11, 12, 15, 16, 17, 18, 99]

    This function will return the following:

        >>> [(2, 12), (15, 18), (99, 99)]

    If the user chooses to `discard_singletons`, then for the same input list,
    they will get the following:

        >>> [(2, 12), (15, 18), (99, 99)]

    The output of this function can be the input of `merge_stretches` function.
    """

    if not len(numbers_list):
        return []

    numbers_list = sorted(numbers_list)

    stretches = []
    groups = it.groupby(numbers_list, key=lambda item, c=it.count():item-next(c))

    for k, g in groups:
        stretch = list(g)

        if discard_singletons and len(stretch) == 1:
            continue

        stretches.append((stretch[0], stretch[-1]), )

    return stretches


def merge_stretches(stretches, min_distance_between_independent_stretches=0):
    """A function to merge stretches of indices in an array.

    It takes an array, `stretches`, that looks like this:

        >>> [(3, 9), (14, 27), (32, 36), (38, 42)]

    And returns an array like this, if `min_distance_between_independent_stretches`, say, 3:

        >>> [(3, 9), (14, 27), (32, 42)]

    If all you have is an array of numbers rather than stretches to be merbed, see
    the function `get_stretches_for_numbers_list`.
    """

    if not len(stretches):
        return None

    if not isinstance(stretches[0], tuple):
        raise ConfigError("This function expect a list of tuples :/")

    STRETCHES_FINAL = stretches
    STRETCHES_CURRENT = stretches

    while 1:
        stretches_to_merge = []

        CURRENT = 0
        START, END = 0, 1
        while 1:
            if not len(STRETCHES_CURRENT):
                break

            NEXT = CURRENT + 1

            if NEXT == len(STRETCHES_CURRENT):
                stretches_to_merge.append([STRETCHES_CURRENT[CURRENT]])
                break

            while 1:
                if NEXT > len(STRETCHES_CURRENT):
                    break

                if STRETCHES_CURRENT[NEXT][START] - STRETCHES_CURRENT[CURRENT][END] < min_distance_between_independent_stretches:
                    NEXT = NEXT + 1

                    if NEXT == len(STRETCHES_CURRENT):
                        break
                else:
                    break

            if NEXT > len(STRETCHES_CURRENT):
                break
            elif NEXT - CURRENT == 1:
                stretches_to_merge.append([STRETCHES_CURRENT[CURRENT]])
                CURRENT += 1
            else:
                stretches_to_merge.append(STRETCHES_CURRENT[CURRENT:NEXT])
                CURRENT = NEXT

        # here the array `stretches_to_merge` contains all the lists of
        # stretches that need to be merged.
        STRETCHES_MERGED = [(s[0][0], s[-1][1]) for s in stretches_to_merge]

        if STRETCHES_FINAL == STRETCHES_MERGED:
            break
        else:
            STRETCHES_FINAL = STRETCHES_MERGED
            STRETCHES_CURRENT = STRETCHES_MERGED

    return STRETCHES_FINAL


def get_chunk(stream, separator, read_size=4096):
    """Read from a file chunk by chunk based on a separator substring

    This utility of this function is to avoid reading in the entire contents of a file all at once.
    Instead, you can read in a chunk, process it, then read in the next chunk, and repeat this until
    the EOF.

    Parameters
    ==========
    stream : _io.TextIOWrapper
        A file handle, e.g. stream = open('<path_to_file>', 'r')

    separator : str
        Each value returned will be the string from the last `separator` to the next `separator`

    read_size : int, 4096
        How big should each read size be? Bigger means faster reading, but higher memory usage. This
        has no effect on what is returned, but can greatly influence speed. Default is 4MB.

    References
    ==========
    https://stackoverflow.com/questions/47927039/reading-a-file-until-a-specific-character-in-python
    """

    contents_buffer = ''
    while True:
        chunk = stream.read(read_size)
        if not chunk:
            yield contents_buffer
            break

        contents_buffer += chunk
        while True:
            try:
                part, contents_buffer = contents_buffer.split(separator, 1)
            except ValueError:
                break
            else:
                yield part


def get_split_start_stops(contig_length, split_length, gene_start_stops=None):
    """Wrapper function for get_split_start_stops_with_gene_calls and get_split_start_stops_without_gene_calls"""
    if gene_start_stops:
        return get_split_start_stops_with_gene_calls(contig_length, split_length, gene_start_stops)
    else:
        return get_split_start_stops_without_gene_calls(contig_length, split_length)


def get_split_start_stops_with_gene_calls(contig_length, split_length, gene_start_stops):
    """Here we have a contig of `contig_length`, and a desired split length of `split_length`. also
       we know where genes start and stop in this contigs. we would like to split this contig into
       smaller pieces, i.e. sizes of `splits_length`, but in such a way that that splits do not
       break contigs in the middle of a gene."""

    # if the contig is too short, return it back.
    if contig_length < 2 * split_length:
        return [(0, contig_length)]

    coding_positions_in_contig = []

    # Pretend the beginning and end are coding (even if they aren't) so that we prevent very short pieces.
    for position in it.chain(range(int(split_length / 2)), range(contig_length - int(split_length / 2), contig_length)):
        coding_positions_in_contig.append(position)

    # Track positions that code for genes.
    for gene_unique_id, start, stop in gene_start_stops:
        start = start - 5
        stop = stop + 5

        for position in range(start, stop):
            coding_positions_in_contig.append(position)

    non_coding_positions_in_contig = set(range(contig_length)) - set(coding_positions_in_contig)

    # what would be our break points in an ideal world? compute an initial list of break
    # points based on the length of the contig and desired split size:
    optimal_number_of_splits = int(contig_length / split_length)

    optimal_split_length = int(contig_length / optimal_number_of_splits)
    optimal_break_points = list(range(optimal_split_length, contig_length - optimal_split_length + 1, optimal_split_length))

    # now we will identify the very bad break points that we can't find a way to split around
    bad_break_points = set([])
    for i in range(0, len(optimal_break_points)):
        break_point = optimal_break_points[i]

        if break_point not in non_coding_positions_in_contig:
            # optimal break point hits a gene. we shall search towards both directions
            # to find a better break point:
            new_break_point = None
            for s in range(0, int(split_length / 2)):
                if break_point + s in non_coding_positions_in_contig:
                    new_break_point = break_point + s
                    break
                if break_point - s in non_coding_positions_in_contig:
                    new_break_point = break_point - s
                    break

            if not new_break_point:
                # nope. we failed. this is a bad bad break point.
                bad_break_points.add(break_point)
            else:
                # we are satisfied with the new one we found for now. it may be a shitty one,
                # but we will learn about that later. for now, let's replace the previous
                # optimal break pont with this one.
                optimal_break_points[i] = new_break_point

    # remove all the bad breakpoints from our 'optimal' break points:
    optimal_break_points = [p for p in optimal_break_points if p not in bad_break_points]

    if not len(optimal_break_points):
        # we have nothing left to work with after removal of the crappy break points. we will
        # keep this bad boy the way it is.
        return [(0, contig_length)]

    # create start/stop positions from these break points
    chunks = list(zip([0] + optimal_break_points[:-1], optimal_break_points)) + [(optimal_break_points[-1], contig_length)]

    return chunks


def get_split_start_stops_without_gene_calls(contig_length, split_length):
    """Returns split start stop locations for a given contig length."""
    num_chunks = int(contig_length / split_length)

    if num_chunks < 2:
        return [(0, contig_length)]

    chunks = []
    for i in range(0, num_chunks):
        chunks.append((i * split_length, (i + 1) * split_length),)
    chunks.append(((i + 1) * split_length, contig_length),)

    if (chunks[-1][1] - chunks[-1][0]) < (split_length / 2):
        # last chunk is too small :/ merge it to the previous one.
        last_tuple = (chunks[-2][0], contig_length)
        chunks.pop()
        chunks.pop()
        chunks.append(last_tuple)

    return chunks


def get_default_gene_caller(contigs_db_path):
    """Returns the default gene caller, but in a smart way.

    Well. Smart is not a very accurate way to say this. Here is some history. For the longest time,
    anvi'o used `prodigal` as its default gene caller. So we had this one entry in anvio/constants.py
    that said `default_gene_caller = 'prodigal'`, and life was simple. Then it became clear that
    we needed to switch to pyrodigal-gv, which was an effort to maintain the stale repository of
    prodigal, but also included some models for giant viruses. But we couldn't simply change
    `default_gene_caller` to `pyrodigal-gv`, since there were many contigs-db files out there with
    prodigal gene calls, which are equally fine. But why is this a problem?

    It is a problem when the user wants to build a pangenome, or export amino acid sequences for
    a given contigs-db file. In those cases, anvi'o needs to know which default gene caller it
    should use, and only if it can't find that should it ask the user to choose a gene caller
    explicitly. Removing `prodigal` from the constants file was going to make users' life very
    difficult when they were using a newer version of anvi'o (with `pyrodigal-gv` as the default
    gene caller in the constants.py) but using contigs-db files generated with older versions.

    The purpose of this function is to solve that problem by retrieving the 'default' gene caller
    by considering all gene callers listed in constants.py, and taking a look at the most
    frequent source of gene calls in the contigs-db file. If `prodigal` is the most frequent
    gene caller, and if it is still in the list of default gene callers in constants.py, then
    this function would return `prodigal`. The same for `pyrodigal-gv`. Only after checking
    for all recognized default gene callers would the relevant context ask the user to provide
    a gene caller for downstream operations.

    Parameters
    ==========
    contigs_db_path : str
        Path to an anvi'o contigs-db file

    Returns
    =======
    value : str
        None if most frequent gene caller source in contigs_db is not in constants.py, else
        the gene caller source as default
    """

    is_contigs_db(contigs_db_path)

    contigs_db = db.DB(contigs_db_path, anvio.__contigs__version__)

    gene_call_sources_in_contigs_db = contigs_db.get_single_column_from_table(t.genes_in_contigs_table_name, 'source')

    try:
        most_frequent_gene_caller = Counter(gene_call_sources_in_contigs_db).most_common(1)[0][0]
    except IndexError:
        most_frequent_gene_caller = None

    contigs_db.disconnect()

    if most_frequent_gene_caller in constants.default_gene_callers:
        return most_frequent_gene_caller
    else:
        return None


def get_split_and_contig_names_of_interest(contigs_db_path, gene_caller_ids):
    """Takes a set of gene caller ids, returns all split and contig names in a
       contigs database that are affiliated with them.
    """

    if not isinstance(gene_caller_ids, set):
        raise ConfigError("`gene_caller_ids` must be of type `set`.")

    is_contigs_db(contigs_db_path)

    contigs_db = db.DB(contigs_db_path, anvio.__contigs__version__)

    where_clause_genes = "gene_callers_id in (%s)" % ', '.join(['%d' % g for g in gene_caller_ids])
    genes_in_contigs = contigs_db.get_some_rows_from_table_as_dict(t.genes_in_contigs_table_name, where_clause=where_clause_genes)
    contig_names_of_interest = set([e['contig'] for e in genes_in_contigs.values()])

    where_clause_contigs = "parent in (%s)" % ', '.join(['"%s"' % c for c in contig_names_of_interest])
    splits_info = contigs_db.get_some_rows_from_table_as_dict(t.splits_info_table_name, where_clause=where_clause_contigs)
    split_names_of_interest = set(splits_info.keys())

    contigs_db.disconnect()

    return (split_names_of_interest, contig_names_of_interest)


def get_contigs_splits_dict(split_ids, splits_basic_info):
    """
    For a given list of split ids, create a dictionary of contig names
    that represents all parents as keys, and ordered splits as items.

    split_ids is a set of split IDs, splits_basic_info comes from the contigs database:

     >>> contigs_db = dbops.ContigsDatabase(contigs_db_path)
     >>> splits_basic_info = contigs_db.db.get_table_as_dict(t.splits_info_table_name)
     >>> znnotation_db.disconnect()
     >>> x = get_contigs_splits_dict(set([contig_A_split_00001, contig_A_split_00002, contig_A_split_00004,
                                         contig_C_split_00003, contig_C_split_00004, contig_C_split_00005]),
                                    splits_basic_info)
     >>> print x
         {
             'contig_A': {
                             0: 'contig_A_split_00001',
                             1: 'contig_A_split_00002',
                             4: 'contig_A_split_00004'
                         },
             'contig_C': {
                             3: 'contig_C_split_00003',
                             4: 'contig_C_split_00004',
                             5: 'contig_C_split_00005'
                         }
         }
    """

    contigs_splits_dict = {}

    for split_id in split_ids:
        s = splits_basic_info[split_id]
        if s['parent'] in contigs_splits_dict:
            contigs_splits_dict[s['parent']][s['order_in_parent']] = split_id
        else:
            contigs_splits_dict[s['parent']] = {s['order_in_parent']: split_id}

    return contigs_splits_dict


def get_variabile_item_frequencies(e, engine='NT'):
    """
    e is a row from variable_nucleotide_positions table defined in tables.
    this function extends dictionary with consensus and departure from consensus.
    """

    items = constants.nucleotides if engine=='NT' else constants.amino_acids
    frequency_dict = Counter(dict([(item, e[item]) for item in items]))
    return frequency_dict.most_common()


def get_consensus_and_departure_data(variable_item_frequencies):
    """Make sense of `variable_item_frequencies`.

       The format of `variable_item_frequencies` follows this:

           >>> [('A', 45), ('T', 5), ('G', 0), ('N', 0), ('C', 0)]

       For a given entry of the variable_XX_frequencies table, the `variable_item_frequencies`
       tuple can be obtained via `get_variabile_item_frequencies`.
    """

    frequency_of_consensus = variable_item_frequencies[0][1]
    total_frequency_of_all_but_the_consensus = sum([tpl[1] for tpl in variable_item_frequencies[1:]])
    coverage = total_frequency_of_all_but_the_consensus + frequency_of_consensus

    n2n1ratio = variable_item_frequencies[1][1] / frequency_of_consensus if frequency_of_consensus else -1
    consensus = variable_item_frequencies[0][0]
    departure_from_consensus = total_frequency_of_all_but_the_consensus / coverage if coverage else -1

    return (n2n1ratio, consensus, departure_from_consensus)


def convert_sequence_indexing(index, source="M0", destination="M1"):
    """
    Anvi'o zero-indexes sequences. For example, the methionine that every ORF starts with has the
    index 0 (M0). This is in contrast to the most conventions, in which the methionine is indexed by
    1 (M1). This function converts between the two.

    index : integer, numpy array, pandas series, list
        The sequence index/indices you are converting.
    source : string
        The convention you are converting from. Must be either "M0" (anvio) or
        "M1" (not anvio)
    destination : string
        The convention you are converting to. Must be either "M0" (anvio) or
        "M1" (not anvio)
    """
    convert = lambda x, a: [i + a for i in x] if type(x) == list else x + a

    if source not in ["M0", "M1"] or destination not in ["M0", "M1"]:
        raise ValueError("Must be 'M0' or 'M1'.")

    if source == "M0" and destination == "M1":
        return convert(index, 1)

    if source == "M1" and destination == "M0":
        return convert(index, -1)

    return index


@jit(nopython=True)
def get_constant_value_blocks(array, value):
    """Generator that returns blocks of consecutive numbers

    Parameters
    ==========
    array : array
        a numerical numpy array. If a list is passed, this function is very slow

    value : number
        The number you want to get constant blocks for.

    Examples
    ========

    >>> a = np.array([47, 47, 47, 49, 50, 47, 47, 99])
    >>> for i in get_constant_value_blocks(a, 47): print(i)
    (0, 3)
    (5, 7)
    """
    ans = []

    matching = False
    for i in range(len(array)):
        if array[i] == value:
            if not matching:
                start = i
                matching = True
        else:
            if matching:
                matching = False
                ans.append((start, i))

    if matching:
        ans.append((start, i + 1))

    return ans


@jit(nopython=True)
def find_value_index(x, val, reverse_search=False):
    """Returns first instance of indices where a value is found

    Created this because unlike np.where, this stops after the first instance is found. If you only
    want the first instance, this algorithm is therefore preferrable for array sizes < 1000 (see
    examples)

    Parameters
    ==========
    x : 1D array

    val : number
        return index of x where the value == val.

    reverse_search : bool, False
        Search in reverse order

    Examples
    ========
    >>> import numpy as np
    >>> import anvio.utils as utils
    >>> x = np.arange(1000)
    >>> %timeit utils.find_value_index(x, 999, rev=True)
    574 ns ± 15.8 ns per loop (mean ± std. dev. of 7 runs, 1000000 loops each)
    >>> %timeit utils.find_value_index(x, 999)
    2.21 µs ± 36.7 ns per loop (mean ± std. dev. of 7 runs, 100000 loops each)
    >>> %timeit np.where(x == 999)[0][0]
    2.91 µs ± 563 ns per loop (mean ± std. dev. of 7 runs, 100000 loops each)
    """

    for i in range(len(x)) if not reverse_search else range(len(x)-1, -1, -1):
        if x[i] == val:
            return i


def convert_SSM_to_single_accession(matrix_data):
    """
    The substitution scores from the SSM dictionaries created in anvio.data.SSMs are accessed via a dictionary of
    dictionaries, e.g.  data["Ala"]["Trp"]. This returns a new dictionary accessed via the concatenated sequence element
    pair, e.g. data["AlaTrp"], data["AT"], etc.  where they are ordered alphabetically.
    """
    items = matrix_data.keys()
    new_data = {}

    for row in items:
        for column in items:

            if row > column:
                continue
            new_data[''.join([row, column])] = matrix_data[row][column]
    return new_data


def is_gene_sequence_clean(seq, amino_acid=False, can_end_with_stop=False, must_start_with_met=True):
    """Returns True if gene sequence is clean (amino acid or nucleotide), otherwise raises ConfigError

    Parameters
    ==========
    seq : str
        A string of amino acid or nucleotide sequence
    amino_acid : bool, False
        If True, the sequence is assumed to be an amino acid sequence
    can_end_with_stop : bool, False
        If True, the sequence can, but does not have to, end with * if amino_acid=True, or one of
        <TAG, TGA, TAA> if amino_acid=False.
    must_start_with_met : bool, True
        If True, the sequence must start with ATG if amino_acid=False or Met if amino_acid=True

    Returns
    =======
    value : bool

    Notes
    =====
    - A 'clean gene' depends on `amino_acid`. If amino_acid=True, must contain only the 20 1-letter
      codes (case insensitive) and start with M. If amino_acid=False, must contain only A,C,T,G
      (case insenstive), start with ATG, and have length divisible by 3. If can_end_with_stop=True,
      `seq` can end with a stop. If any intermediate  and in-frame stop codons are found, the gene
      is not clean
    """
    error_msg_template = "The gene sequence is not clean. Reason: %s"
    seq = seq.upper()

    start_char = 'M' if amino_acid else 'ATG'
    end_chars = ['*'] if amino_acid else ['TAG', 'TGA', 'TAA']

    permissible_chars = (set(constants.AA_to_single_letter_code.values())
                         if amino_acid
                         else set(constants.codons)) - set(end_chars)

    if not amino_acid:
        if len(seq) % 3:
            raise ConfigError(error_msg_template % "The number of nucleotides is not divisible by 3")

        new_seq = [] # list of length-3 strings
        for i in range(0, len(seq), 3):
            new_seq.append(seq[i:i+3])

        seq = new_seq

    if not seq[0] == start_char and must_start_with_met:
        raise ConfigError(error_msg_template % "Should start with methionine but instead starts with %s" % seq[0])

    for i, element in enumerate(seq[:-1]):
        if element in end_chars:
            l, r = min([i, 3]), min([len(seq[:-1])-i, 3])
            error_msg = error_msg_template % "Premature stop codon at %dth codon position (counting from 0).\
                                              Here is the position in the context of the sequence: ...%s[%s]%s..." \
                                                % (i, ''.join(seq[:-1][i-l:i]), element, ''.join(seq[:-1][i+1:i+r+1]))
            raise ConfigError(error_msg)

        if element not in permissible_chars:
            l, r = min([i, 3]), min([len(seq[:-1])-i, 3])
            error_msg = error_msg_template % "%s at %dth codon position (counting from zero) isn't a valid sequence\
                                              element. Here is the position in the context of the sequence: ...%s[%s]%s..." \
                                                % (element, i, ''.join(seq[:-1][i-l:i]), element, ''.join(seq[:-1][i+1:i+r+1]))
            raise ConfigError(error_msg)

    if seq[-1] in end_chars:
        if not can_end_with_stop:
            raise ConfigError(error_msg_template % "Sequence should not contain an explicit stop codon")
    elif seq[-1] not in permissible_chars:
        raise ConfigError(error_msg_template % "Last codon is not a valid character: %s" % seq[-1])

    return True


def get_list_of_AAs_for_gene_call(gene_call, contig_sequences_dict):

    list_of_codons = get_list_of_codons_for_gene_call(gene_call, contig_sequences_dict)
    list_of_AAs = []

    for codon in list_of_codons:

        # if concensus sequence contains shitty characters, we will not continue
        if codon not in constants.codon_to_AA:
            continue

        # genes in the reverse direction are already handled in get_list_of_codons_for_gene_call so
        # all we do is transform codons to AAs
        list_of_AAs.append(constants.codon_to_AA[codon])

    return list_of_AAs


def get_list_of_codons_for_gene_call(gene_call, contig_sequences_dict, **kwargs):
    """Get a list of the codons for a gene call

    Parameters
    ==========
    contig_sequences_dict : dict
        An object that looks like that ContigsSuperclass.contig_sequences (initialized with
        ContigsSuperclass.init_contig_sequences)
    """

    codon_order_to_nt_positions = get_codon_order_to_nt_positions_dict(gene_call, **kwargs)

    if gene_call['contig'] not in contig_sequences_dict:
        raise ConfigError("get_list_of_AAs_for_gene_call: The contig sequences dict sent to "
                           "this function does not contain the contig name that appears in the gene call. "
                           "Something is wrong here...")

    try:
        contig_sequence = contig_sequences_dict[gene_call['contig']]['sequence']
    except:
        raise ConfigError("get_list_of_AAs_for_gene_call: The contig sequences dict sent to "
                           "this function does not seem to be an anvi'o contig sequences dict :/ It "
                           "doesn't have the item 'sequence' in it.")

    list_of_codons = []
    for codon_order in codon_order_to_nt_positions:
        nt_positions = codon_order_to_nt_positions[codon_order]

        # here we cut it from the contig sequence
        reference_codon_sequence = contig_sequence[nt_positions[0]:nt_positions[2] + 1]

        # NOTE: here we make sure the codon sequence is composed of unambiguous nucleotides.
        # and we will not include those that contain anything other than proper
        # nucleotides in the resulting list of codons.
        if set(reference_codon_sequence).issubset(constants.unambiguous_nucleotides):
            list_of_codons.append(constants.codon_to_codon_RC[reference_codon_sequence] if gene_call['direction'] == 'r' else reference_codon_sequence)
        else:
            list_of_codons.append(None)

    return list_of_codons


def get_translated_sequence_for_gene_call(sequence, gene_callers_id, return_with_stops=False):
    try:
        translated_sequence = translate(sequence)
    except ConfigError:
        raise ConfigError("The sequence corresponding to the gene callers id '%s' has %d nucleotides, "
                          "which is indivisible by 3. This is bad because it is now ambiguous which codon "
                          "frame should be used for translation into an amino acid sequence. Here is "
                          "the culprit sequence: %s" % (gene_callers_id, len(sequence), sequence))

    if translated_sequence.endswith('*'):
        if return_with_stops:
            pass
        else:
            translated_sequence = translated_sequence[:-1]

    return translated_sequence


def translate(sequence):
    """Translate a sequence. As stupid as possible.

    Returns
    =======
    amino_acid_sequence : str
        Amino acid sequence of sequence. If translation of codon is unknown, X is used. All stop
        codons are included and represented as *.

    Notes
    =====
    - Raises error if indivisible by 3
    - Consider smarter functions: utils.get_translated_sequence_for_gene_call,
      utils.get_most_likely_translation_frame
    """

    N = len(sequence)
    sequence = sequence.upper()
    translated_sequence = []

    if N % 3:
        raise ConfigError("utils.translate :: sequence is not divisible by 3: %s" % sequence)

    for i in range(0, N, 3):
        aa = constants.AA_to_single_letter_code[constants.codon_to_AA[sequence[i:i + 3]]] or 'X'
        translated_sequence.append(aa)

    return ''.join(translated_sequence)


def get_most_likely_translation_frame(sequence, model=None, null_prob=None, stop_prob=None, log_likelihood_cutoff=2):
    """Predict the translation frame with a markov model of amino acid sequences

    Parameters
    ==========
    sequence : str
        A DNA sequence

    model : numpy array, None
        A numpy array of transition probabilities. For an example, see
        anvio/data/seq_transition_models/AA/3rd_order.npy

    null_prob : float, None
        When a markov state contains an unspecified amino acid (X), what probability transition should
        be applied to it? To be as uninformative as possible, if None, null_prob is set to the median
        transition probability of the model.

    stop_prob : float, None
        When a markov state contains a stop codon, what transition probability should
        be applied to it? Since internal stop codons are exceedingly rare, if None, stop_prob is set
        to be 1/1,000,000th the probability of the minimum transition probability of the model.

    log_likelihood_cutoff : float, 2
        If the best frame has a log likelihood with respect to the second best frame that is less
        than this value, the frame is set to None, which is to say, anvi'o is not confident enough
        to tell you the frame. The amino acid sequence is still returned. The default is 2, which
        means the probability of the first should be at least 10^2 times the probability of the
        competing frame

    Returns
    =======
    frame, amino_acid_sequence : int, str
        frame is the number of shifted nucleotides that produced the most likely frame and is either
        0, 1, or 2. amino_acid_sequence is the translated sequence. If less than log_likelihood_cutoff,
        None is returned as the frame
    """

    N = len(sequence)
    if N == 3:
         # Save ourselves the effort
        return 0, translate(sequence)
    elif N < 3:
        raise ConfigError("utils.get_most_likely_translation_frame :: sequence has a length less than 3 "
                          "so there is nothing to translate.")

    if model is None:
        default_model_path = os.path.join(os.path.dirname(anvio.__file__), 'data/seq_transition_models/AA/fourth_order.npy')
        model = np.load(default_model_path)

    order = len(model.shape)
    null_prob = null_prob if null_prob is not None else np.median(model)
    stop_prob = stop_prob if stop_prob is not None else model.min()/1e6

    aas = [constants.AA_to_single_letter_code[aa] for aa in constants.amino_acids if aa != 'STP']
    aa_to_array_index = {aa: i for i, aa in enumerate(aas)}

    # Collect all of the candidate sequences

    candidates = {}
    for frame in range(3):
        frame_seq = sequence[frame:]

        remainder = len(frame_seq) % 3
        if remainder:
            frame_seq = frame_seq[:-remainder]

        if not frame_seq:
            continue

        candidates[frame] = {
            'sequence': translate(frame_seq),
            'log_prob': 0,
        }

    # Calculate the log probability of each candidate

    smallest_seq_length = min([len(candidate['sequence']) for candidate in candidates.values()])

    for frame in candidates:
        # Some of the candidates will be one AA smaller. To not skew values, we truncate each
        # candidate to the length of the smallest candidate
        seq = candidates[frame]['sequence'][:smallest_seq_length]

        trans_probs = np.zeros(smallest_seq_length - order)

        for codon_order in range(smallest_seq_length - order):
            state = seq[codon_order:codon_order+order]

            if '*' in state:
                trans_probs[codon_order] = stop_prob
            elif 'X' in state:
                trans_probs[codon_order] = null_prob
            else:
                state_as_indices = tuple([aa_to_array_index[aa] for aa in state])
                trans_probs[codon_order] = model[state_as_indices]

        candidates[frame]['log_prob'] = np.sum(np.log10(trans_probs))

    frame_second, frame_best = sorted(candidates, key=lambda frame: candidates[frame]['log_prob'])[-2:]
    log_prob_best = candidates[frame_best]['log_prob']
    log_prob_second = candidates[frame_second]['log_prob']

    if (log_prob_best - log_prob_second) < log_likelihood_cutoff:
        # Frame is not league's better than the competing frame, which it should be if we are to
        # have any confidence in it. The sequence is returned
        return None, candidates[frame_best]['sequence']

    amino_acid_sequence = candidates[frame_best]['sequence']

    # if the best amino acid sequence ends with a stop codon, remove it.
    amino_acid_sequence = amino_acid_sequence[:-1] if amino_acid_sequence.endswith('*') else amino_acid_sequence

    return frame_best, amino_acid_sequence


def get_codon_order_to_nt_positions_dict(gene_call, subtract_by=0):
    """Returns a dictionary to translate codons in a gene to nucleotide positions

    Parameters
    ==========
    subtract_by : int, 0
        Subtract the start and stop of the gene call by this amount. This could be useful if the
        gene call start/stop are defined in terms of the contig, but you want the start/stop in
        terms of the split. Then you could supply subtract_by=split_start, where split_start is the
        start of the split
    """

    if gene_call['call_type'] != constants.gene_call_types['CODING']:
        raise ConfigError("utils.get_codon_order_to_nt_positions_dict :: this simply will not work "
                           "for noncoding gene calls, and gene caller id %d is noncoding." % gene_call['gene_callers_id'])

    start = gene_call['start'] - subtract_by
    stop = gene_call['stop'] - subtract_by

    codon_order_to_nt_positions = {}
    codon_order = 0

    if gene_call['direction'] == 'r':
        for nt_pos in range(stop - 1, start - 1, -3):
            codon_order_to_nt_positions[codon_order] = [nt_pos - 2, nt_pos - 1, nt_pos]
            codon_order += 1
    else:
        for nt_pos in range(start, stop, 3):
            codon_order_to_nt_positions[codon_order] = [nt_pos, nt_pos + 1, nt_pos + 2]
            codon_order += 1

    return codon_order_to_nt_positions


def nt_seq_to_nt_num_array(seq, is_ord=False):
    """Convert a string of sequence into an array of numbers

    Performance compared to {list comprehension with dictionary lookup} depends on sequence length.
    See Examples

    Parameters
    ==========
    seq : str
        string with A, C, T, G, N as its characters, e.g. 'AATGCN'

    is_ord : bool, False
        set True if seq is already a numpy array, where each element is the ord of the sequence. E.g.
        if `seq` is passed as array([65, 65, 67]), then it is already the ordinal representation of
        'AAC'

    Returns
    =======
    output : numpy array
        E.g. if seq = 'AATGCN', output = array([0, 0, 2, 3, 1, 4])

    Examples
    ========

    Init an environment

    >>> import anvio.constants as constants
    >>> import anvio.utils as utils
    >>> seq_short = ''.join(list(np.random.choice(constants.nucleotides, size=100)))
    >>> seq_long = ''.join(list(np.random.choice(constants.nucleotides, size=100_000_000)))
    >>> nt_to_num =  {'A': 0, 'C': 1, 'T': 2, 'G': 3, 'N': 4}

    Time short sequence:

    >>> %timeit utils.nt_seq_to_nt_num_array(seq_short)
    2.36 µs ± 20.9 ns per loop (mean ± std. dev. of 7 runs, 100000 loops each)
    >>> %timeit [nt_to_num[s] for s in seq_short]
    5.83 µs ± 20.7 ns per loop (mean ± std. dev. of 7 runs, 100000 loops each)

    Time long sequence:

    >>> %timeit utils.nt_seq_to_nt_num_array(seq_long)
    653 ms ± 1.02 ms per loop (mean ± std. dev. of 7 runs, 1 loop each)
    >>> %timeit [nt_to_num[s] for s in seq_long]
    5.27 s ± 13.4 ms per loop (mean ± std. dev. of 7 runs, 1 loop each)
    """

    return constants.nt_to_num_lookup[seq if is_ord else np.frombuffer(seq.encode('ascii'), np.uint8)]


def nt_seq_to_RC_nt_num_array(seq, is_ord=False):
    """Convert a string of sequence into an array of numbers, reverse-complemented

    Performance compared to {list comprehension with dictionary lookup} depends on sequence length.
    See Examples

    Parameters
    ==========
    seq : str
        string with A, C, T, G, N as its characters, e.g. 'AATGCN'

    is_ord : bool, False
        set True if seq is already a numpy array, where each element is the ord of the sequence. E.g.
        if `seq` is passed as array([65, 65, 67]), then it is already the ordinal representation of
        'AAC'

    Returns
    =======
    output : numpy array
        E.g. if seq = 'AATGCN', output = array([4, 2, 0, 1, 3, 3])

    Examples
    ========
    See `nt_seq_to_nt_num_array` docstring for examples
    """

    return constants.nt_to_RC_num_lookup[seq if is_ord else np.frombuffer(seq.encode('ascii'), np.uint8)][::-1]


def nt_seq_to_codon_num_array(seq, is_ord=False):
    """Convert a sequence into an array of numbers corresponding to codons

    Parameters
    ==========
    seq : str
        string with A, C, T, G as its characters, e.g. 'AATGCT'. seq must be divisible by 3

    is_ord : bool, False
        set True if seq is already a numpy array, where each element is the ord of the sequence. E.g.
        if `seq` is passed as array([65, 65, 67]), then it is already the ordinal representation of
        'AAC'

    Notes
    =====
    - Delegates to just-in-time compiled function
    """

    return _nt_seq_to_codon_num_array(
        seq if is_ord else np.frombuffer(seq.encode('ascii'), np.uint8),
        constants.codon_to_num_lookup,
    )


def nt_seq_to_RC_codon_num_array(seq, is_ord=False):
    """Convert a sequence into an array of numbers corresponding to codons, reverse-complemented

    Parameters
    ==========
    seq : str
        string with A, C, T, G as its characters, e.g. 'AATGCT'. seq must be divisible by 3

    is_ord : bool, False
        set True if seq is already a numpy array, where each element is the ord of the sequence. E.g.
        if `seq` is passed as array([65, 65, 67]), then it is already the ordinal representation of
        'AAC'

    Notes
    =====
    - Delegates to just-in-time compiled function
    """

    return _nt_seq_to_codon_num_array(
        seq if is_ord else np.frombuffer(seq.encode('ascii'), np.uint8),
        constants.codon_to_RC_num_lookup,
    )[::-1]


@jit(nopython=True)
def _nt_seq_to_codon_num_array(seq_as_ascii_ints, lookup_codon):
    """Should be called through its parent functions `nt_seq_to_codon_num_array` and `nt_seq_to_RC_codon_num_array`"""

    output = np.zeros(len(seq_as_ascii_ints)//3, dtype=np.uint8)

    for i in range(0, seq_as_ascii_ints.shape[0], 3):
        output[i//3] = lookup_codon[seq_as_ascii_ints[i], seq_as_ascii_ints[i+1], seq_as_ascii_ints[i+2]]

    return output


def is_amino_acid_functionally_conserved(amino_acid_residue_1, amino_acid_residue_2):
    """Checks if two amino acid residues are part of the same biochemical property group"""
    group = constants.amino_acid_property_group[amino_acid_residue_1]
    conserved_group = constants.conserved_amino_acid_groups[group]

    if amino_acid_residue_2 in conserved_group:
        return True

    if group == 'Polar and Nonpolar':
        #they fall in more than one group, multiple tests needed
        if amino_acid_residue_1 == 'H' and (amino_acid_residue_2 in constants.conserved_amino_acid_groups['Nonpolar'] \
                                            or amino_acid_residue_2 in constants.conserved_amino_acid_groups['Bases']):
            return True

        if amino_acid_residue_1 == 'Y' and (amino_acid_residue_2 in constants.conserved_amino_acid_groups['Aromatic']):
            return True

    return False


def get_bin_name_from_item_name(anvio_db_path, item_name, collection_name=None):
    is_pan_or_profile_db(anvio_db_path, genes_db_is_also_accepted=True)
    database = db.DB(anvio_db_path, None, ignore_version=True)

    if t.collections_splits_table_name not in database.get_table_names():
        raise ConfigError("The database %s does not contain a collections table :/")

    if collection_name:
        where_clause = 'split = "%s" and collection_name = "%s"' % (item_name, collection_name)
    else:
        where_clause = 'split = "%s"' % (item_name)

    rows = database.get_some_rows_from_table(t.collections_splits_table_name, where_clause=where_clause)

    database.disconnect()

    return rows


def get_contig_name_to_splits_dict(contigs_db_path):
    """Returns a dict for contig name to split name conversion"""

    is_contigs_db(contigs_db_path)

    contigs_db = db.DB(contigs_db_path, get_required_version_for_db(contigs_db_path))

    contig_name_to_split_names_dict = {}
    for split_name, contig_name in contigs_db.get_some_columns_from_table(t.splits_info_table_name, "split, parent"):
        if contig_name not in contig_name_to_split_names_dict:
            contig_name_to_split_names_dict[contig_name] = set([])

        contig_name_to_split_names_dict[contig_name].add(split_name)

    return contig_name_to_split_names_dict


def check_sample_id(sample_id):
    if sample_id:
        if sample_id[0] in constants.digits:
            raise ConfigError("The sample name ('%s') is not a valid one. Sample names can't start with digits. "
                              "Long story. Please specify a sample name that starts with an ASCII letter (if "
                              "there are no parameters available to you to set the sample name, it may be the "
                              "case that sample name is determined automatically from the input files you have "
                              "provided to whatever anvi'o workflow you were using, in which case you may need "
                              "to change your input file names or something :/)." % sample_id)

        allowed_chars_for_samples = constants.allowed_chars.replace('-', '').replace('.', '')
        if len([c for c in sample_id if c not in allowed_chars_for_samples]):
            raise ConfigError("The sample name ('%s') contains characters anvi'o does not like. Please "
                              "limit the characters that make up the project name to ASCII letters, "
                              "digits, and the underscore character ('_')." % sample_id)


def check_collection_name(collection_name):
    try:
        check_sample_id(collection_name)
    except:
        raise ConfigError('"%s" is not a proper collection name. A proper one should be a single word and not contain '
                           'ANY characters but digits, ASCII letters and underscore character(s). There should not be '
                           'any space characters, and the collection name should not start with a digit.' % collection_name)



def is_this_name_OK_for_database(variable_name, content, stringent=True, additional_chars_allowed=''):
    if not content:
        raise ConfigError("But the %s is empty? Come on :(" % variable_name)

    if content[0] in constants.digits:
        raise ConfigError("Sorry, %s can't start with a digit. Long story. Please specify a name "
                           "that starts with an ASCII letter." % variable_name)

    if stringent:
        allowed_chars = constants.allowed_chars.replace('.', '').replace('-', '')
    else:
        allowed_chars = constants.allowed_chars.replace('.', '')

    if len(additional_chars_allowed):
        allowed_chars += additional_chars_allowed

    if len([c for c in content if c not in allowed_chars]):
        raise ConfigError("Well, the %s contains characters that anvi'o does not like :/ Please limit the characters "
                           "to ASCII letters, digits, and the underscore ('_') character." % variable_name)


def check_contig_names(contig_names, dont_raise=False):
    all_characters_in_contig_names = set(''.join(contig_names))
    characters_anvio_doesnt_like = [c for c in all_characters_in_contig_names if c not in constants.allowed_chars]
    if len(characters_anvio_doesnt_like):
        if dont_raise:
            return False

        raise ConfigError("The name of at least one contig in your BAM file %s anvio does not "
                           "like (%s). Please go back to your original files and make sure that "
                           "the characters in contig names are limited to to ASCII letters, "
                           "digits. Names can also contain underscore ('_'), dash ('-') and dot ('.') "
                           "characters. anvio knows how much work this may require for you to go back and "
                           "re-generate your BAM files and is very sorry for asking you to do that, however, "
                           "it is critical for later steps in the analysis." \
                                % ("contains multiple characters" if len(characters_anvio_doesnt_like) > 1 else "contains a character",
                                   ", ".join(['"%s"' % c for c in characters_anvio_doesnt_like])))

    return True


def create_fasta_dir_from_sequence_sources(genome_desc, fasta_txt=None):
    """genome_desc is an instance of GenomeDescriptions"""

    from anvio.summarizer import ArgsTemplateForSummarizerClass, ProfileSummarizer, Bin

    if genome_desc is None and fasta_txt is None:
        raise ConfigError("Anvi'o was given no internal genomes, no external genomes, and no fasta "
                          "files. Although anvi'o can technically go ahead and create a temporary "
                          "FASTA directory, what's the point if there's nothing to do?")

    temp_dir = filesnpaths.get_temp_directory_path()
    hash_to_name = {}
    name_to_path = {}
    genome_names = set([])
    file_paths = set([])

    if genome_desc is not None:
        # first figure out internal genomes that are bound by the same collection name and
        # profile db path
        genome_subsets = {}
        for entry in genome_desc.genomes.values():
            if 'bin_id' in entry:
                # if we are here, this entry represents an internal genome. we will add this genome
                # to genome_subsets data structure to be processed later.
                profile_and_collection_descriptor = '_'.join([entry['profile_db_path'], entry['collection_id']])
                if profile_and_collection_descriptor in genome_subsets:
                    genome_subsets[profile_and_collection_descriptor]['genome_name_bin_name_tpl'].add((entry['name'], entry['bin_id']),)
                else:
                    genome_subsets[profile_and_collection_descriptor] = {'genome_name_bin_name_tpl': set([(entry['name'], entry['bin_id'])]),
                                                                         'profile_db_path': entry['profile_db_path'],
                                                                         'contigs_db_path': entry['contigs_db_path'],
                                                                         'collection_id': entry['collection_id']}
            else:
                # If we are here, this means this is an external genome, so we can basically take care of it here immediately.
                genome_name = entry['name']
                genome_names.add(genome_name)
                contigs_db_path = genome_desc.genomes[genome_name]['contigs_db_path']
                hash_for_output_file = hashlib.sha256(genome_name.encode('utf-8')).hexdigest()
                hash_to_name[hash_for_output_file] = genome_name

                path = os.path.join(temp_dir, hash_for_output_file + '.fa')
                file_paths.add(path)

                name_to_path[genome_name] = path

                export_sequences_from_contigs_db(contigs_db_path, path)

        # when we are here, all we have are interanl genomes as genome subsets.
        for genome_subset in genome_subsets.values():
            args = ArgsTemplateForSummarizerClass()
            args.contigs_db = genome_subset['contigs_db_path']
            args.profile_db = genome_subset['profile_db_path']
            args.collection_name = genome_subset['collection_id']
            args.output_dir = filesnpaths.get_temp_directory_path(just_the_path=True)
            args.quick_summary = True

            # note that we're initializing the summary class only for once for a given
            # genome subset
            summary = ProfileSummarizer(args, r=Run(verbose=False))
            summary.init()

            for genome_name, bin_name in genome_subset['genome_name_bin_name_tpl']:
                genome_names.add(genome_name)

                hash_for_output_file = hashlib.sha256(genome_name.encode('utf-8')).hexdigest()
                hash_to_name[hash_for_output_file] = genome_name
                path = os.path.join(temp_dir, hash_for_output_file + '.fa')
                file_paths.add(path)
                name_to_path[genome_name] = path

                bin_summary = Bin(summary, bin_name)

                with open(path, 'w') as fasta:
                    fasta.write(bin_summary.get_bin_sequence())


    if fasta_txt is not None:
        fastas = get_TAB_delimited_file_as_dictionary(fasta_txt, expected_fields=['name', 'path'], only_expected_fields=True)

        # make sure every entry in the fasta_txt has a path that exists
        genomes_missing_fasta_files = [g for g, e in fastas.items() if not os.path.exists(e['path'])]

        if len(genomes_missing_fasta_files):
            if len(genomes_missing_fasta_files) == 1:
                msg = (f"One of the genome entries in your fasta-txt file, namely '{genomes_missing_fasta_files[0]}' does "
                       f"not seem to have its FASTA file at the location it is mentioned in the file :/ ")
            else:
                msg = (f"Multiple genome entries in your fasta-txt file have a FASTA file path that don't match to an "
                       f"existing FASTA file :/ Here are the list of offenders: {', '.join(genomes_missing_fasta_files)}. ")

            msg += "Please correct your fasta-txt, and try again."

            raise ConfigError(f"{msg}")

        for name in fastas.keys():
            genome_names.add(name)
            hash_for_output_file = hashlib.sha256(name.encode('utf-8')).hexdigest()
            hash_to_name[hash_for_output_file] = name

            source = fastas[name]['path']
            path = os.path.join(temp_dir, hash_for_output_file + '.fa')
            file_paths.add(path)

            name_to_path[name] = path

            with open(path, 'w') as dest:
                with open(source, 'r') as src:
                    dest.write(src.read())

    return temp_dir, hash_to_name, genome_names, name_to_path


def gen_NEXUS_format_partition_file_for_phylogenomics(partition_file_path, sequence_lengths, separator='', run=run, progress=progress):
    """ Generates a NEXUS-formatted partition file for phylogenomics. See
        https://github.com/merenlab/anvio/issues/1333 for details

    Parameters
    ==========
    partition_file_path: `str`
        File path to be generated.
    sequence_lengths: `list` of `tuples`
        A list that contins sequence names and lenghts as tuples. I.e.,
        [('seq_1', 100), ('seq_2', 42), ...]
    separator: `str`
        Characters used to separate sequences from each other in a multi-alignment
        file.
    run: `object`
        Anvi'o run object
    run: `progress`
        Anvi'o progress object

    Returns
    =======
    None
    """

    filesnpaths.is_output_file_writable(partition_file_path)

    if not isinstance(sequence_lengths, list):
        raise ConfigError("Sequence lengths must be passed as a list of tuples.")

    if not isinstance(sequence_lengths[0], tuple):
        raise ConfigError("Sequence lengths must be passed as a list of tuples.")

    with open(partition_file_path, 'w') as partition_file:
        partition_file.write("#nexus\nbegin sets;\n")
        index = 1
        for sequence_name, sequence_length in sequence_lengths:
            partition_file.write("    charset %s = %d-%d;\n" % (sequence_name, index, index + sequence_length - 1))
            index += (sequence_length + len(separator))
        partition_file.write("end;\n")

    progress.reset()
    run.info("Partition file", partition_file_path, mc='yellow')
    run.info_single("Your partition file is ready. Please do not forget to replace placeholders for model names ('[MODEL]') "
                    "in this file with appropriate model names prior to your phylogenomic analysis.", nl_before=1, nl_after=1)


def get_FASTA_file_as_dictionary(file_path):
    filesnpaths.is_file_exists(file_path)
    filesnpaths.is_file_fasta_formatted(file_path)

    d = {}

    fasta = u.SequenceSource(file_path)
    while next(fasta):
        d[fasta.id] = fasta.seq

    return d


def unique_FASTA_file(input_file_path, output_fasta_path=None, names_file_path=None, store_frequencies_in_deflines=True):
    filesnpaths.is_file_exists(input_file_path)

    if not output_fasta_path:
        output_fasta_path = input_file_path + '.unique'

    if not names_file_path:
        names_file_path = output_fasta_path + '.names'

    if output_fasta_path == names_file_path:
        raise ConfigError("I can't unique this. Output FASTA file path can't be identical to "
                           "the names file path...")

    if output_fasta_path == input_file_path or names_file_path == input_file_path:
        raise ConfigError("Anvi'o will not unique this. Output FASTA path and names file path should "
                           "be different from the input file path...")

    filesnpaths.is_output_file_writable(output_fasta_path)
    filesnpaths.is_output_file_writable(names_file_path)

    input_fasta = u.SequenceSource(input_file_path, unique=True)
    output_fasta = u.FastaOutput(output_fasta_path)
    names_file = open(names_file_path, 'w')

    names_dict = {}
    while next(input_fasta):
        output_fasta.store(input_fasta, split=False, store_frequencies=store_frequencies_in_deflines)
        names_file.write('%s\t%s\n' % (input_fasta.id, ','.join(input_fasta.ids)))

        names_dict[input_fasta.id] = input_fasta.ids

    output_fasta.close()
    names_file.close()

    return output_fasta_path, names_file_path, names_dict


def ununique_BLAST_tabular_output(tabular_output_path, names_dict):
    """FIXME <A one line descriptor here>

    Notes
    =====
    - Assumes outfmt has `qseqid` and `sseqid` as 1st and 2nd columns, respectively
    """

    new_search_output_path = tabular_output_path + '.ununiqued'
    new_tabular_output = open(new_search_output_path, 'w')

    for line in open(tabular_output_path):
        fields = line.strip().split('\t')
        for query_id in names_dict[fields[0]]:
            for subject_id in names_dict[fields[1]]:
                new_tabular_output.write('%s\t%s\t%s\n' % (query_id, subject_id, '\t'.join(fields[2:])))


    new_tabular_output.close()

    shutil.move(tabular_output_path, tabular_output_path + '.unique')
    shutil.move(new_search_output_path, tabular_output_path)

    return tabular_output_path


def get_BLAST_tabular_output_as_dict(tabular_output_path, target_id_parser_func=None, query_id_parser_func=None):
    """Takes a BLAST output, returns a dict where each query appears only once!!

    If there are multiple hits for a given query, the one with lower e-value.
    remains in the dict.

    Notes
    =====
    - Works only for the default "-outfmt 6"
    """

    results_dict = {}

    for line in open(tabular_output_path):
        fields = line.strip().split('\t')
        query_id = fields[0] if not query_id_parser_func else query_id_parser_func(fields[0])
        target_id = fields[1] if not target_id_parser_func else target_id_parser_func(fields[1])
        e_value = float(fields[10])

        if query_id in results_dict:
            if e_value > results_dict[query_id]['evalue']:
                continue

        results_dict[query_id] = {'hit': target_id, 'evalue': e_value}

    return results_dict


def store_dict_as_FASTA_file(d, output_file_path, wrap_from=200):
    filesnpaths.is_output_file_writable(output_file_path)
    output = open(output_file_path, 'w')

    for key in d:
        output.write('>%s\n' % key)
        if wrap_from:
            output.write('%s\n' % textwrap.fill(d[key], wrap_from, break_on_hyphens=False))
        else:
            output.write('%s\n' % (d[key]))

    output.close()
    return True


def export_sequences_from_contigs_db(contigs_db_path, output_file_path, seq_names_to_export=None, splits_mode=False, rna_alphabet=False, truncate=True, just_do_it=False, run=run):
    """Export sequences from a contigs database."""
    filesnpaths.is_output_file_writable(output_file_path)

    contigs_db = db.DB(contigs_db_path, anvio.__contigs__version__)
    contig_sequences_dict = contigs_db.get_table_as_dict(t.contig_sequences_table_name, string_the_key = True)
    splits_info_dict = contigs_db.get_table_as_dict(t.splits_info_table_name)
    contigs_db.disconnect()

    output_fasta = u.FastaOutput(output_file_path)

    FORMAT = lambda seq: seq.replace('T', 'U') if rna_alphabet else seq

    if not seq_names_to_export:
        if splits_mode:
            seq_names_to_export = sorted(splits_info_dict.keys())
        else:
            seq_names_to_export = sorted(contig_sequences_dict.keys())
    else:
        contig_names = [contig_name for contig_name in seq_names_to_export if contig_name in contig_sequences_dict]
        split_names = [split_name for split_name in seq_names_to_export if split_name in splits_info_dict]
        missing_names = [name for name in seq_names_to_export if name not in contig_names and name not in split_names]

        if splits_mode:
          mode = "splits"
          appropriate_seq_names = split_names

        else:
          mode = "contigs"
          appropriate_seq_names = contig_names

        if len(appropriate_seq_names) < len(seq_names_to_export):
          if just_do_it:
              run.warning("Not all the sequences you requested are %s in this CONTIGS.db. %d names are contigs, "
                          "%d are splits, and %d are neither. BUT you're in just-do-it mode and we know you're in charge, so we'll "
                          "proceed using any appropriate names." % \
                          (mode, len(contig_names), len(split_names), len(missing_names),))
              seq_names_to_export = appropriate_seq_names
          else:
              raise ConfigError("Not all the sequences you requested are %s in this CONTIGS.db. %d names are contigs, "
                                "%d are splits, and %d are neither. If you want to live on the edge and try to "
                                "proceed using any appropriate names, try out the `--just-do-it` flag." % \
                                (mode, len(contig_names), len(split_names), len(missing_names)))

    for seq_name in seq_names_to_export:
        if splits_mode:
            s = splits_info_dict[seq_name]
            sequence = FORMAT(contig_sequences_dict[s['parent']]['sequence'][s['start']:s['end']])
        else:
            sequence = FORMAT(contig_sequences_dict[seq_name]['sequence'])

        output_fasta.write_id(seq_name)
        output_fasta.write_seq(sequence, split=truncate)

    return True


def gen_gexf_network_file(units, samples_dict, output_file, sample_mapping_dict=None,
                               unit_mapping_dict=None, project=None, sample_size=8, unit_size=2,
                               skip_sample_labels=False, skip_unit_labels=False):
    """A function that generates an XML network description file for Gephi.

       Two minimum required inputs are `units`, and `samples_dict`.

       Simply, `samples_dict` is a dictionary that shows the distribution of `units` and their
       frequencies across samples. Here is an example `units` variable (which is a type of `list`):

            units = ['unit_1', 'unit_2', ... 'unit_n']

       and a corresponding `samples_dict` would look like this:

            samples_dict = {'sample_1': {'unit_1': 0.5,
                                        'unit_2': 0.2,
                                         ...,
                                         'unit_n': 0.1
                                        },
                            'sample_2': { (...)
                                            },
                            (...),
                            'sample_n': { (...)
                                            }
                        }
    """

    filesnpaths.is_output_file_writable(output_file)

    def RepresentsFloat(s):
        try:
            float(s)
            return True
        except ValueError:
            return False

    output = open(output_file, 'w')

    samples = sorted(samples_dict.keys())
    sample_mapping_categories = sorted([k for k in list(sample_mapping_dict.values())[0].keys() if k != 'colors']) if sample_mapping_dict else None
    unit_mapping_categories = sorted([k for k in list(unit_mapping_dict.keys()) if k not in ['colors', 'labels']]) if unit_mapping_dict else None

    sample_mapping_category_types = []
    if sample_mapping_dict:
        for category in sample_mapping_categories:
            if RepresentsFloat(list(sample_mapping_dict.values())[0][category]):
                sample_mapping_category_types.append('double')
            else:
                sample_mapping_category_types.append('string')

    output.write('''<?xml version="1.0" encoding="UTF-8"?>\n''')
    output.write('''<gexf xmlns:viz="http:///www.gexf.net/1.1draft/viz" xmlns="http://www.gexf.net/1.2draft" version="1.2">\n''')
    output.write('''<meta lastmodifieddate="2010-01-01+23:42">\n''')
    output.write('''    <creator>Oligotyping pipeline</creator>\n''')
    if project:
        output.write('''    <creator>Network description for %s</creator>\n''' % (project))
    output.write('''</meta>\n''')
    output.write('''<graph type="static" defaultedgetype="undirected">\n\n''')

    if sample_mapping_dict:
        output.write('''<attributes class="node" type="static">\n''')
        for i in range(0, len(sample_mapping_categories)):
            category = sample_mapping_categories[i]
            category_type = sample_mapping_category_types[i]
            output.write('''    <attribute id="%d" title="%s" type="%s" />\n''' % (i, category, category_type))
        output.write('''</attributes>\n\n''')

    # FIXME: IDK what the hell is this one about:
    if unit_mapping_dict:
        output.write('''<attributes class="edge">\n''')
        for i in range(0, len(unit_mapping_categories)):
            category = unit_mapping_categories[i]
            output.write('''    <attribute id="%d" title="%s" type="string" />\n''' % (i, category))
        output.write('''</attributes>\n\n''')

    output.write('''<nodes>\n''')
    for sample in samples:
        if skip_sample_labels:
            output.write('''    <node id="%s">\n''' % (sample))
        else:
            output.write('''    <node id="%s" label="%s">\n''' % (sample, sample))

        output.write('''        <viz:size value="%d"/>\n''' % sample_size)

        if sample_mapping_dict and 'colors' in sample_mapping_dict[sample]:
            output.write('''        <viz:color r="%d" g="%d" b="%d" a="1"/>\n''' %\
                                             HTMLColorToRGB(sample_mapping_dict[sample]['colors'], scaled=False))

        if sample_mapping_categories:
            output.write('''        <attvalues>\n''')
            for i in range(0, len(sample_mapping_categories)):
                category = sample_mapping_categories[i]
                output.write('''            <attvalue id="%d" value="%s"/>\n''' % (i, sample_mapping_dict[sample][category]))
            output.write('''        </attvalues>\n''')

        output.write('''    </node>\n''')

    for unit in units:
        if skip_unit_labels:
            output.write('''    <node id="%s">\n''' % (unit))
        else:
            if unit_mapping_dict and 'labels' in unit_mapping_dict:
                output.write('''    <node id="%s" label="%s">\n''' % (unit, unit_mapping_dict['labels'][unit]))
            else:
                output.write('''    <node id="%s">\n''' % (unit))
        output.write('''        <viz:size value="%d" />\n''' % unit_size)

        if unit_mapping_categories:
            output.write('''        <attvalues>\n''')
            for i in range(0, len(unit_mapping_categories)):
                category = unit_mapping_categories[i]
                output.write('''            <attvalue id="%d" value="%s"/>\n''' % (i, unit_mapping_dict[category][unit]))
            output.write('''        </attvalues>\n''')

        output.write('''    </node>\n''')

    output.write('''</nodes>\n''')

    edge_id = 0
    output.write('''<edges>\n''')
    for sample in samples:
        for i in range(0, len(units)):
            unit = units[i]
            if samples_dict[sample][unit] > 0.0:
                if unit_mapping_dict:
                    output.write('''    <edge id="%d" source="%s" target="%s" weight="%f">\n''' % (edge_id, unit, sample, samples_dict[sample][unit]))
                    if unit_mapping_categories:
                        output.write('''        <attvalues>\n''')
                        for i in range(0, len(unit_mapping_categories)):
                            category = unit_mapping_categories[i]
                            output.write('''            <attvalue id="%d" value="%s"/>\n''' % (i, unit_mapping_dict[category][unit]))
                        output.write('''        </attvalues>\n''')
                    output.write('''    </edge>\n''')
                else:
                    output.write('''    <edge id="%d" source="%s" target="%s" weight="%f" />\n''' % (edge_id, unit, sample, samples_dict[sample][unit]))


                edge_id += 1
    output.write('''</edges>\n''')
    output.write('''</graph>\n''')
    output.write('''</gexf>\n''')

    output.close()


def is_ascii_only(text):
    """test whether 'text' is composed of ASCII characters only"""
    return all(ord(c) < 128 for c in text)


def get_bams_and_profiles_txt_as_data(file_path, no_profile_and_bam_column_is_ok=False):
    """bams-and-profiles.txt is an anvi'o artifact with four columns.

    This function will sanity check one, process it, and return data.

    Updates to this function may require changes in the artifact description at
    anvio/docs/artifacts/bams-and-profiles-txt.md

    Parameters
    ==========
    no_profile_and_bam_column_is_ok : bool
        In some specific instances (e.g., as specific as wanting to compute
        inversion activities in new metagenomes for pre-computed inversion sites),
        downstream analyses may not require profile-db files or BAM files. In such,
        cases the programmer can use this parameter to relax the sanity checks
    """

    COLUMN_DATA = lambda x: get_column_data_from_TAB_delim_file(file_path, [columns_found.index(x)])[columns_found.index(x)][1:]

    if not filesnpaths.is_file_tab_delimited(file_path, dont_raise=True):
        raise ConfigError(f"The bams and profiles txt file must be a TAB-delimited flat text file :/ "
                          f"The file you have at '{file_path}' is nothing of that sorts.")

    if no_profile_and_bam_column_is_ok:
        expected_columns = ['name', 'contigs_db_path']
    else:
        expected_columns = ['name', 'contigs_db_path', 'profile_db_path', 'bam_file_path']

    columns_found = get_columns_of_TAB_delim_file(file_path, include_first_column=True)

    if not set(expected_columns).issubset(set(columns_found)):
        raise ConfigError(f"A bams and profiles txt file is supposed to have at least the following "
                          f"{len(expected_columns)} columns: \"{', '.join(expected_columns)}\".")

    has_profile_db_column = 'profile_db_path' in columns_found
    has_bam_file_column = 'bam_file_path' in columns_found

    names = COLUMN_DATA('name')
    if len(set(names)) != len(names):
        raise ConfigError("Every name listed in the `names` column in a bams and profiles txt must be unique :/ "
                          "You have some redundant names in yours.")

    contigs_db_paths = COLUMN_DATA('contigs_db_path')
    if len(set(contigs_db_paths)) != 1:
        raise ConfigError("All single profiles in bams and profiles file must be associated with the same "
                          "contigs database. Meaning, you have to use the same contigs database path for "
                          "every entry. Confusing? Yes. Still a rule? Yes.")

    if not has_profile_db_column:
        pass
    else:
        profile_db_paths = COLUMN_DATA('profile_db_path')
        if len(set(profile_db_paths)) != len(profile_db_paths):
            raise ConfigError("You listed the same profile database more than once in your bams and profiles txt file :/")

        bam_file_paths = COLUMN_DATA('bam_file_path')
        if len(set(bam_file_paths)) != len(bam_file_paths):
            raise ConfigError("You listed the same BAM file more than once in your bams and profiles txt file :/")

    contigs_db_path = contigs_db_paths[0]
    profiles_and_bams = get_TAB_delimited_file_as_dictionary(file_path)
    for sample_name in profiles_and_bams:
        profiles_and_bams[sample_name].pop('contigs_db_path')
        if has_bam_file_column:
            filesnpaths.is_file_bam_file(profiles_and_bams[sample_name]['bam_file_path'])

        if has_profile_db_column:
            is_profile_db_and_contigs_db_compatible(profiles_and_bams[sample_name]['profile_db_path'], contigs_db_path)

    # this file can optionally contain `r1` and `r2` for short reads
    for raw_reads in ['r1', 'r2']:
        if raw_reads in columns_found:
            file_paths = COLUMN_DATA(raw_reads)
            if '' in file_paths:
                raise ConfigError("If you are using r1/r2 columns in your `bams-and-profiles-txt` file, then you "
                                  "must have a valid file path for every single sample. In your current file there "
                                  "are some blank ones. Sorry.")
            missing_files = [f for f in file_paths if not os.path.exists(f)]
            if len(missing_files):
                raise ConfigError(f"Anvi'o could not find some of the {raw_reads.upper()} files listed in your "
                                  f"`bams-and-profiles-txt` at {file_path} where they were supposed to be: "
                                  f"{missing_files}.")

    return contigs_db_path, profiles_and_bams


def get_primers_txt_file_as_dict(file_path, run=run, progress=progress):
    """Primers-txt is an anvi'o artifact for primer sequencs."""

    filesnpaths.is_file_tab_delimited(file_path)

    columns_found = get_columns_of_TAB_delim_file(file_path, include_first_column=True)

    if 'name' not in columns_found:
        progress.reset()
        raise ConfigError("A primers-txt file should have a column that is called `name` for the primer name.")

    if 'primer_sequence' not in columns_found:
        progress.reset()
        raise ConfigError("A primers-txt file should have a column that is called `primer_sequence` for the primer sequence.")

    if len(columns_found) < 2:
        progress.reset()
        raise ConfigError("A primers-txt file should have at least two columns - one for primer names, and one for primer sequences.")

    item_column = columns_found[0]
    if item_column != 'name':
        progress.reset()
        raise ConfigError("The first column in your primers-txt file does not seem to be `name`. Anvi'o expects the first "
                          "column to have sequence names.")

    primers_txt = get_TAB_delimited_file_as_dictionary(file_path)

    return primers_txt


def get_groups_txt_file_as_dict(file_path, run=run, progress=progress, include_missing_samples_is_true=False):
    """Groups-txt is an anvi'o artifact associating items with groups. This function extracts this file into a set of dictionaries.

    Note that it only extracts the first column of the file (which will contain the 'item' or 'sample' information and can have any
    header - let's call these the items) and the 'group' column of the file. Then it will return the following:

    Returns
    =======
    item_to_group_dict : dict
        Dictionary in which keys are items and values are groups
    group_to_item_dict : dict
        Dictionary in which keys are groups and values are lists of items in that group
    include_missing_samples_is_true : Boolean
        set this to True if samples not in this file will be included in the downstream analysis as
        an 'UNGROUPED' group, just to let this function know that it should not crash if less
        than 2 group names are in the groups txt file.
    """

    filesnpaths.is_file_tab_delimited(file_path)

    columns_found = get_columns_of_TAB_delim_file(file_path, include_first_column=True)

    if 'group' not in columns_found:
        raise ConfigError("A groups-txt file should have a column that is called `group`.")

    if len(columns_found) < 2:
        raise ConfigError("A groups-txt file should have at least two columns - one for item names, and one for group names.")

    item_column = columns_found[0]
    if item_column == 'group':
        raise ConfigError("The first column in your groups-txt file appears to be called 'group'. Sadly, anvi'o rather rigidly "
                          "expects the first column to have item names, not group names, so you will have to re-format it. Sorry "
                          "for any inconvenience.")

    groups_txt = get_TAB_delimited_file_as_dictionary(file_path)

    group_to_item_dict = {}
    item_to_group_dict = {}
    for item in groups_txt:
        group_name = groups_txt[item]['group']

        if item in item_to_group_dict:
            raise ConfigError(f"Uh oh. The item {item} occurs more than once in your groups-txt file. This could explode things "
                              f"downstream, so we will stop you right there. Please remove all duplicate items from this file. :)")
        item_to_group_dict[item] = group_name

        if not group_name in group_to_item_dict:
            group_to_item_dict[group_name] = []
        group_to_item_dict[group_name].append(item)

    num_groups = len(group_to_item_dict.keys())
    if num_groups < 2:
        if include_missing_samples_is_true and num_groups == 1:
            run.warning("There is only one group in your groups-txt file, but we have been told that samples not in this file "
                             "will be included in a group called 'UNGROUPED', so that means you have 2 groups in total. Everything is "
                             "fine, as far as we know, but if you look at this and think 'Wait, this is very much NOT fine', well, then "
                             "the power is in your hands to fix it.")
        else:
            raise ConfigError("We notice that there is only one group in your groups-txt file. In the current applications that require "
                          "a groups-txt, we expect to have at least two groups, so we think this is an error. If the context you are "
                          "working in should allow for only one group in this file, please feel free to let us know.")

    return item_to_group_dict, group_to_item_dict


def to_jsonable(obj):
    """Lightweight `default` hook for `json.dumps`.

    Converts a few common non-JSON types to JSON-serializable equivalents and
    lets the standard encoder handle everything else:

      • set/frozenset → list
      • numpy.integer → int
      • numpy.floating → float
      • numpy.ndarray → list (via `.tolist()`)

    This function is **not recursive**; it is called only for objects the JSON
    encoder cannot handle on its own. If `obj` isn’t one of the supported
    types, a `TypeError` is raised (per the `json` default hook contract). The
    purpose of it is to save our asses when we want to pass large, nested
    dictionaries with many kinds of different objects to the interactive
    interface.

    Parameters
    ==========
    obj : Any
        The object handed to the hook by `json.dumps`.

    Returns
    =======
    Any
        A JSON-serializable value (dict, list, str, int, float, bool, or None).

    Notes
    =====
    Set ordering is not guaranteed. If you need stable output, convert sets to
    sorted lists in a wrapper.

    Examples
    ========
    >>> d = {...} # some dict of any size and level of nestedness 
    >>> json.dumps(f, default=utils.to_jsonable)
    """

    if isinstance(obj, (set, frozenset)):
        return list(obj)

    try:
        import numpy as np
        if isinstance(obj, np.integer):   return int(obj)
        if isinstance(obj, np.floating):  return float(obj)
        if isinstance(obj, np.ndarray):   return obj.tolist()
    except Exception:
        pass

    raise TypeError(f"Object of type {type(obj).__name__} is not JSON serializable")


def get_TAB_delimited_file_as_dictionary(file_path, expected_fields=None, dict_to_append=None, column_names=None,\
                                        column_mapping=None, indexing_field=0, separator='\t', no_header=False,\
                                        ascii_only=False, only_expected_fields=False, assign_none_for_missing=False,\
                                        none_value=None, empty_header_columns_are_OK=False, return_failed_lines=False,
                                        ignore_duplicated_keys=False, key_prefix=None):
    """Takes a file path, returns a dictionary.

       - If `return_failed_lines` is True, it the function will not throw an exception, but instead
         return a list of `failed_lines` along with a dictionary of final results.
    """

    if expected_fields and (not isinstance(expected_fields, list) and not isinstance(expected_fields, set)):
        raise ConfigError("'expected_fields' variable must be a list (or a set).")

    if only_expected_fields and not expected_fields:
        raise ConfigError("'only_expected_fields' variable guarantees that there are no more fields present "
                           "in the input file but the ones requested with 'expected_fields' variable. If you "
                           "need to use this flag, you must also be explicit about what fields you expect to "
                           "find in the file.")

    filesnpaths.is_file_plain_text(file_path)
    filesnpaths.is_file_tab_delimited(file_path, separator=separator)

    failed_lines = []
    column_mapping_for_line_failed = None

    f = open(file_path, 'r')

    # learn the number of fields and reset the file:
    num_fields = len(f.readline().strip('\n').split(separator))
    f.seek(0)

    # if there is no file header, make up a columns list:
    if no_header and not column_names:
        column_names = ['column_%05d' % i for i in range(0, num_fields)]

    if column_names:
        columns = column_names

        if num_fields != len(columns):
            raise  ConfigError("Number of column names declared (%d) differs from the number of columns "
                                "found (%d) in the matrix ('%s') :/" % (len(columns), num_fields, file_path))

        # now we set the column names. if the file had its header, we must discard
        # the first line. so here we go:
        if not no_header:
            f.readline()
    else:
        columns = f.readline().strip('\n').split(separator)

    if not empty_header_columns_are_OK and min(map(len, columns)) == 0:
        raise ConfigError("At least one of the column headers in your tab delimited file '%s' "
                          "is empty." % file_path)

    if expected_fields:
        for field in expected_fields:
            if field not in columns:
                raise ConfigError("The file '%s' does not contain the right type of header. It was expected "
                                   "to have these: '%s', however it had these: '%s'" % (file_path,
                                                                                        ', '.join(expected_fields),
                                                                                        ', '.join(columns[1:])))

    if only_expected_fields:
        for field in columns:
            if field not in expected_fields:
                raise ConfigError("There are more fields in the file '%s' than the expected fields :/ "
                                  "Anvi'o is telling you about this because get_TAB_delimited_file_as_dictionary "
                                  "function is called with `only_expected_fields` flag turned on." % (file_path))

    d = {}
    line_counter = 0

    for line in f.readlines():
        if ascii_only:
            if not is_ascii_only(line):
                raise ConfigError("The input file conitans non-ascii characters at line number %d. Those lines "
                                   "either should be removed, or edited." % (line_counter + 2))

        line_fields = [f if f else None for f in line.strip('\n').split(separator)]

        if line_fields and line_fields[0] == None:
            raise ConfigError("The line number %d in '%s' has no data in its first column, and this doesn't "
                              "seem right at all :/" % (line_counter + 1, file_path))

        if column_mapping:
            column_mapping_for_line_failed = False
            updated_line_fields = []
            for i in range(0, len(line_fields)):
                try:
                    if line_fields[i] == None and column_mapping[i] in [float, int]:
                        updated_line_fields.append(column_mapping[i](0))
                    else:
                        updated_line_fields.append(column_mapping[i](line_fields[i]))
                except NameError:
                    if return_failed_lines:
                        failed_lines.append(line_counter + 1)
                        column_mapping_for_line_failed = True
                    else:
                        raise ConfigError("Mapping function '%s' did not work on value '%s'. These functions can be native "
                                          "Python functions, such as 'str', 'int', or 'float', or anonymous functions "
                                          "defined using lambda notation." % (column_mapping[i], line_fields[i]))
                except TypeError:
                    if return_failed_lines:
                        failed_lines.append(line_counter + 1)
                        column_mapping_for_line_failed = True
                    else:
                        raise ConfigError("Mapping function '%s' does not seem to be a proper Python function :/" % column_mapping[i])
                except ValueError:
                    if return_failed_lines:
                        failed_lines.append(line_counter + 1)
                        column_mapping_for_line_failed = True
                    else:
                        raise ConfigError("Mapping function '%s' did not like the value '%s' in column number %d "
                                          "of the input matrix '%s' :/" % (column_mapping[i], line_fields[i], i + 1, file_path))

            line_fields = updated_line_fields

        if column_mapping_for_line_failed:
            continue

        if indexing_field == -1:
            entry_name = 'line__%09d__' % line_counter
        else:
            entry_name = line_fields[indexing_field]

            if key_prefix:
                entry_name = key_prefix + entry_name

        if entry_name in d and not ignore_duplicated_keys:
            raise ConfigError("The entry name %s appears more than once in the TAB-delimited file '%s'. There may be more "
                              "instances of duplicated entries, but anvi'o stopped in the first instance. If this is expected "
                              "and if you are a programmer, you can turn on the flag `ignore_duplicated_keys`, which will "
                              "ensure that duplicated entries are ignored, and only the last one is represented in the "
                              "resulting dictionary. If this is expected behavior of the input file and yet you are a user "
                              "then feel free to contact us and we will happily take a look at your case and perhaps update "
                              "the anvi'o program. But if you have gotten this error while working with HMMs, do not contact "
                              "us since helping you in that case is beyond us (see https://github.com/merenlab/anvio/issues/1206 "
                              "for details))." % (entry_name, file_path))

        d[entry_name] = {}

        for i in range(0, len(columns)):
            if i == indexing_field:
                continue
            d[entry_name][columns[i]] = line_fields[i]

        line_counter += 1

    # we have the dict, but we will not return it the way it is if its supposed to be appended to an
    # already existing dictionary.
    if dict_to_append:
        # we don't want to through keys in d each time we want to add stuff to 'dict_to_append', so we keep keys we
        # find in the first item in the dict in another variable. this is potentially very dangerous if not every
        # item in 'd' has identical set of keys.
        keys = list(d.values())[0].keys()

        for entry in dict_to_append:
            if entry not in d:
                # so dict to append is missing a key that is in the dict to be appended. if the user did not
                # ask us to add None for these entries via none_for_missing, we are going to make a noise,
                # otherwise we will tolerate it.
                if not assign_none_for_missing:
                    raise ConfigError("Appending entries to the already existing dictionary from file '%s' failed "
                                       "as the entry %s does not appear to be in the file." % (file_path, entry))
                else:
                    for key in keys:
                        dict_to_append[entry][key] = none_value
            else:
                for key in keys:
                    dict_to_append[entry][key] = d[entry][key]

        return dict_to_append

    # this is here for backward compatibility.
    failed_lines = list(set(failed_lines)) # confirming we are not printing multiple instances of the same line
    if return_failed_lines:
        return d, failed_lines

    return d


def get_filtered_dict(input_dict, item, accepted_values_set):
    # removes any entry from d, where the value of the 'item' of items in d does not match
    # with 'accepted_values'
    if not isinstance(accepted_values_set, type(set([]))):
        raise ConfigError("get_filtered_dict: values must be type of set([]).")

    filtered_dict = {}

    for entry_id in input_dict:
        if input_dict[entry_id][item] not in accepted_values_set:
            continue
        else:
            filtered_dict[entry_id] = input_dict[entry_id]

    return filtered_dict


def anvio_hmm_target_term_to_alphabet_and_context(target):
    """Alphabet and context recovery from the target term in anvi'o HMM source directories."""

    alphabet = None
    context = None
    fields = target.split(':')

    if len(fields) == 2:
        alphabet, context = fields
    elif len(fields) == 1:
        alphabet = fields[0]
    else:
        raise ConfigError("HMM stuff is upset with you. There are unexpected number of fields in the target "
                           "file.")

    if alphabet not in ['AA', 'DNA', 'RNA']:
        raise ConfigError("The alphabet in the target file (%s) isnot one of the alphabets anvi'o knows how to "
                           "work with. Here is a list for you to choose from: 'DNA', 'RNA', or 'AA'" % alphabet)

    if context not in ['GENE', 'CONTIG', None]:
        raise ConfigError("The context you defined in the target file (%s) does not make any sense to anvi'o. "
                           "It would have, if you had chosen one of these: 'GENE', 'CONTIG'." % context)

    if alphabet == 'AA' and context == 'CONTIG':
        raise ConfigError("You can't use the AA alphabet with the CONTIGS context :/ You need to set your target "
                           "again. 'AA' or 'AA:GENE' would have worked much better.")

    if not context:
        context = 'GENE'

    return alphabet, context


def get_pruned_HMM_hits_dict(hmm_hits_dict):
    """This function will identify HMM hits that are almost identical and keep only the most significant hit.

       This is an example situation where this problem occurs:

            http://i.imgur.com/2ZxDchp.png

       And this is how that context looks like after this function does its magic:

            http://i.imgur.com/cAPKR0E.png

       The data shown in the first screenshot resolves to an input dictionary like this one:

           {
                1: {'entry_id': 0, 'gene_name': 'Bacterial_23S_rRNA','contig_name': 'c_split_00001', 'start': 3175, 'stop': 267, 'e_value': 0.0},
                2: {'entry_id': 1, 'gene_name': 'Bacterial_16S_rRNA','contig_name': 'c_split_00001', 'start': 4996, 'stop': 3439, 'e_value': 0.0},
                3: {'entry_id': 2, 'gene_name': 'Archaeal_23S_rRNA', 'contig_name': 'c_split_00001', 'start': 3162, 'stop': 275, 'e_value': 0.0},
                4: {'entry_id': 3, 'gene_name': 'Archaeal_16S_rRNA', 'contig_name': 'c_split_00001', 'start': 4988, 'stop': 3441, 'e_value': 7.7e-240}
           }

       where entry 1 and entry 2 should be removed (becuse they overlap with 3 and 4, respectively, and they are shorter).
    """

    # first create a simpler data structure where all hits in a single contig are accessible directly.
    hits_per_contig = {}
    for entry in hmm_hits_dict:
        e = hmm_hits_dict[entry]
        contig_name = e['contig_name']
        start = e['start'] if e['start'] < e['stop'] else e['stop']
        stop = e['stop'] if e['start'] < e['stop'] else e['start']
        length = stop - start

        if contig_name not in hits_per_contig:
            hits_per_contig[contig_name] = []

        hits_per_contig[contig_name].append((length, entry, start, stop), )

    # go through hits in each contig to find overlapping hits
    entry_ids_to_remove = set([])
    for hits in hits_per_contig.values():
        indices_with_matches = set([])
        for i in range(0, len(hits)):
            if i in indices_with_matches:
                # this one is already processed and is matching
                # with something else. no need to waste time
                continue

            overlapping_hits_indices = set([])
            for j in range(i + 1, len(hits)):
                alignment_start = max(hits[i][2], hits[j][2])
                alignment_end = min(hits[i][3], hits[j][3])
                shortest_of_the_two = min(hits[i][0], hits[j][0])

                if alignment_end - alignment_start > shortest_of_the_two / 2:
                    # the overlap between these two is more than the half of the lenght of the
                    # shorter one. this is done
                    overlapping_hits_indices.add(i)
                    overlapping_hits_indices.add(j)
                    indices_with_matches.add(j)

            if overlapping_hits_indices:
                # here we have a set of overlapping indices. we will ort them based on length,
                # and add the entry id of every match except the longest one into the shitkeeping
                # variable
                [entry_ids_to_remove.add(r) for r in sorted([hits[ind][1] for ind in overlapping_hits_indices], reverse=True)[1:]]


    # time to remove all the entry ids from the actual dictionary
    for entry_id in entry_ids_to_remove:
        hmm_hits_dict.pop(entry_id)

    return hmm_hits_dict


def get_HMM_sources_dictionary(source_dirs=[]):
    """An anvi'o HMM source directory importer.

       The directory must have five files:

       - genes.hmm.gz: compressed HMM for each gene.
       - genes.txt: three column file lists all gene names appear in the genes.hmm.gz, accession numbers if there
                    are any, and HMM source for those.
       - kind.txt: the kind of genes are there in this source. i.e., 'antibiotic_genes', or 'transporters'. the
                   term 'singlecopy' is a special one, and should be used with a domain term: 'singlecopy:bacteria',
                   'singlecopy:archaea', etc. Anvi'o utilizes single-copy sources to assess the completion of MAGs
                   later.
       - reference.txt: Where is it coming from?
       - target.txt: the target term. see `anvio_hmm_target_term_to_alphabet_and_context` for details.
       - noise_cutoff_terms.txt: how the noisy hits should be dealt with? see this for details: https://github.com/merenlab/anvio/issues/498

       For an example HMM source directory, take a look at an example in the codebase:

                https://github.com/meren/anvio/tree/master/anvio/data/hmm/Campbell_et_al

    """
    if not isinstance(source_dirs, type([])):
        raise ConfigError("source_dirs parameter must be a list (get_HMM_sources_dictionary).")

    sources = {}
    allowed_chars_for_proper_sources = constants.allowed_chars.replace('.', '').replace('-', '')
    PROPER = lambda w: not len([c for c in w if c not in allowed_chars_for_proper_sources]) \
                       and len(w) >= 3 \
                       and w[0] not in '_0123456789'

    R = lambda f: open(os.path.join(source, f), 'r').readlines()[0].strip()
    for source in source_dirs:
        if source.endswith('/'):
            source = source[:-1]

        if not PROPER(os.path.basename(source)):
            raise ConfigError(f"One of the search database directories ({os.path.basename(source)}) contains characters "
                               "in its name anvio does not like. Directory names should be at least three characters long "
                               "and must not contain any characters but ASCII letters, digits and underscore")

        expected_files = ['reference.txt', 'kind.txt', 'genes.txt', 'genes.hmm.gz', 'target.txt', 'noise_cutoff_terms.txt']

        missing_files = [f for f in expected_files if not os.path.exists(os.path.join(source, f))]
        if missing_files:
            raise ConfigError(f"The HMM source '{os.path.basename(source)}' makes anvi'o unhappy. Each HMM source directory "
                              f"must contain a specific set of {len(expected_files)} files, and nothing more. See this URL "
                              f"for details: https://anvio.org/help/{anvio.anvio_version_for_help_docs}/artifacts/hmm-source/")

        empty_files = [f for f in expected_files if os.stat(os.path.join(source, f)).st_size == 0]
        if empty_files:
            raise ConfigError("One or more files for the HMM source '%s' seems to be empty. Which creates lots of "
                              "counfusion around these parts of the code. Anvi'o could set some defualts for you, "
                              "but it would be much better if you set your own defaults explicitly. You're not "
                              "sure what would make a good default for your HMM collection? Reach out to "
                              "a developer, and they will help you! Here are the files that are empty: %s." % \
                                    (os.path.basename(source), ', '.join(empty_files)))

        ref = R('reference.txt')
        kind = R('kind.txt')
        target = R('target.txt')
        noise_cutoff_terms = R('noise_cutoff_terms.txt')
        anvio_hmm_target_term_to_alphabet_and_context(target)

        domain = None
        if kind == 'singlecopy' and kind.count(':') == 0:
            raise ConfigError("This HMM profile seems to be a collection of single-copy core genes. Great. But for "
                              "this kind, you must also declare a 'domain' in your 'kind.txt' file. It is simple. "
                              "For instance, you could use 'singlecopy:bacteria', or 'singlecopy:archaea', or "
                              "'singlecopy:myspecificbranch'.")
        if kind.count(':') == 1:
            kind, domain = kind.split(':')

        if not PROPER(kind):
            raise ConfigError("'kind.txt' defines the kind of search this database offers. The kind term must be a single "
                               "word that is at least three characters long, and must not contain any characters but "
                               "ASCII letters, digits, and underscore. Here are some nice examples: 'singlecopy', "
                               "or 'pathogenicity', or 'noras_selection'. But yours is '%s'." % (kind))

        if domain and not PROPER(domain):
            raise ConfigError("That's lovely that you decided to specify a domain extension for your HMM collection in the "
                               "'kind.txt'. Although, your domain term is not a good one, as it must be a single "
                               "word that is at least three characters long, and without any characters but "
                               "ASCII letters, digits, and underscore. Confused? That's fine. Send an e-mail to the anvi'o "
                               "developers, and they will help you!")

        genes = get_TAB_delimited_file_as_dictionary(os.path.join(source, 'genes.txt'), column_names=['gene', 'accession', 'hmmsource'])

        sanity_check_hmm_model(os.path.join(source, 'genes.hmm.gz'), genes)

        sources[os.path.basename(source)] = {'ref': ref,
                                             'kind': kind,
                                             'domain': domain,
                                             'genes': list(genes.keys()),
                                             'target': target,
                                             'noise_cutoff_terms': noise_cutoff_terms,
                                             'model': os.path.join(source, 'genes.hmm.gz')}

    return sources


def get_attribute_from_hmm_file(file_path, attribute):
    """
    Retrieves the value of attribute from an HMMER/3 formatted HMM file.
    - file_path: (str) absolute file path to the .HMM file
    - attribute: (str) the attribute to get from the HMM file
    """
    filesnpaths.is_file_exists(file_path)
    value = None
    with open(file_path) as hmm:
        for line in hmm.readlines():
            if line.startswith(attribute):
                value = [f.strip() for f in line.split(attribute) if len(f)][0]
                break

    if value is None:
        raise ValueError(f"The HMM file {file_path} did not contain {attribute}.")

    return value


def check_misc_data_keys_for_format(data_keys_list):
    """Ensure user-provided misc data keys are compatible with the current version of anvi'o"""

    if not data_keys_list:
        return

    # find out whether the user data contains the older implementation of stacked
    # bar data type
    obsolete_stackedbar_keys = [k for k in data_keys_list if k.find('!') > -1 and k.find(';') > -1]

    if len(obsolete_stackedbar_keys):
        key_violates_new_rule = obsolete_stackedbar_keys[0]
        main_key, data_items = key_violates_new_rule.split('!')
        new_rule_compatible_data_keys = ['%s!%s' % (main_key, d) for d in data_items.split(';')]

        raise ConfigError("Oh no :( We recently changed the description of the stacked bar data type, and your input data "
                          "file still has the older version. Here is the list of those that are violating the new format: "
                          "%s. To avoid this issue and to turn them into the new format, you could take '%s', and present "
                          "it as %d separate TAB-delimited entries that look like this: %s. Sorry!" % \
                                            (', '.join(['"%s"' % k for k in obsolete_stackedbar_keys]),
                                             key_violates_new_rule,
                                             len(new_rule_compatible_data_keys),
                                             ', '.join(['"%s"' % k for k in new_rule_compatible_data_keys])))


def sanity_check_hmm_model(model_path, genes):
    genes = set(genes)
    genes_in_model = set([])
    accession_ids_in_model = []

    with gzip.open(model_path, 'rt', encoding='utf-8') as f:
        for line in f:
            if line.startswith('NAME'):
                genes_in_model.add(line.split()[1])
            if line.startswith('ACC'):
                accession_ids_in_model.append(line.split()[1])

    if len(accession_ids_in_model) != len(set(accession_ids_in_model)):
        raise ConfigError("Accession IDs in your HMM model should be unique, however, the `genes.hmm.gz` "
                          "file for `%s` seems to have the same accession ID (the line that starts with `ACC`) "
                          "more than once :(" % (os.path.abspath(model_path).split('/')[-2]))

    if len(genes.difference(genes_in_model)):
        raise ConfigError("Some gene names in genes.txt file does not seem to be appear in genes.hmm.gz. "
                          "Here is a list of missing gene names: %s" % ', '.join(list(genes.difference(genes_in_model))))

    if len(genes_in_model.difference(genes)):
        raise ConfigError("Some gene names in genes.hmm.gz file does not seem to be appear in genes.txt. "
                          "Here is a list of missing gene names: %s" % ', '.join(list(genes_in_model.difference(genes))))


def sanity_check_pfam_accessions(pfam_accession_ids):
    """This function sanity checks a list of Pfam accession IDs

    Parameters
    ==========
    pfam_accession_ids: list
        list of possible Pfam accessions
    """
    not_pfam_accession_ids = [pfam_accession_id for pfam_accession_id in pfam_accession_ids if not pfam_accession_id.startswith("PF")]

    if len(not_pfam_accession_ids):
        raise ConfigError(f"The following accessions do not appear to be from Pfam because they do not "
                          f"start with \"PF\", please double check the following: {','.join(not_pfam_accession_ids)}")


def get_genes_database_path_for_bin(profile_db_path, collection_name, bin_name):
    if not collection_name or not bin_name:
        raise ConfigError("Genes database must be associated with a collection name and a bin name :/")

    return os.path.join(os.path.dirname(profile_db_path), 'GENES', '%s-%s.db' % (collection_name, bin_name))


def get_db_type_and_variant(db_path, dont_raise=False):
    database = dbi(db_path, dont_raise=dont_raise)
    return (database.db_type, database.variant)


def get_db_type(db_path):
    return get_db_type_and_variant(db_path)[0]


def get_db_variant(db_path):
    return get_db_type_and_variant(db_path)[1]


def get_required_version_for_db(db_path):
    db_type = get_db_type(db_path)

    if db_type not in versions_for_db_types:
        raise ConfigError("Anvi'o was trying to get the version of the -alleged- anvi'o database '%s', but it failed "
                           "because it turns out it doesn't know anything about this '%s' type." % (db_path, db_type))

    return versions_for_db_types[db_type]


def get_all_sample_names_from_the_database(db_path):
    """Returns all 'sample' names from a given database. At least it tries."""

    db_type = get_db_type(db_path)
    database = db.DB(db_path, get_required_version_for_db(db_path))

    if db_type == 'profile':
        samples = []
        try:
            samples = [s.strip() for s in database.get_meta_value('samples').split(',')]
        except:
            pass

        return set(samples)

    elif db_type == 'genes':
        return set([str(i) for i in database.get_single_column_from_table(t.gene_level_coverage_stats_table_name, 'sample_name')])

    elif db_type == 'pan':
        internal_genome_names, external_genome_names = [], []
        try:
            internal_genome_names = [g.strip() for g in database.get_meta_value('internal_genome_names').split(',')]
        except:
            pass

        try:
            external_genome_names = [g.strip() for g in database.get_meta_value('external_genome_names').split(',')]
        except:
            pass

        return set([s for s in internal_genome_names + external_genome_names if s])

    else:
        raise ConfigError("`get_all_sample_names_from_the_database` function does not know how to deal "
                           "with %s databases." % db_type)


def get_all_item_names_from_the_database(db_path, run=run):
    """Return all split names or gene cluster names in a given database"""

    all_items = set([])

    database = db.DB(db_path, get_required_version_for_db(db_path))

    db_type, db_variant = get_db_type_and_variant(db_path)

    if db_type == 'profile':
        if db_variant == 'codon-frequencies':
            all_items = set(database.get_single_column_from_table('codon_frequencies_view', 'item'))
        elif is_blank_profile(db_path):
            run.warning("Someone asked for the split names in a blank profile database. Sadly, anvi'o does not keep track "
                        "of split names in blank profile databases. This function will return an empty set as split names "
                        "to not kill your mojo, but whatever you were trying to do will not work :(")
            return set([])
        else:
            all_items = set(database.get_single_column_from_table('mean_coverage_Q2Q3_splits', 'item'))
    elif db_type == 'pan':
        all_items = set(database.get_single_column_from_table(t.pan_gene_clusters_table_name, 'gene_cluster_id'))
    elif db_type == 'contigs':
        all_items = set(database.get_single_column_from_table(t.splits_info_table_name, 'split'))
    elif db_type == 'genes':
        all_items = set([str(i) for i in database.get_single_column_from_table(t.gene_level_coverage_stats_table_name, 'gene_callers_id')])
    else:
        database.disconnect()
        raise ConfigError("You wanted to get all items in the database %s, but no one here knows about its type. Seriously,\
                            what is '%s' anyway?" % (db_path, db_type))

    if not len(all_items):
        database.disconnect()
        raise ConfigError("utils::get_all_item_names_from_the_database speaking. Something that should never happen happened :/ "
                          "There seems to be nothing in this %s database. Anvi'o is as confused as you are. Please get in touch "
                          "with a developer. They will love this story." % db_path)

    database.disconnect()

    return all_items


def get_variability_table_engine_type(table_path, dont_raise=False):
    """A non-extensive test to determine if a file was generated by anvi-gen-variability-profile,
       and if it was, what engine (NT, CDN, or AA) was used.
    """
    filesnpaths.is_file_tab_delimited(table_path)
    columns_names = set(pd.read_csv(table_path, sep="\t", nrows = 0).columns)

    if set(constants.nucleotides) < columns_names:
        return "NT"

    elif set(constants.codons) < columns_names:
        return "CDN"

    elif set(constants.amino_acids) < columns_names:
        return "AA"

    else:
        if dont_raise:
            return ""
        raise ConfigError("anvi'o does not recognize %s as being a variability table generated by "
                          "anvi-gen-variability-profile." % table_path)


def is_contigs_db(db_path, dont_raise=False):
    dbi(db_path, expecting='contigs', dont_raise=dont_raise)
    return True


def is_trnaseq_db(db_path):
    dbi(db_path, expecting='trnaseq')
    return True


def is_pan_or_profile_db(db_path, genes_db_is_also_accepted=False):
    ok_db_types = ['pan', 'profile'] + (['genes'] if genes_db_is_also_accepted else [])
    dbi(db_path, expecting=ok_db_types)
    return True


def is_profile_db(db_path):
    dbi(db_path, expecting='profile')
    return True


def is_structure_db(db_path):
    dbi(db_path, expecting='structure')
    return True


def is_blank_profile(db_path):
    database = dbi(db_path, dont_raise=True)

    if database.db_type != 'profile':
        return False

    return database.blank


def is_pan_db(db_path):
    dbi(db_path, expecting='pan')
    return True


def is_genome_storage(db_path):
    dbi(db_path, expecting='genomestorage')
    return True


def is_genes_db(db_path):
    dbi(db_path, expecting='genes')
    return True


def is_gene_caller_id(gene_caller_id, raise_if_fail=True):
    """Test whether a given `gene_caller_id` looks like a legitimate anvi'o gene caller id"""
    try:
        assert(int(gene_caller_id) >= 0)
    except:
        if raise_if_fail:
            raise ConfigError(f"Anvi'o gene caller ids are represented by integers between 0 and infinity. "
                              f"and what you provided ('{gene_caller_id}') doesn't look like one :/")
        else:
            return False

    return True


def is_kegg_modules_db(db_path):
    dbi(db_path, expecting='modules')
    return True


def is_profile_db_merged(profile_db_path):
    return dbi(profile_db_path, expecting='profile').merged


def is_profile_db_and_contigs_db_compatible(profile_db_path, contigs_db_path):
    # let's make sure we did get some paths
    if not profile_db_path or not contigs_db_path:
        if not profile_db_path and not contigs_db_path:
            missing = 'any paths for profile-db or contigs-db'
        else:
            missing = 'a profile-db path' if not profile_db_path else 'a contigs-db path'

        raise ConfigError(f"A function in anvi'o was about to see if the profile-db and the contigs-db someone "
                          f"wanted to work with were compatible with one another, but it was called without "
                          f"{missing} :/")

    pdb = dbi(profile_db_path)
    cdb = dbi(contigs_db_path)

    if cdb.hash != pdb.hash:
        raise ConfigError(f"The contigs database and the profile database at '{profile_db_path}' "
                          f"does not seem to be compatible. More specifically, this contigs "
                          f"database is not the one that was used when %s generated this profile "
                          f"database (%s != %s)." % ('anvi-merge' if pdb.merged else 'anvi-profile', cdb.hash, pdb.hash))
    return True


def is_structure_db_and_contigs_db_compatible(structure_db_path, contigs_db_path):
    sdb = dbi(structure_db_path)
    cdb = dbi(contigs_db_path)

    if cdb.hash != sdb.hash:
        raise ConfigError('The contigs and structure databases do not seem compatible. '
                          'More specifically, the contigs database is not the one that '
                          'was used when the structure database was created (%s != %s).'\
                               % (cdb.hash, sdb.hash))

    return True


def is_pan_db_and_genomes_storage_db_compatible(pan_db_path, genomes_storage_path):
    pdb = dbi(pan_db_path)
    gdb = dbi(genomes_storage_path)

    if pdb.hash != gdb.hash:
        raise ConfigError(f"The pan database and the genomes storage database do not seem to "
                          f"be compatible. More specifically, the genomes storage database is "
                          f"not the one that was used when the pangenome was created. "
                          f"({pdb.hash} != {gdb.hash})")

    return True

# # FIXME
# def is_external_genomes_compatible_with_pan_database(pan_db_path, external_genomes_path):


def get_enriched_groups(props, reps):
    '''
        Accepts a vector of proportions and number of replicates per group and
        returns a boolean vector where each group that has proportion above
        the "expected" (i.e. the overall proportion) is True and the rest are False.
    '''
    # if the function doesn't occur at all then test_statistic is zero and p-value is 1
    if not np.count_nonzero(props):
        return np.zeros(len(props))
    overall_portion = np.sum(np.multiply(props, reps)) / np.sum(reps)

    return props > overall_portion


def get_yaml_as_dict(file_path):
    """YAML parser"""

    filesnpaths.is_file_plain_text(file_path)

    try:
        return yaml.load(open(file_path), Loader=yaml.FullLoader)
    except Exception as e:
        raise ConfigError(f"Anvi'o run into some trouble when trying to parse the file at "
                          f"{file_path} as a YAML file. It is likely that it is not a properly "
                          f"formatted YAML file and it needs editing, but here is the error "
                          f"message in case it clarifies things: '{e}'.")


def download_file(url, output_file_path, check_certificate=True, progress=progress, run=run):
    filesnpaths.is_output_file_writable(output_file_path)

    if anvio.DEBUG:
        run.warning(None, header="DOWNLOADING FILE", overwrite_verbose=True, nl_before=1)
        run.info('Source URL', url, overwrite_verbose=True)
        run.info('Output path', output_file_path, overwrite_verbose=True, nl_after=1)

    try:
        if check_certificate:
            response = urllib.request.urlopen(url)
        else:
            response = urllib.request.urlopen(url, context=ssl._create_unverified_context())
    except Exception as e:
        raise ConfigError(f"Something went wrong with your download attempt. Here is the "
                          f"problem for the url {url}: '{e}'")

    file_size = 0
    if 'Content-Length' in response.headers:
        file_size = int(response.headers['Content-Length'])

    f = open(output_file_path, 'wb')

    progress.new('Downloading "%s"' % os.path.basename(output_file_path))
    progress.update('...')

    downloaded_size = 0
    counter = 0
    while True:
        buffer = response.read(10000)

        if buffer:
            downloaded_size += len(buffer)
            f.write(buffer)

            if counter % 500 == 0:
                if file_size:
                    progress.update('%.1f%%' % (downloaded_size * 100.0 / file_size))
                else:
                    progress.update('%s' % human_readable_file_size(downloaded_size))
        else:
            break

        counter += 1

    f.close()

    progress.end()
    run.info('Downloaded successfully', output_file_path)


def get_remote_file_content(url, gzipped=False, timeout=None):
    import requests
    from io import BytesIO

    if timeout:
        remote_file = requests.get(url, timeout=timeout)
    else:
        remote_file = requests.get(url)

    if remote_file.status_code == 404:
        raise ConfigError("Bad news. The remote file at '%s' was not found :(" % url)

    if gzipped:
        buf = BytesIO(remote_file.content)
        fg = gzip.GzipFile(fileobj=buf)
        return fg.read().decode('utf-8')

    return remote_file.content.decode('utf-8')


def get_anvio_news():
    """Reads news from anvi'o repository.

    The format of the news file is expected to be like this:

        # Title with spaces (01.01.1970) #
        Lorem ipsum, dolor sit amet
        ***
        # Title with spaces (01.01.1970) #
        Lorem ipsum, dolor sit amet
        ***
        # Title with spaces (01.01.1970) #
        Lorem ipsum, dolor sit amet

    Returns
    =======
    news : list
        A list of dictionaries per news item
    """

    try:
        news = get_remote_file_content(constants.anvio_news_url, timeout=1)
    except Exception as e:
        raise ConfigError(f"Something went wrong reading the anvi'o news :/ This is what the "
                          f"downstream library had to say: {e}")

    news_items = []
    for news_item in news.split('***'):
        if len(news_item) < 5:
            # too short to parse, just skip it
            continue

        news_items.append({'date': news_item.split("(")[1].split(")")[0].strip(),
                           'title': news_item.split("#")[1].split("(")[0].strip(),
                           'content': news_item.split("#\n")[1].strip()})

    return news_items


def download_protein_structure(protein_code, output_path=None, chain=None, raise_if_fail=True):
    """Downloads protein structures using Biopython.

    Parameters
    ==========
    protein_code : str
        Each element is a 4-letter protein code

    output_path : str
        Path where structure is written to. Temporary directory is chosen if None

    chain : str, None
        If None, all chains remain in the PDB file. If specified, only the chain with the chain ID
        `chain` will be saved.

    raise_if_fail : bool, True
        If the file does not download, raise an error

    Returns
    =======
    output : output_path
        Returns the filepath of the written file. Returns None if download failed
    """

    output_dir = os.path.dirname(output_path)
    if output_dir == '': output_dir = '.'

    pdb_list = PDB.PDBList()

    # NOTE This path is determined by Biopython's fn `pdb_list.retive_pdb_file`. If the logic in
    #      that function that determines the path name is changed, `download_protein_structure` will
    #      break because `temp_output_path` will be wrong.
    temp_output_path = os.path.join(output_dir, f"pdb{protein_code.lower()}.ent")

    try:
        with SuppressAllOutput():
            # We suppress output that looks like this:
            # >>> WARNING: The default download format has changed from PDB to PDBx/mmCif
            # >>> Downloading PDB structure '5w6y'...
            pdb_list.retrieve_pdb_file(protein_code, file_format='pdb', pdir=output_dir, overwrite=True)
    except:
        pass

    if not filesnpaths.is_file_exists(temp_output_path, dont_raise=True):
        # The file wasn't downloaded
        if raise_if_fail:
            raise ConfigError("The protein %s could not be downloaded. Are you connected to internet?" % protein_code)
        else:
            return None

    if chain is not None:
        class ChainSelect(PDB.Select):
            def accept_chain(self, chain_obj):
                return 1 if chain_obj.get_id() == chain else 0

        p = PDB.PDBParser()
        try:
            structure = p.get_structure(None, temp_output_path)
        except:
            # FIXME Something very rare happened on Biopython's end. We silently return the whole
            # file instead of only the chain. Here is one such reason for failure we stumbled upon:
            # https://github.com/biopython/biopython/issues/2819
            shutil.move(temp_output_path, output_path)
            return output_path

        # Overwrite file with chain-only structure
        io = PDB.PDBIO()
        io.set_structure(structure)
        io.save(temp_output_path, ChainSelect())

    shutil.move(temp_output_path, output_path)

    return output_path


def get_hash_for_list(l):
    return 'hash' + str(hashlib.sha224(''.join(sorted(list(l))).encode('utf-8')).hexdigest()[0:8])


def get_file_md5(file_path):
    hash_md5 = hashlib.md5()

    with open(file_path, "rb") as f:
        for chunk in iter(lambda: f.read(4096), b""):
            hash_md5.update(chunk)

    return hash_md5.hexdigest()


def run_selenium_and_export_svg(url, output_file_path, browser_path=None, run=run):
    if filesnpaths.is_file_exists(output_file_path, dont_raise=True):
        raise FilesNPathsError("The output file already exists. Anvi'o does not like overwriting stuff.")

    filesnpaths.is_output_file_writable(output_file_path)

    try:
        from selenium import webdriver
        from selenium.webdriver.common.by import By
        from selenium.webdriver.support.ui import WebDriverWait
        from selenium.webdriver.support import expected_conditions as EC
        from selenium.common.exceptions import TimeoutException
    except:
        raise ConfigError("You want to export SVGs? Well, you need the Python library 'selenium' to be able to "
                          "do that but you don't have it. If you are lucky, you probably can install it by "
                          "typing 'pip install selenium' or something :/")

    if browser_path:
        filesnpaths.is_file_exists(browser_path)
        run.info_single('You are launching an alternative browser. Keep an eye on things!', mc='red', nl_before=1)
        driver = webdriver.Chrome(executable_path=browser_path)
    else:
        driver = webdriver.Chrome()

    driver.wait = WebDriverWait(driver, 10)
    driver.set_window_size(1920, 1080)
    driver.get(url)

    try:
        WebDriverWait(driver, 300).until(EC.text_to_be_present_in_element((By.ID, "title-panel-second-line"), "Current view"))
    except TimeoutException:
        print("Timeout occured, could not get the SVG drawing in 600 seconds.")
        driver.quit()
    time.sleep(1)

    driver.execute_script("exportSvg(true);")
    time.sleep(1)

    svg = driver.find_element_by_id('panel-center')

    svg_file = open(output_file_path, 'w')
    svg_file.write(svg.get_attribute('innerHTML'))
    svg_file.close()
    driver.quit()

    run.info_single('\'%s\' saved successfully.' % output_file_path)


def open_url_in_browser(url, browser_path=None, run=run):
    if browser_path:
        filesnpaths.is_file_exists(browser_path)
        run.info_single('You are launching an alternative browser. Keep an eye on things!', mc='red', nl_before=1)
        webbrowser.register('users_preferred_browser', None, webbrowser.BackgroundBrowser(browser_path))
        webbrowser.get('users_preferred_browser').open_new(url)
    else:
        webbrowser.open_new(url)


def check_h5py_module():
    """To make sure we do have the h5py module.

       The reason this function is here is becasue we removed h5py from anvi'o dependencies,
       but some migration scripts may still need it if the user has very old databases. In
       those cases the user must install it manually."""

    try:
        import h5py
        h5py.__version__
    except:
        raise ConfigError("There is an issue but it is easy to resolve and everything is fine! "
                          "To continue, please first install the newest version of the Python module `h5py` "
                          "by running `pip install h5py` in your anvi'o environment. "
                          "The reason why the standard anvi'o package does not include this module is both "
                          "complicated and really unimportant. Re-running the migration after `h5py` is installed "
                          "will make things go smoothly.")


def split_by_delim_not_within_parens(d, delims, return_delims=False):
    """Takes a string, and splits it on the given delimiter(s) as long as the delimeter is not within parentheses.

    This function exists because regular expressions don't handle nested parentheses very well.

    The function can also be used to determine if the parentheses in the string are unbalanced (it will return False
    instead of the list of splits in this situation)

    PARAMETERS
    ==========
    d : str
        string to split
    delims : str or list of str
        a single delimiter, or a list of delimiters, to split on. Note that if delims is the empty string (""), every 
        individual character in the string that is not within parentheses will be returned in the list of splits.
    return_delims : boolean
        if this is true then the list of delimiters found between each split is also returned

    RETURNS
    =======
    If parentheses are unbalanced in the string, this function returns False. Otherwise:
    splits : list
        strings that were split from d
    delim_list : list
        delimiters that were found between each split (only returned if return_delims is True)
    """

    parens_level = 0
    last_split_index = 0
    splits = []
    delim_list = []
    for i in range(len(d)):
        # only split if not within parentheses
        if d[i] in delims and parens_level == 0:
            splits.append(d[last_split_index:i])
            delim_list.append(d[i])
            last_split_index = i + 1 # we add 1 here to skip the space
        elif d[i] == "(":
            parens_level += 1
        elif d[i] == ")":
            parens_level -= 1
            if delims == "" and parens_level == 0: 
                splits.append(d[last_split_index+1:i]) # we don't include the parentheses characters
                last_split_index = i + 1
        elif delims == "" and parens_level == 0: # allow the use of "" as delimiter to split each character
            splits.append(d[i])
            last_split_index = i + 1

        # if parentheses become unbalanced, return False to indicate this
        if parens_level < 0:
            return False
    if last_split_index != len(d):
        splits.append(d[last_split_index:len(d)])

    if return_delims:
        return splits, delim_list
    return splits<|MERGE_RESOLUTION|>--- conflicted
+++ resolved
@@ -3,52 +3,6 @@
 
 """Lonely, helper functions that are broadly used and don't fit anywhere"""
 
-<<<<<<< HEAD
-import os
-import sys
-import ssl
-import yaml
-import gzip
-import time
-import copy
-import socket
-import shutil
-import smtplib
-import tarfile
-import hashlib
-import calendar
-import textwrap
-import linecache
-import webbrowser
-import subprocess
-import tracemalloc
-import configparser
-import urllib.request, urllib.error, urllib.parse
-
-import numpy as np
-import pandas as pd
-import Bio.PDB as PDB
-import itertools as it
-
-from numba import jit
-from collections import Counter
-from email.mime.text import MIMEText
-
-import anvio
-import anvio.db as db
-import anvio.tables as t
-import anvio.fastalib as u
-import anvio.constants as constants
-import anvio.filesnpaths as filesnpaths
-
-from anvio.dbinfo import DBInfo as dbi
-from anvio.errors import ConfigError, FilesNPathsError
-from anvio.sequence import Composition
-from anvio.terminal import Run, Progress, SuppressAllOutput, get_date, TimeCode, pluralize
-
-with SuppressAllOutput():
-    from ete3 import Tree
-=======
 # The following try/except block is to make sure when git hooks are doing
 # their things in anvi'o development environments, we have a means to remind
 # developers that they may have not initialized their anvi'o environment
@@ -104,7 +58,6 @@
           f"import '{module_name}'. Are you sure you have initialized\n"
           f"the anvi'o environment properly?\n\n")
     sys.exit()
->>>>>>> 12e65e40
 
 # psutil is causing lots of problems for lots of people :/
 with SuppressAllOutput():
