--- conflicted
+++ resolved
@@ -23,12 +23,7 @@
 genomes_storage_vesion = "7"
 trnaseq_db_version = "2"
 workflow_config_version = "2"
-<<<<<<< HEAD
-metabolic_modules_db_version = "2"
-genome_view_db_version = "1"
-=======
 metabolic_modules_db_version = "3"
->>>>>>> fce9eab4
 
 versions_for_db_types = {'contigs': contigs_db_version,
                          'profile': profile_db_version,
