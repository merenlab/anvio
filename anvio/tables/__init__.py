--- conflicted
+++ resolved
@@ -33,13 +33,9 @@
                          'pan': pan_db_version,
                          'genomestorage': genomes_storage_vesion,
                          'auxiliary data for coverages': auxiliary_data_version,
-<<<<<<< HEAD
                          'tRNAseq': tRNAseq_db_version,
-                         'config': workflow_config_version}
-=======
                          'config': workflow_config_version,
                          'modules': metabolic_modules_db_version}
->>>>>>> efa85424
 
 
 ####################################################################################################
