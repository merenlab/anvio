# -*- coding: utf-8
# pylint: disable=line-too-long
""" Table schemas for databases."""

from anvio.constants import codons, nucleotides, essential_genome_info, db_formatted_tRNA_feature_names

import itertools

__author__ = "Developers of anvi'o (see AUTHORS.txt)"
__copyright__ = "Copyleft 2015-2018, the Meren Lab (http://merenlab.org/)"
__credits__ = []
__license__ = "GPL 3.0"
__maintainer__ = "A. Murat Eren"
__email__ = "a.murat.eren@gmail.com"


contigs_db_version = "14"
profile_db_version = "32"
genes_db_version = "5"
pan_db_version = "13"
auxiliary_data_version = "2"
structure_db_version = "1"
genomes_storage_vesion = "6"
<<<<<<< HEAD
tRNAseq_db_version = "1"
trnaseeds_db_version = "1"
=======
workflow_config_version = "1"
>>>>>>> 98c2039c

versions_for_db_types = {'contigs': contigs_db_version,
                         'profile': profile_db_version,
                         'genes': genes_db_version,
                         'structure': structure_db_version,
                         'pan': pan_db_version,
                         'genomestorage': genomes_storage_vesion,
                         'auxiliary data for coverages': auxiliary_data_version,
<<<<<<< HEAD
                         'tRNAseq': tRNAseq_db_version,
                         'trnaseeds': trnaseeds_db_version}
=======
                         'config': workflow_config_version}

>>>>>>> 98c2039c

####################################################################################################
#
#     TABLE DESCRIPTIONS SPECIFIC FOR THE PAN DATABASE (THE REST COMES FROM THE PROFILE DATABASE)
#
####################################################################################################

pan_gene_clusters_table_name           = 'gene_clusters'
pan_gene_clusters_table_structure      = ['entry_id', 'gene_caller_id', 'gene_cluster_id', 'genome_name', 'alignment_summary']
pan_gene_clusters_table_types          = ['numeric' ,     'numeric'   ,      'str'       ,     'str'    ,        'str'       ]


####################################################################################################
#
#     TABLE DESCRIPTIONS FOR THE CONTIGS DATABASE
#
####################################################################################################


contig_sequences_table_name            = 'contig_sequences'
contig_sequences_table_structure       = ['contig', 'sequence']
contig_sequences_table_types           = [  'str' ,   'str'   ]

contigs_info_table_name                = 'contigs_basic_info'
contigs_info_table_structure           = ['contig', 'length' , 'gc_content', 'num_splits']
contigs_info_table_types               = [  'str' , 'numeric',   'numeric' ,   'numeric' ]

splits_info_table_name                 = 'splits_basic_info'
splits_info_table_structure            = ['split', 'order_in_parent' , 'start' ,  'end'  , 'length' , 'gc_content', 'gc_content_parent', 'parent' ]
splits_info_table_types                = ['text' ,     'numeric     ','numeric','numeric', 'numeric',   'numeric' ,      'numeric'     ,  'text'  ]


# following tables deal with open reading frames found in contigs by a gene caller (such as prodigal), and their functional annotations and stuff.

genes_in_contigs_table_name             = 'genes_in_contigs'
genes_in_contigs_table_structure        = ['gene_callers_id', 'contig', 'start' , 'stop'  , 'direction', 'partial', 'source', 'version']
genes_in_contigs_table_types            = [    'numeric'    ,  'text' ,'numeric','numeric',   'text'   , 'numeric',  'text' ,   'text' ]

genes_in_splits_table_name             = 'genes_in_splits'
genes_in_splits_table_structure        = ['entry_id', 'split', 'gene_callers_id', 'start_in_split', 'stop_in_split', 'percentage_in_split']
genes_in_splits_table_types            = [ 'numeric',  'text',      'numeric'   ,    'numeric'    ,    'numeric'   ,       'numeric'      ]

gene_amino_acid_sequences_table_name      = 'gene_amino_acid_sequences'
gene_amino_acid_sequences_table_structure = ['gene_callers_id', 'sequence']
gene_amino_acid_sequences_table_types     = [     'numeric'   ,   'text'  ]

gene_function_calls_table_name         = 'gene_functions'
gene_function_calls_table_structure    = ['entry_id', 'gene_callers_id', 'source', 'accession', 'function', 'e_value']
gene_function_calls_table_types        = [ 'numeric',     'numeric'    ,  'text' ,    'text'  ,   'text'  , 'numeric']

taxon_names_table_name                 = 'taxon_names'
taxon_names_table_structure            = ['taxon_id', "t_phylum", "t_class", "t_order", "t_family", "t_genus", "t_species"]
taxon_names_table_types                = [ 'numeric',   'text'  ,  'text'  ,  'text'  ,  'text'   ,  'text'  ,   'text'   ]

splits_taxonomy_table_name             = 'splits_taxonomy'
splits_taxonomy_table_structure        = ['split', 'taxon_id',]
splits_taxonomy_table_types            = [ 'text',  'numeric',]

genes_taxonomy_table_name              = 'genes_taxonomy'
genes_taxonomy_table_structure         = ['gene_callers_id', 'taxon_id',]
genes_taxonomy_table_types             = [    'numeric'    ,  'numeric',]

# trnaseeds_sequences_table_name         = 'trnaseeds_sequences'
# trnaseeds_sequences_table_structure    = ['trnaseed', 'sequence']
# trnaseeds_sequences_table_types        = ['str'     , 'str'     ]

# trnaseeds_taxonomy_table_name          = 'trnaseeds_taxonomy'
# trnaseeds_taxonomy_table_structure     = ['trnaseed', 'taxon_id']
# trnaseeds_taxonomy_table_types         = ['str'     , 'numeric' ]

# trnaseeds_info_table_name                = 'trnaseeds_basic_info'
# trnaseeds_info_table_structure           = ['trnaseed', 'length' ]
# trnaseeds_info_table_types               = ['str'     , 'numeric']

hmm_hits_info_table_name               = 'hmm_hits_info'
hmm_hits_info_table_structure          = ['source', 'ref' , 'search_type', 'domain', 'genes']
hmm_hits_info_table_types              = [ 'text' , 'text',    'text'    ,  'text' , 'text' ]       # This one here is the id that apper as in gene_calls table
                                                                                         #         /
hmm_hits_table_name                    = 'hmm_hits'                                      # _______|_______
hmm_hits_table_structure               = ['entry_id', 'source', 'gene_unique_identifier', 'gene_callers_id', 'gene_name', 'gene_hmm_id', 'e_value']
hmm_hits_table_types                   = [ 'numeric',  'text' ,          'text'         ,      'numeric'   ,   'text'   ,     'text'   , 'numeric']

hmm_hits_splits_table_name             = 'hmm_hits_in_splits'
hmm_hits_splits_table_structure        = ['entry_id', 'hmm_hit_entry_id', 'split', 'percentage_in_split', 'source']
hmm_hits_splits_table_types            = [ 'numeric',      'numeric'    ,  'text',       'numeric'      ,  'text' ]

scg_taxonomy_table_name                = 'scg_taxonomy'
scg_taxonomy_table_structure           = ['entry_id', 'gene_callers_id', 'gene_name', 'accession', 'percent_identity', 't_domain', "t_phylum", "t_class", "t_order", "t_family", "t_genus", "t_species"]
scg_taxonomy_table_types               = ['numeric' ,     'numeric'    ,    'text'  ,    'text'  ,       'text'      ,   'text'  ,   'text'  ,   'text' ,  'text'  ,   'text'  ,   'text' ,   'text'   ]

nt_position_info_table_name            = 'nt_position_info'
nt_position_info_table_structure       = ['contig_name', 'position_info']
nt_position_info_table_types           = [    'str'    ,      'blob'    ]

gene_level_coverage_stats_table_name      = 'gene_level_coverage_stats'
gene_level_coverage_stats_table_structure = ['entry_id', 'gene_callers_id', 'sample_name', 'mean_coverage', 'detection', 'non_outlier_mean_coverage', 'non_outlier_coverage_std', 'gene_coverage_values_per_nt', 'non_outlier_positions']
gene_level_coverage_stats_table_types     = [ 'numeric',     'numeric'    ,     'text'   ,    'numeric'   ,  'numeric' ,         'numeric'          ,          'numeric'        ,             'blob'           ,          'blob'        ]

gene_level_inseq_stats_table_name      = 'gene_level_inseq_stats'
gene_level_inseq_stats_table_structure = ['entry_id', 'gene_callers_id', 'sample_name', 'mean_coverage', 'insertions', 'insertions_normalized', 'mean_disruption', 'below_disruption', 'gene_coverage_values_per_nt']
gene_level_inseq_stats_table_types     = [ 'numeric',     'numeric'    ,     'text'   ,    'numeric'   ,  'numeric'  ,        'numeric'       ,      'numeric'   ,      'numeric'    ,              'blob'          ]

####################################################################################################
#
#     TABLE DESCRIPTIONS FOR THE PROFILE DATABASE
#
####################################################################################################

item_orders_table_name               = 'item_orders'
item_orders_table_structure          = ['name', 'type', 'data', 'additional']
item_orders_table_types              = ['text', 'text', 'text',    'text'   ]

item_additional_data_table_name      = 'item_additional_data'
item_additional_data_table_structure = ['entry_id', 'item_name', 'data_key', 'data_value', 'data_type', 'data_group']
item_additional_data_table_types     = [ 'numeric',    'text'  ,   'text'  ,    'text'   ,    'text'  ,    'text'   ]

layer_orders_table_name              = 'layer_orders'
layer_orders_table_structure         = ['data_key', 'data_type', 'data_value']
layer_orders_table_types             = [  'text'  ,    'text'  ,    'text'   ]

layer_additional_data_table_name      = 'layer_additional_data'
layer_additional_data_table_structure = ['entry_id', 'item_name', 'data_key', 'data_value', 'data_type', 'data_group']
layer_additional_data_table_types     = [ 'numeric',    'text'  ,   'text'  ,    'text'   ,    'text'  ,    'text'   ]

states_table_name                    = 'states'
states_table_structure               = ['name', 'content', 'last_modified']
states_table_types                   = ['text',  'text'  ,      'text'    ]

variable_codons_table_name           = 'variable_codons'
variable_codons_table_structure      = ['entry_id', 'sample_id', 'corresponding_gene_call', 'codon_order_in_gene', 'reference', 'departure_from_reference', 'coverage'] + codons
variable_codons_table_types          = [ 'numeric',    'text'  ,        'numeric'         ,       'numeric'      ,    'text'  ,          'numeric'        , 'numeric' ] + ['numeric'] * len(codons)

variable_nts_table_name              = 'variable_nucleotides'
variable_nts_table_structure         = ['entry_id', 'sample_id', 'split_name',   'pos'  , 'pos_in_contig', 'corresponding_gene_call', 'in_partial_gene_call', 'in_complete_gene_call', 'base_pos_in_codon', 'codon_order_in_gene', 'coverage', 'cov_outlier_in_split', 'cov_outlier_in_contig', 'departure_from_reference', 'competing_nts', 'reference'] + nucleotides
variable_nts_table_types             = [ 'numeric',    'text'  ,    'text'   , 'numeric',    'numeric'   ,        'numeric'         ,       'numeric'       ,       'numeric'        ,       'numeric'    ,       'numeric'      , 'numeric' ,          'bool'       ,          'bool'        ,          'numeric'        ,      'text'    ,    'text'  ] + ['numeric'] * len(nucleotides)

indels_table_name                    = 'indels'
indels_table_structure               = ['entry_id', 'sample_id', 'split_name', 'type', 'sequence', 'start_in_contig', 'start_in_split', 'length' , 'coverage']
indels_table_types                   = ['numeric' , 'text'     , 'text'      , 'text', 'text'    , 'numeric'        , 'numeric'       , 'numeric', 'numeric' ]

views_table_name                     = 'views'
views_table_structure                = ['view_id', 'target_table']
views_table_types                    = [  'str'  ,      'str'    ]

# notice that atomic data table is the only table that doesn't have a name. because how we use this table is a bit tricky.
# for single profiles, contents of this table is stored as "atomic data", however, for merged profiles,
# each column of the atomic data table becomes its own table, where the row names remain identical, yet columns
# become sample names.
atomic_data_table_structure          = ['contig', 'std_coverage', 'mean_coverage', 'mean_coverage_Q2Q3', 'max_normalized_ratio', 'relative_abundance', 'detection', 'abundance', 'variability', '__parent__']
atomic_data_table_types              = [ 'text' ,   'numeric'   ,    'numeric'   ,      'numeric'      ,        'numeric'      ,      'numeric'     ,   'numeric' ,  'numeric' ,   'numeric'  ,    'text'   ]


####################################################################################################
#
#     DESCRIPTIONS FOR TABLES THAT ARE BOTH IN CONTIGS and PROFILE DATABASES
#
####################################################################################################

collections_info_table_name           = 'collections_info'
collections_info_table_structure      = ['collection_name', 'num_splits', 'num_bins', 'bin_names']
collections_info_table_types          = [      'text'     ,  'numeric'  ,  'numeric',    'text'  ]

collections_bins_info_table_name      = 'collections_bins_info'
collections_bins_info_table_structure = ['entry_id', 'collection_name', 'bin_name', 'source', 'html_color']
collections_bins_info_table_types     = [ 'numeric',       'text'     ,   'text'  ,  'text' ,    'text'   ]

collections_contigs_table_name        = 'collections_of_contigs'
collections_contigs_table_structure   = ['entry_id', 'collection_name', 'contig', 'bin_name']
collections_contigs_table_types       = [ 'numeric',       'text'     ,  'text' ,   'text'  ]

collections_splits_table_name         = 'collections_of_splits'
collections_splits_table_structure    = ['entry_id', 'collection_name', 'split', 'bin_name']
collections_splits_table_types        = [ 'numeric',       'text'     , 'text' ,   'text'  ]


####################################################################################################
#
#     TABLE DESCRIPTIONS FOR THE PROFILE AUXILIARY COVERAGE DATABASE
#
####################################################################################################

split_coverages_table_name       = 'split_coverages'
split_coverages_table_structure  = ['split_name', 'sample_name', 'coverages']
split_coverages_table_types      = [    'str'   ,     'str'    ,   'blob'   ]


####################################################################################################
#
#     TABLE DESCRIPTIONS FOR THE GENOME STORAGE
#
####################################################################################################

genome_info_table_name       = 'genome_info'
genome_info_table_structure  = ['genome_name', 'genome_hash', 'external_genome'] + essential_genome_info
genome_info_table_types      = [    'str'    ,     'text'   ,     'numeric'    ] + ['numeric'] * len(essential_genome_info)

gene_info_table_name       = 'gene_info'
gene_info_table_structure  = ['genome_name', 'gene_caller_id', 'aa_sequence', 'dna_sequence', 'partial', 'length' ]
gene_info_table_types      = [    'str'    ,     'numeric'   ,    'text'    ,     'text'    , 'numeric', 'numeric']

genome_gene_function_calls_table_name      = 'gene_function_calls'
genome_gene_function_calls_table_structure = ['genome_name', ] + gene_function_calls_table_structure[:]
genome_gene_function_calls_table_types     = [    'str'    , ] + gene_function_calls_table_types[:]

####################################################################################################
#
#     TABLE DESCRIPTIONS FOR THE STRUCTURE DB
#
####################################################################################################

pdb_data_table_name       = 'structures'
pdb_data_table_structure  = ['corresponding_gene_call', 'pdb_content']
pdb_data_table_types      = [         'integer'       ,    'blob'    ]

templates_table_name       = 'templates'
templates_table_structure  = ['entry_id' , 'corresponding_gene_call' , 'pdb_id' , 'chain_id' , 'ppi']
templates_table_types      = ['integer'  , 'integer'                 , 'text'   , 'text'     , 'real']

models_table_name       = 'models'
models_table_structure  = ['entry_id' , 'corresponding_gene_call' , 'molpdf' , 'GA341_score' , 'DOPE_score' , 'picked_as_best']
models_table_types      = ['integer'  , 'integer'                 , 'real'   , 'real'        , 'real'       , 'integer']

residue_info_table_name       = 'residue_info'
residue_info_table_structure  = ['entry_id', 'corresponding_gene_call', 'codon_order_in_gene', 'contact_numbers', 'codon', 'amino_acid', 'codon_number', 'sec_struct' , 'rel_solvent_acc' , 'phi'  , 'psi'  , 'NH_O_1_index' , 'NH_O_1_energy' , 'O_NH_1_index' , 'O_NH_1_energy' , 'NH_O_2_index' , 'NH_O_2_energy' , 'O_NH_2_index' , 'O_NH_2_energy']
residue_info_table_types      = ['integer',         'integer'        ,        'integer'     ,   'text'          , 'text',  'text',       'integer',      'text'       , 'real'            , 'real' , 'real' , 'integer'      , 'real'          , 'integer'      , 'real'          , 'integer'      , 'real'          , 'integer'      , 'real']

####################################################################################################
#
#     TABLE DESCRIPTIONS FOR THE tRNASEQ DB
#
####################################################################################################

tRNAseq_sequences_table_name            = 'tRNA_sequences'
tRNAseq_sequences_table_structure       = ['name', 'replicate_names', 'replicate_count', 'sequence']
tRNAseq_sequences_table_types           = ['str' , 'str'            , 'numeric'        , 'str']

tRNAseq_info_table_name                 = 'tRNA_basic_info'
tRNAseq_info_table_structure            = ['name', 'is_mature', 'anticodon_sequence', 'amino_acid', 'sequence_length', 'profiled_features_start', 'num_conserved', 'num_unconserved', 'num_paired', 'num_unpaired', 'num_in_extrapolated_fiveprime_feature']
tRNAseq_info_table_types                = ['str' , 'bool'     , 'str'               , 'str'       , 'numeric'        , 'numeric'                , 'numeric'      , 'numeric'        , 'numeric'   , 'numeric'     , 'numeric']

tRNAseq_features_table_name             = 'tRNA_features'
tRNAseq_features_table_structure        = ['name'] + list(itertools.chain(*zip([f + '_start' for f in db_formatted_tRNA_feature_names], [f + '_stop' for f in db_formatted_tRNA_feature_names])))
tRNAseq_features_table_types            = ['str']  + ['str'] * len(db_formatted_tRNA_feature_names) * 2

tRNAseq_unconserved_table_name          = 'tRNA_unconserved_nucleotides'
tRNAseq_unconserved_table_structure     = ['name', 'pos'    , 'observed_nucleotide', 'expected_nucleotides']
tRNAseq_unconserved_table_types         = ['str' , 'numeric', 'str'                , 'str']

tRNAseq_unpaired_table_name             = 'tRNA_unpaired_nucleotides'
tRNAseq_unpaired_table_structure        = ['name', 'fiveprime_pos', 'threeprime_pos', 'observed_fiveprime_nucleotide', 'observed_threeprime_nucleotide']
tRNAseq_unpaired_table_types            = ['str' , 'numeric'      , 'numeric'       , 'str'                          , 'str']

####################################################################################################
#
#     META META META
#
####################################################################################################

tables_without_unique_entry_ids = [genome_gene_function_calls_table_name]<|MERGE_RESOLUTION|>--- conflicted
+++ resolved
@@ -21,12 +21,9 @@
 auxiliary_data_version = "2"
 structure_db_version = "1"
 genomes_storage_vesion = "6"
-<<<<<<< HEAD
 tRNAseq_db_version = "1"
 trnaseeds_db_version = "1"
-=======
 workflow_config_version = "1"
->>>>>>> 98c2039c
 
 versions_for_db_types = {'contigs': contigs_db_version,
                          'profile': profile_db_version,
@@ -35,13 +32,10 @@
                          'pan': pan_db_version,
                          'genomestorage': genomes_storage_vesion,
                          'auxiliary data for coverages': auxiliary_data_version,
-<<<<<<< HEAD
                          'tRNAseq': tRNAseq_db_version,
-                         'trnaseeds': trnaseeds_db_version}
-=======
+                         'trnaseeds': trnaseeds_db_version,
                          'config': workflow_config_version}
 
->>>>>>> 98c2039c
 
 ####################################################################################################
 #
