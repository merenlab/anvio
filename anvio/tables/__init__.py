# -*- coding: utf-8
# pylint: disable=line-too-long
""" Table schemas for databases."""

from anvio.constants import codons, nucleotides, essential_genome_info, db_formatted_trna_feature_names
from anvio.trnaidentifier import THREEPRIME_VARIANT_LIST

import itertools

__author__ = "Developers of anvi'o (see AUTHORS.txt)"
__copyright__ = "Copyleft 2015-2018, the Meren Lab (http://merenlab.org/)"
__credits__ = []
__license__ = "GPL 3.0"
__maintainer__ = "A. Murat Eren"
__email__ = "a.murat.eren@gmail.com"


contigs_db_version = "18"
profile_db_version = "34"
genes_db_version = "6"
pan_db_version = "14"
auxiliary_data_version = "2"
structure_db_version = "2"
genomes_storage_vesion = "7"
trnaseq_db_version = "1"
workflow_config_version = "1"
metabolic_modules_db_version = "2"

versions_for_db_types = {'contigs': contigs_db_version,
                         'profile': profile_db_version,
                         'genes': genes_db_version,
                         'structure': structure_db_version,
                         'pan': pan_db_version,
                         'genomestorage': genomes_storage_vesion,
                         'auxiliary data for coverages': auxiliary_data_version,
<<<<<<< HEAD
                         'trnaseq': trnaseq_db_version,
                         'config': workflow_config_version,
                         'modules': kegg_modules_db_version}
=======
                         'tRNAseq': tRNAseq_db_version,
                         'config': workflow_config_version,
                         'modules': metabolic_modules_db_version}
>>>>>>> 0a553c37


####################################################################################################
#
#     TABLE DESCRIPTIONS SPECIFIC FOR THE PAN DATABASE (THE REST COMES FROM THE PROFILE DATABASE)
#
####################################################################################################

pan_gene_clusters_table_name           = 'gene_clusters'
pan_gene_clusters_table_structure      = ['gene_caller_id', 'gene_cluster_id', 'genome_name', 'alignment_summary']
pan_gene_clusters_table_types          = [    'numeric'   ,      'str'       ,     'str'    ,        'str'       ]


####################################################################################################
#
#     TABLE DESCRIPTIONS FOR THE CONTIGS DATABASE
#
####################################################################################################


contig_sequences_table_name            = 'contig_sequences'
contig_sequences_table_structure       = ['contig', 'sequence']
contig_sequences_table_types           = [  'str' ,   'str'   ]

contigs_info_table_name                = 'contigs_basic_info'
contigs_info_table_structure           = ['contig', 'length' , 'gc_content', 'num_splits']
contigs_info_table_types               = [  'str' , 'numeric',   'numeric' ,   'numeric' ]

splits_info_table_name                 = 'splits_basic_info'
splits_info_table_structure            = ['split', 'order_in_parent' , 'start' ,  'end'  , 'length' , 'gc_content', 'gc_content_parent', 'parent' ]
splits_info_table_types                = ['text' ,     'numeric     ','numeric','numeric', 'numeric',   'numeric' ,      'numeric'     ,  'text'  ]


# following tables deal with open reading frames found in contigs by a gene caller (such as prodigal), and their functional annotations and stuff.

genes_in_contigs_table_name             = 'genes_in_contigs'
genes_in_contigs_table_structure        = ['gene_callers_id', 'contig', 'start' , 'stop'  , 'direction', 'partial', 'call_type', 'source', 'version']
genes_in_contigs_table_types            = [    'numeric'    ,  'text' ,'numeric','numeric',   'text'   , 'numeric',  'numeric' ,  'text' ,   'text' ]

genes_in_splits_table_name             = 'genes_in_splits'
genes_in_splits_table_structure        = ['split', 'gene_callers_id', 'start_in_split', 'stop_in_split', 'percentage_in_split']
genes_in_splits_table_types            = [ 'text',      'numeric'   ,    'numeric'    ,    'numeric'   ,       'numeric'      ]

gene_amino_acid_sequences_table_name      = 'gene_amino_acid_sequences'
gene_amino_acid_sequences_table_structure = ['gene_callers_id', 'sequence']
gene_amino_acid_sequences_table_types     = [     'numeric'   ,   'text'  ]

gene_function_calls_table_name         = 'gene_functions'
gene_function_calls_table_structure    = ['gene_callers_id', 'source', 'accession', 'function', 'e_value']
gene_function_calls_table_types        = [    'numeric'    ,  'text' ,    'text'  ,   'text'  , 'numeric']

taxon_names_table_name                 = 'taxon_names'
taxon_names_table_structure            = ['taxon_id', "t_phylum", "t_class", "t_order", "t_family", "t_genus", "t_species"]
taxon_names_table_types                = [ 'numeric',   'text'  ,  'text'  ,  'text'  ,  'text'   ,  'text'  ,   'text'   ]

splits_taxonomy_table_name             = 'splits_taxonomy'
splits_taxonomy_table_structure        = ['split', 'taxon_id',]
splits_taxonomy_table_types            = [ 'text',  'numeric',]

genes_taxonomy_table_name              = 'genes_taxonomy'
genes_taxonomy_table_structure         = ['gene_callers_id', 'taxon_id',]
genes_taxonomy_table_types             = [    'numeric'    ,  'numeric',]

hmm_hits_info_table_name               = 'hmm_hits_info'
hmm_hits_info_table_structure          = ['source', 'ref' , 'search_type', 'domain', 'genes']
hmm_hits_info_table_types              = [ 'text' , 'text',    'text'    ,  'text' , 'text' ]       # This one here is the id that apper as in gene_calls table
                                                                                         #         /
hmm_hits_table_name                    = 'hmm_hits'                                      # _______|_______
hmm_hits_table_structure               = ['entry_id', 'source', 'gene_unique_identifier', 'gene_callers_id', 'gene_name', 'gene_hmm_id', 'e_value']
hmm_hits_table_types                   = [ 'numeric',  'text' ,          'text'         ,      'numeric'   ,   'text'   ,     'text'   , 'numeric']

hmm_hits_splits_table_name             = 'hmm_hits_in_splits'
hmm_hits_splits_table_structure        = ['hmm_hit_entry_id', 'split', 'percentage_in_split', 'source']
hmm_hits_splits_table_types            = [     'numeric'    ,  'text',       'numeric'      ,  'text' ]

scg_taxonomy_table_name                = 'scg_taxonomy'
scg_taxonomy_table_structure           = ['gene_callers_id', 'gene_name', 'accession', 'percent_identity', 't_domain', "t_phylum", "t_class", "t_order", "t_family", "t_genus", "t_species"]
scg_taxonomy_table_types               = [    'numeric'    ,    'text'  ,    'text'  ,       'text'      ,   'text'  ,   'text'  ,   'text' ,  'text'  ,   'text'  ,   'text' ,   'text'   ]

nt_position_info_table_name            = 'nt_position_info'
nt_position_info_table_structure       = ['contig_name', 'position_info']
nt_position_info_table_types           = [    'str'    ,      'blob'    ]

nucleotide_additional_data_table_name      = 'nucleotide_additional_data'
nucleotide_additional_data_table_structure = ['item_name', 'data_key', 'data_value', 'data_type', 'data_group']
nucleotide_additional_data_table_types     = [   'text'  ,   'text'  ,    'text'   ,    'text'  ,    'text'   ]

amino_acid_additional_data_table_name      = 'amino_acid_additional_data'
amino_acid_additional_data_table_structure = ['item_name', 'data_key', 'data_value', 'data_type', 'data_group']
amino_acid_additional_data_table_types     = [   'text'  ,   'text'  ,    'text'   ,    'text'  ,    'text'   ]

gene_level_coverage_stats_table_name      = 'gene_level_coverage_stats'
gene_level_coverage_stats_table_structure = ['gene_callers_id', 'sample_name', 'mean_coverage', 'detection', 'non_outlier_mean_coverage', 'non_outlier_coverage_std', 'gene_coverage_values_per_nt', 'non_outlier_positions']
gene_level_coverage_stats_table_types     = [    'numeric'    ,     'text'   ,    'numeric'   ,  'numeric' ,         'numeric'          ,          'numeric'        ,             'blob'           ,          'blob'        ]

gene_level_inseq_stats_table_name      = 'gene_level_inseq_stats'
gene_level_inseq_stats_table_structure = ['gene_callers_id', 'sample_name', 'mean_coverage', 'insertions', 'insertions_normalized', 'mean_disruption', 'below_disruption', 'gene_coverage_values_per_nt']
gene_level_inseq_stats_table_types     = [    'numeric'    ,     'text'   ,    'numeric'   ,  'numeric'  ,        'numeric'       ,      'numeric'   ,      'numeric'    ,              'blob'          ]

####################################################################################################
#
#     TABLE DESCRIPTIONS FOR THE PROFILE DATABASE
#
####################################################################################################

item_orders_table_name               = 'item_orders'
item_orders_table_structure          = ['name', 'type', 'data', 'additional']
item_orders_table_types              = ['text', 'text', 'text',    'text'   ]

item_additional_data_table_name      = 'item_additional_data'
item_additional_data_table_structure = ['item_name', 'data_key', 'data_value', 'data_type', 'data_group']
item_additional_data_table_types     = [   'text'  ,   'text'  ,    'text'   ,    'text'  ,    'text'   ]

layer_orders_table_name              = 'layer_orders'
layer_orders_table_structure         = ['data_key', 'data_type', 'data_value']
layer_orders_table_types             = [  'text'  ,    'text'  ,    'text'   ]

layer_additional_data_table_name      = 'layer_additional_data'
layer_additional_data_table_structure = ['item_name', 'data_key', 'data_value', 'data_type', 'data_group']
layer_additional_data_table_types     = [   'text'  ,   'text'  ,    'text'   ,    'text'  ,    'text'   ]

states_table_name                    = 'states'
states_table_structure               = ['name', 'content', 'last_modified']
states_table_types                   = ['text',  'text'  ,      'text'    ]

variable_codons_table_name           = 'variable_codons'
variable_codons_table_structure      = ['sample_id', 'corresponding_gene_call', 'codon_order_in_gene', 'reference', 'departure_from_reference', 'coverage'] + codons
variable_codons_table_types          = [   'text'  ,        'numeric'         ,       'numeric'      ,    'text'  ,          'numeric'        , 'numeric' ] + ['numeric'] * len(codons)

variable_nts_table_name              = 'variable_nucleotides'
variable_nts_table_structure         = ['sample_id', 'split_name',   'pos'  , 'pos_in_contig', 'corresponding_gene_call', 'in_noncoding_gene_call', 'in_coding_gene_call', 'base_pos_in_codon', 'codon_order_in_gene', 'coverage', 'cov_outlier_in_split', 'cov_outlier_in_contig', 'departure_from_reference', 'competing_nts', 'reference'] + nucleotides
variable_nts_table_types             = [   'text'  ,    'text'   , 'numeric',    'numeric'   ,        'numeric'         ,       'numeric'         ,     'numeric'        ,       'numeric'    ,       'numeric'      , 'numeric' ,          'bool'       ,          'bool'        ,          'numeric'        ,      'text'    ,    'text'  ] + ['numeric'] * len(nucleotides)

indels_table_name                    = 'indels'
indels_table_structure               = ['sample_id', 'split_name', 'type', 'sequence', 'start_in_contig', 'start_in_split', 'length' , 'coverage']
indels_table_types                   = ['text'     , 'text'      , 'text', 'text'    , 'numeric'        , 'numeric'       , 'numeric', 'numeric' ]

views_table_name                     = 'views'
views_table_structure                = ['view_id', 'target_table']
views_table_types                    = [  'str'  ,      'str'    ]

# notice that atomic data table is the only table that doesn't have a name. because how we use this table is a bit tricky.
# for single profiles, contents of this table is stored as "atomic data", however, for merged profiles,
# each column of the atomic data table becomes its own table, where the row names remain identical, yet columns
# become sample names.
atomic_data_table_structure          = ['contig', 'std_coverage', 'mean_coverage', 'mean_coverage_Q2Q3', 'max_normalized_ratio', 'relative_abundance', 'detection', 'abundance', 'variability', '__parent__']
atomic_data_table_types              = [ 'text' ,   'numeric'   ,    'numeric'   ,      'numeric'      ,        'numeric'      ,      'numeric'     ,   'numeric' ,  'numeric' ,   'numeric'  ,    'text'   ]


####################################################################################################
#
#     DESCRIPTIONS FOR TABLES THAT ARE BOTH IN CONTIGS and PROFILE DATABASES
#
####################################################################################################

collections_info_table_name           = 'collections_info'
collections_info_table_structure      = ['collection_name', 'num_splits', 'num_bins', 'bin_names']
collections_info_table_types          = [      'text'     ,  'numeric'  ,  'numeric',    'text'  ]

collections_bins_info_table_name      = 'collections_bins_info'
collections_bins_info_table_structure = ['collection_name', 'bin_name', 'source', 'html_color']
collections_bins_info_table_types     = [      'text'     ,   'text'  ,  'text' ,    'text'   ]

collections_contigs_table_name        = 'collections_of_contigs'
collections_contigs_table_structure   = ['collection_name', 'contig', 'bin_name']
collections_contigs_table_types       = [      'text'     ,  'text' ,   'text'  ]

collections_splits_table_name         = 'collections_of_splits'
collections_splits_table_structure    = ['collection_name', 'split', 'bin_name']
collections_splits_table_types        = [      'text'     , 'text' ,   'text'  ]


####################################################################################################
#
#     TABLE DESCRIPTIONS FOR THE PROFILE AUXILIARY COVERAGE DATABASE
#
####################################################################################################

split_coverages_table_name       = 'split_coverages'
split_coverages_table_structure  = ['split_name', 'sample_name', 'coverages']
split_coverages_table_types      = [    'str'   ,     'str'    ,   'blob'   ]


####################################################################################################
#
#     TABLE DESCRIPTIONS FOR THE GENOME STORAGE
#
####################################################################################################

genome_info_table_name       = 'genome_info'
genome_info_table_structure  = ['genome_name', 'genome_hash', 'external_genome'] + essential_genome_info
genome_info_table_types      = [    'str'    ,     'text'   ,     'numeric'    ] + ['numeric'] * len(essential_genome_info)

gene_info_table_name       = 'gene_info'
gene_info_table_structure  = ['genome_name', 'gene_caller_id', 'aa_sequence', 'dna_sequence', 'partial', 'length' ]
gene_info_table_types      = [    'str'    ,     'numeric'   ,    'text'    ,     'text'    , 'numeric', 'numeric']

genome_gene_function_calls_table_name      = 'gene_function_calls'
genome_gene_function_calls_table_structure = ['genome_name', ] + gene_function_calls_table_structure[:]
genome_gene_function_calls_table_types     = [    'str'    , ] + gene_function_calls_table_types[:]

####################################################################################################
#
#     TABLE DESCRIPTIONS FOR THE STRUCTURE DB
#
####################################################################################################

pdb_data_table_name       = 'structures'
pdb_data_table_structure  = ['corresponding_gene_call', 'pdb_content']
pdb_data_table_types      = [         'integer'       ,    'blob'    ]

templates_table_name       = 'templates'
templates_table_structure  = ['corresponding_gene_call' , 'pdb_id' , 'chain_id' , 'ppi']
templates_table_types      = ['integer'                 , 'text'   , 'text'     , 'real']

models_table_name       = 'models'
models_table_structure  = ['corresponding_gene_call' , 'molpdf' , 'GA341_score' , 'DOPE_score' , 'picked_as_best']
models_table_types      = ['integer'                 , 'real'   , 'real'        , 'real'       , 'integer']

residue_info_table_name       = 'residue_info'
residue_info_table_structure  = ['corresponding_gene_call', 'codon_order_in_gene', 'contact_numbers', 'codon', 'amino_acid', 'codon_number', 'sec_struct' , 'rel_solvent_acc' , 'phi'  , 'psi'  , 'NH_O_1_index' , 'NH_O_1_energy' , 'O_NH_1_index' , 'O_NH_1_energy' , 'NH_O_2_index' , 'NH_O_2_energy' , 'O_NH_2_index' , 'O_NH_2_energy']
residue_info_table_types      = [        'integer'        ,        'integer'     ,   'text'          , 'text',  'text',       'integer',      'text'       , 'real'            , 'real' , 'real' , 'integer'      , 'real'          , 'integer'      , 'real'          , 'integer'      , 'real'          , 'integer'      , 'real']

####################################################################################################
#
#     TABLE DESCRIPTIONS FOR THE KEGG MODULES DB
#
####################################################################################################

module_table_name = "kegg_modules"
module_table_structure = ['module', 'data_name', 'data_value', 'data_definition', 'line']
module_table_types     = [ 'str'  ,   'str'    ,     'str'   ,       'str'      ,'numeric' ]

pathway_table_name = "kegg_pathway_maps"
pathway_table_structure = ['pathway_map', 'data_name', 'data_value', 'data_definition', 'line']
pathway_table_types     = [ 'str'  ,   'str'    ,     'str'   ,       'str'      ,'numeric' ]

####################################################################################################
#
#     TABLE DESCRIPTIONS FOR THE TRNASEQ DB
#
####################################################################################################

trnaseq_sequences_table_name            = 'sequences'
trnaseq_sequences_table_structure       = ['name', 'replicate_names', 'replicate_count', 'sequence']
trnaseq_sequences_table_types           = ['str' , 'str'            , 'numeric'        , 'str']

trnaseq_acceptor_table_name             = 'acceptor'
trnaseq_acceptor_table_structure        = ['name', 'grouped_names', 'group_count', 'sequence_without_acceptor'] + [threeprime_variant + '_count' for threeprime_variant in THREEPRIME_VARIANT_LIST]
trnaseq_acceptor_table_types            = ['str' , 'str'          , 'numeric'    , 'str'                      ] + ['numeric' for _ in THREEPRIME_VARIANT_LIST]

trnaseq_subsequence_table_name          = 'subsequence_relations'
trnaseq_subsequence_table_structure     = ['name', 'subsequence_names', 'subsequence_count', 'average_subsequence_multiplicity'] + [threeprime_variant + '_count' for threeprime_variant in THREEPRIME_VARIANT_LIST]
trnaseq_subsequence_table_types         = ['str' , 'str'              , 'numeric'          , 'numeric'                         ] + ['numeric' for _ in THREEPRIME_VARIANT_LIST]

trnaseq_info_table_name                 = 'basic_info'
trnaseq_info_table_structure            = ['name', 'is_mature', 'is_long_read', 'is_charged', 'anticodon_sequence', 'amino_acid', 'sequence_length', 'features_start', 'features_stop', 'num_conserved', 'num_unconserved', 'num_paired', 'num_unpaired', 'num_in_extrapolated_fiveprime_feature', 'num_extra_threeprime', 'alpha_start', 'alpha_stop', 'beta_start', 'beta_stop']
trnaseq_info_table_types                = ['str' , 'bool'     , 'bool'        , 'bool'      , 'str'               , 'str'       , 'numeric'        , 'numeric'       , 'numeric'      , 'numeric'      , 'numeric'        , 'numeric'   , 'numeric'     , 'numeric'                              , 'numeric'             , 'numeric'    , 'numeric'   , 'numeric'   , 'numeric']

trnaseq_features_table_name             = 'features'
trnaseq_features_table_structure        = ['name'] + list(itertools.chain(*zip([f + '_start' for f in db_formatted_trna_feature_names], [f + '_stop' for f in db_formatted_trna_feature_names])))
trnaseq_features_table_types            = ['str']  + ['str'] * len(db_formatted_trna_feature_names) * 2

trnaseq_unconserved_table_name          = 'unconserved_nucleotides'
trnaseq_unconserved_table_structure     = ['name', 'pos'    , 'observed_nucleotide', 'expected_nucleotides']
trnaseq_unconserved_table_types         = ['str' , 'numeric', 'str'                , 'str']

trnaseq_unpaired_table_name             = 'unpaired_nucleotides'
trnaseq_unpaired_table_structure        = ['name', 'fiveprime_pos', 'threeprime_pos', 'observed_fiveprime_nucleotide', 'observed_threeprime_nucleotide']
trnaseq_unpaired_table_types            = ['str' , 'numeric'      , 'numeric'       , 'str'                          , 'str']


trnaseq_long_sequences_table_name       = 'long_sequences'
trnaseq_long_sequences_table_structure  = ['name', 'replicate_names', 'replicate_count', 'sequence']
trnaseq_long_sequences_table_types      = ['str' , 'str'            , 'numeric'        , 'str']

trnaseq_long_acceptor_table_name        = 'long_acceptor'
trnaseq_long_acceptor_table_structure   = ['name', 'grouped_names', 'group_count', 'sequence_without_acceptor'] + [threeprime_variant + '_count' for threeprime_variant in THREEPRIME_VARIANT_LIST]
trnaseq_long_acceptor_table_types       = ['str' , 'str'          , 'numeric'    , 'str'                      ] + ['numeric' for _ in THREEPRIME_VARIANT_LIST]

trnaseq_long_subsequence_table_name     = 'long_subsequence_relations'
trnaseq_long_subsequence_table_structure= ['name', 'subsequence_names', 'subsequence_count', 'average_subsequence_multiplicity'] + [threeprime_variant + '_count' for threeprime_variant in THREEPRIME_VARIANT_LIST]
trnaseq_long_subsequence_table_types    = ['str' , 'str'              , 'numeric'          , 'numeric'                         ] + ['numeric' for _ in THREEPRIME_VARIANT_LIST]

trnaseq_long_info_table_name            = 'long_basic_info'
trnaseq_long_info_table_structure       = ['name', 'is_mature', 'is_long_read', 'is_charged', 'anticodon_sequence', 'amino_acid', 'sequence_length', 'features_start', 'features_stop', 'num_conserved', 'num_unconserved', 'num_paired', 'num_unpaired', 'num_in_extrapolated_fiveprime_feature', 'num_extra_threeprime', 'alpha_start', 'alpha_stop', 'beta_start', 'beta_stop']
trnaseq_long_info_table_types           = ['str' , 'bool'     , 'bool'        , 'bool'      , 'str'               , 'str'       , 'numeric'        , 'numeric'       , 'numeric'      , 'numeric'      , 'numeric'        , 'numeric'   , 'numeric'     , 'numeric'                              , 'numeric'             , 'numeric'    , 'numeric'   , 'numeric'   , 'numeric']

trnaseq_long_features_table_name        = 'long_features'
trnaseq_long_features_table_structure   = ['name'] + list(itertools.chain(*zip([f + '_start' for f in db_formatted_trna_feature_names], [f + '_stop' for f in db_formatted_trna_feature_names])))
trnaseq_long_features_table_types       = ['str']  + ['str'] * len(db_formatted_trna_feature_names) * 2

trnaseq_long_unconserved_table_name     = 'long_unconserved_nucleotides'
trnaseq_long_unconserved_table_structure= ['name', 'pos'    , 'observed_nucleotide', 'expected_nucleotides']
trnaseq_long_unconserved_table_types    = ['str' , 'numeric', 'str'                , 'str']

trnaseq_long_unpaired_table_name        = 'long_unpaired_nucleotides'
trnaseq_long_unpaired_table_structure   = ['name', 'fiveprime_pos', 'threeprime_pos', 'observed_fiveprime_nucleotide', 'observed_threeprime_nucleotide']
trnaseq_long_unpaired_table_types       = ['str' , 'numeric'      , 'numeric'       , 'str'                          , 'str']




####################################################################################################
#
#     META META META
#
####################################################################################################

tables_without_unique_entry_ids = [genome_gene_function_calls_table_name]

requires_unique_entry_id = {
    'self': False,
    'kmer_contigs': False,
    'kmer_splits': False,
    'atomic_data_splits': False,
    'atomic_data_contigs': False,
    'std_coverage_splits': False,
    'std_coverage_contigs': False,
    'mean_coverage_splits': False,
    'mean_coverage_contigs': False,
    'mean_coverage_Q2Q3_splits': False,
    'mean_coverage_Q2Q3_contigs': False,
    'max_normalized_ratio_splits': False,
    'max_normalized_ratio_contigs': False,
    'relative_abundance_splits': False,
    'relative_abundance_contigs': False,
    'detection_splits': False,
    'detection_contigs': False,
    'abundance_splits': False,
    'abundance_contigs': False,
    'variability_splits': False,
    'variability_contigs': False,
    'gene_cluster_frequencies': False,
    'gene_cluster_presence_absence': False,
    'clusters': False,
    'protein_clusters': False,
    'clusterings': False,
    'PC_frequencies': False,
    'PC_presence_absence': False,
    'additional_data': False,
    'samples_order': False,
    'samples_attribute_aliases': False,
    'samples_information': False,
    'variable_nucleotide_positions': False,
    'variable_amino_acid_frequencies': False,
    'gene_protein_sequences': False,
    'genes_in_splits_summary': False,
    pan_gene_clusters_table_name: True,
    genes_in_splits_table_name: True,
    gene_function_calls_table_name: True,
    hmm_hits_splits_table_name: True,
    scg_taxonomy_table_name: True,
    nucleotide_additional_data_table_name: True,
    amino_acid_additional_data_table_name: True,
    gene_level_coverage_stats_table_name: True,
    gene_level_inseq_stats_table_name: True,
    item_additional_data_table_name: True,
    layer_additional_data_table_name: True,
    variable_codons_table_name: True,
    variable_nts_table_name: True,
    indels_table_name: True,
    collections_bins_info_table_name: True,
    collections_contigs_table_name: True,
    collections_splits_table_name: True,
    templates_table_name: True,
    models_table_name: True,
    residue_info_table_name: True,
    contig_sequences_table_name: False,
    contigs_info_table_name: False,
    splits_info_table_name: False,
    genes_in_contigs_table_name: False,
    gene_amino_acid_sequences_table_name: False,
    taxon_names_table_name: False,
    splits_taxonomy_table_name: False,
    genes_taxonomy_table_name: False,
    hmm_hits_info_table_name: False,
    hmm_hits_table_name: False,
    nt_position_info_table_name: False,
    item_orders_table_name: False,
    layer_orders_table_name: False,
    states_table_name: False,
    views_table_name: False,
    collections_info_table_name: False,
    split_coverages_table_name: False,
    genome_info_table_name: False,
    gene_info_table_name: False,
    genome_gene_function_calls_table_name: True,
    pdb_data_table_name: False,
    module_table_name: False,
    pathway_table_name: False,
}<|MERGE_RESOLUTION|>--- conflicted
+++ resolved
@@ -33,15 +33,9 @@
                          'pan': pan_db_version,
                          'genomestorage': genomes_storage_vesion,
                          'auxiliary data for coverages': auxiliary_data_version,
-<<<<<<< HEAD
-                         'trnaseq': trnaseq_db_version,
-                         'config': workflow_config_version,
-                         'modules': kegg_modules_db_version}
-=======
-                         'tRNAseq': tRNAseq_db_version,
+                         'tRNAseq': trnaseq_db_version,
                          'config': workflow_config_version,
                          'modules': metabolic_modules_db_version}
->>>>>>> 0a553c37
 
 
 ####################################################################################################
