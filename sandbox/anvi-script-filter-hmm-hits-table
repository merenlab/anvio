--- conflicted
+++ resolved
@@ -1,5 +1,10 @@
 #!/usr/bin/env python
 # -*- coding: utf-8
+
+"""
+This script removes the hmm_hits table and replaces it with a filtered version. Filtering of hmm_hits
+is done using query and/or target coverage
+"""
 
 import sys
 import os
@@ -7,11 +12,7 @@
 
 import anvio
 import anvio.data.hmm
-<<<<<<< HEAD
-import anvio.db as db
-=======
 import anvio.utils as utils
->>>>>>> ca6a3b08
 import anvio.hmmops as hmmops
 import anvio.terminal as terminal
 import anvio.filesnpaths as filesnpaths
@@ -42,22 +43,25 @@
         self.progress = progress
 
         A = lambda x: args.__dict__[x] if x in args.__dict__ else None
+
         self.contigs_db_path=A("contigs_db")
         self.domtblout=A("domain_hits_table")
         self.hmm_source=A("hmm_source")
         self.target_coverage=A("target_coverage")
         self.query_coverage=A("query_coverage")
         self.list_hmm_sources=A("list_hmm_sources")
-<<<<<<< HEAD
-=======
         self.hmm_profile_dir=A("hmm_profile_dir")
         self.merge_partial_hits_within_X_nts = A('merge_partial_hits_within_X_nts')
->>>>>>> ca6a3b08
 
         if self.list_hmm_sources:
             ContigsDatabase(self.contigs_db_path).list_available_hmm_sources()
             sys.exit()
 
+        # Grab HMM sources from internal or external HMMs
+        if self.hmm_profile_dir:
+            self.sources = utils.get_HMM_sources_dictionary([args.hmm_profile_dir])
+        else:
+            self.sources = anvio.data.hmm.sources
 
         # hmmsearch results so the queries are the hmm models and the targets are the ORFs
         self.dom_table_columns = [
@@ -88,6 +92,7 @@
 
 
     def sanity_checks(self):
+        """Sanity checks for program inputs."""
 
         filesnpaths.is_file_exists(self.contigs_db_path)
         self.run.info("Database Path", self.contigs_db_path)
@@ -103,33 +108,36 @@
         if self.hmm_source not in info_table:
             raise ConfigError(f"Whoa there, the HMM source you provided, '{self.hmm_source}', is not in your contigsDB: "
                               f"{self.contigs_db_path}. Maybe you misspelled it? Maybe you never added it to your contigsDB??"
-                              "Please use --list-hmm-sources to see which HMM sources you have available. If you don't see the HMMs you "
-                              "need then try re-running anvi-run-hmms and make sure to specify your HMM source of interest.")
-
-        sources = anvio.data.hmm.sources
-        target = sources[self.hmm_source]['target'].split(':')
+                              f"Please use --list-hmm-sources to see which HMM sources you have available. If you don't see the HMMs you "
+                              f"need then try re-running anvi-run-hmms and make sure to specify your HMM source of interest.")
+
+        target = self.sources[self.hmm_source]['target'].split(':')
 
         if target[0] != 'AA':
             raise ConfigError(f"The hmm-source {self.hmm_source} is not for amino acid sequences. "
-                              "anvi-script-filter-hmm-hit-table currently can only work with hmm-sources "
-                              "from protein sequences.")
+                              f"anvi-script-filter-hmm-hit-table currently can only work with hmm-sources "
+                              f"from protein sequences.")
 
 
     def process(self):
+        """Method to run the functions of this program"""
 
         self.sanity_checks()
 
         self.import_domtblout()
 
-        x = self.filter_domtblout()
-
-        self.get_hmm_hit_table(hmmsearch_tbl=x)
+        # file_path_csv
+        filtered_domtblout_path = self.filter_domtblout()
+
+        search_results_dict = self.parse_domtblout(filtered_domtblout_path)
+
+        self.append_search_results_dict_to_hmm_tables(search_results_dict = search_results_dict)
 
         # remove the tmp file
         if anvio.DEBUG:
-            self.run.info("Filtered domtblout file", x)
+            self.run.info("Filtered domtblout file", filtered_domtblout_path)
         elif not anvio.DEBUG:
-            os.remove(x)
+            os.remove(filtered_domtblout_path)
 
 
     def merge_partial_hits(self):
@@ -241,35 +249,6 @@
 
 
     def import_domtblout(self):
-<<<<<<< HEAD
-
-        # hmmsearch results so the queries are the hmm models and the targets are the ORFs
-        col_info = [
-            ('gene_callers_id',  int),   # target name
-            ('target_accession', str),   # target accession
-            ('gene_length',      int),   # tlen
-            ('hmm_name',         str),   # query name
-            ('hmm_id',           str),   # accession
-            ('hmm_length',       int),   # qlen
-            ('evalue',           float), # E-value (full sequence)
-            ('bitscore',         float), # score (full sequence)
-            ('bias',             float), # bias (full sequence)
-            ('match_num',        int),   # # (this domain)
-            ('num_matches',      int),   # of (this domain)
-            ('dom_c_evalue',     float), # c-Evalue (this domain)
-            ('dom_i_evalue',     float), # i-Evalue (this domain)
-            ('dom_bitscore',     str),   # score (this domain)
-            ('dom_bias',         float), # bias (this domain)
-            ('hmm_start',        int),   # from (hmm coord)
-            ('hmm_stop',         int),   # to (hmm coord)
-            ('gene_start',       int),   # from (ali coord)
-            ('gene_stop',        int),   # to (ali coord)
-            ('env_to',           str),   # from (env coord)
-            ('env_from',         str),   # to (env coord)
-            ('mean_post_prob',   float), # acc
-            ('description',      str),   # description of target
-        ]
-=======
         """Import the domtblout file from hmmsearch then calculate query and target coverage"""
 
         if self.merge_partial_hits_within_X_nts:
@@ -277,7 +256,6 @@
 
         colnames_coltypes_list = list(zip(*self.dom_table_columns))
         colnames_coltypes_dict = dict(zip(colnames_coltypes_list[0], colnames_coltypes_list[1]))
->>>>>>> ca6a3b08
 
         try:
 
@@ -290,13 +268,17 @@
                             index_col=False)
         except Exception as e:
             print(e)
-            raise ConfigError("Doesn't look like a --domtblout")
+            raise ConfigError(f"Doesn't look like a --domtblout... anvi'o can't even... "
+                              f"Please look at this error message to find out what happened: "
+                              f"{e}")
 
         self.df['query_coverage'] = ((self.df['hmm_stop'] - self.df['hmm_start'])/ self.df['hmm_length'])
         self.df['target_coverage'] = ((self.df['gene_stop'] - self.df['gene_start'])/ self.df['gene_length'])
 
 
     def filter_domtblout(self):
+        """Filter the hmm_hits table based on query and/or target coverage"""
+
         # Filtering conditions
         if self.query_coverage and self.target_coverage:
             df_filtered = self.df[(self.df['query_coverage'] > float(self.query_coverage)) & (self.df['target_coverage'] > float(self.target_coverage))]
@@ -320,11 +302,8 @@
         return domtblout_tmp_out
 
 
-    def get_hmm_hit_table(self, hmmsearch_tbl=None):
-
-        # Remove old hmm_hits contigs_db_path
-        hmm_tables = TablesForHMMHits(self.contigs_db_path)
-        hmm_tables.remove_source(self.hmm_source)
+    def parse_domtblout(self, hmmsearch_tbl=None):
+        """Parse the new, filtered domtblout file"""
 
         # Parse domtblout
         alphabet= 'AA'
@@ -334,17 +313,35 @@
         parser = parser_modules['search']['hmmer_table_output'](hmmsearch_tbl, alphabet=alphabet, context=context, program=hmm_program)
         search_results_dict = parser.get_search_results()
 
-        # Re-write hmm_hits table to contigDB
-        sources = anvio.data.hmm.sources
-
+        return search_results_dict
+
+
+    def append_search_results_dict_to_hmm_tables(self, search_results_dict=None):
+        """Put in the new filtered hmm_hits table to the contigsDB"""
+
+        # Remove old hmm_hits contigs_db_path
+        hmm_tables = TablesForHMMHits(self.contigs_db_path)
+        hmm_tables.remove_source(self.hmm_source)
+
+        # Re-write hmm_hits table to contigsDB
+
+        internal_sources = list(anvio.data.hmm.sources.keys())
         source = self.hmm_source
 
-        kind_of_search = sources[source]['kind']
-        domain = sources[source]['domain']
-        all_genes_searched_against = sources[source]['genes']
-        reference = sources[source]['ref']
-
-        hmm_tables.append(source, reference, kind_of_search, domain, all_genes_searched_against, search_results_dict)
+        if self.sources not in internal_sources:
+            kind_of_search = self.sources[source]['kind']
+            domain = self.sources[source]['domain']
+            all_genes_searched_against = self.sources[source]['genes']
+            reference = self.sources[source]['ref']
+        else:
+            sources = anvio.data.hmm.sources
+            source = self.hmm_source
+            kind_of_search = sources[source]['kind']
+            domain = sources[source]['domain']
+            all_genes_searched_against = sources[source]['genes']
+            reference = self.sources[source]['ref']
+
+        hmm_tables.append_to_hmm_hits_table(source, reference, kind_of_search, domain, all_genes_searched_against, search_results_dict)
 
 
 @terminal.time_program
@@ -360,6 +357,7 @@
     parser.add_argument(*anvio.A('contigs-db'), **anvio.K('contigs-db'))
     parser.add_argument(*anvio.A('hmm-source'), **anvio.K('hmm-source'))
     parser.add_argument(*anvio.A('list-hmm-sources'), **anvio.K('list-hmm-sources'))
+    parser.add_argument(*anvio.A('hmm-profile-dir'), **anvio.K('hmm-profile-dir'))
     parser.add_argument('--domain-hits-table', metavar='PATH', help="Please provide the path to the domain-table-output. You can get this file from running anvi-run-hmms with the flag --domain-hits-table.")
     parser.add_argument('--gene-coverage',
                         help="Percent of the gene that is covered by the profile HMM after hmmsearch. This is the formula using the domtblout from hmmsearch: (ali_coord_to - ali_coord_from)/target_length")
