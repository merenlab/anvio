--- conflicted
+++ resolved
@@ -47,21 +47,13 @@
         self.progress = progress
 
         A = lambda x: args.__dict__[x] if x in args.__dict__ else None
-<<<<<<< HEAD
-        self.contigs_db_path = A("contigs_db")
-        self.domtblout = A("domtblout")
-        self.hmm_source = A("hmm_source")
-        self.target_coverage = A("target_coverage")
-        self.query_coverage = A("query_coverage")
-        self.list_hmm_sources = A("list_hmm_sources")
-=======
+
         self.contigs_db_path=A("contigs_db")
         self.domtblout=A("domain_hits_table")
         self.hmm_source=A("hmm_source")
         self.target_coverage=A("target_coverage")
         self.query_coverage=A("query_coverage")
         self.list_hmm_sources=A("list_hmm_sources")
->>>>>>> 0aad11d0
 
         if self.list_hmm_sources:
             ContigsDatabase(self.contigs_db_path).list_available_hmm_sources()
