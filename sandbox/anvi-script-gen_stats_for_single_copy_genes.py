#!/usr/bin/env python
# -*- coding: utf-8

"""
Copyright (C) 2015, anvio Authors

This program is free software; you can redistribute it and/or modify it under
the terms of the GNU General Public License as published by the Free
Software Foundation; either version 2 of the License, or (at your option)
any later version.

Please read the COPYING file.
"""

<<<<<<< HEAD
__requires__ = ["contigs-db"]
__provides__ = ["genes-stats"]
__authors__ = ['meren']
__description__ = "A simple script to generate info from search tables, given a contigs-db"

=======
>>>>>>> ca6a3b08
import sys
from anvio.argparse import ArgumentParser

import anvio.tables as t
import anvio.dbops as dbops
import anvio.terminal as terminal

__description__ = "A simple script to generate info from search tables, given a contigs-db"
__requires__ = ["contigs-db"]
__provides__ = ["genes-stats"]
__authors__ = ['meren']

run = terminal.Run()
progress = terminal.Progress()

if __name__ == '__main__':
    parser = ArgumentParser(description=__description__)
    parser.add_argument('contigs_db', metavar = 'CONTIGS_DB',
                        help = 'Contigs database to read from.')
    parser.add_argument('--list-sources', action='store_true', default=False,
                        help = 'Show available single-copy gene search results and exit.')
    parser.add_argument('--source', default=None,
                        help = 'Source to focus on. If none declared, all single-copy gene sources\
                                are going to be listed.')

    args, unknown = parser.parse_known_args()

    contigs = set([])
    contig_lengths = {}
    contig_genes = {}
    genes = {}

    db = dbops.ContigsDatabase(args.contigs_db, quiet=False)
    search_contigs_dict = db.db.get_table_as_dict(t.hmm_hits_table_name)
    genes_in_contigs_dict = db.db.get_table_as_dict(t.genes_in_contigs_table_name)
    search_info_dict = db.db.get_table_as_dict(t.hmm_hits_info_table_name)
    contig_lengths_table = db.db.get_table_as_dict(t.contigs_info_table_name)
    contig_lengths = dict([(c, contig_lengths_table[c]['length']) for c in contig_lengths_table])
    db.disconnect()

    sources = {}
    irrelevant_sources = []
    for source in search_info_dict:
        if search_info_dict[source]['search_type'] == "singlecopy":
            sources[source] = [g.strip() for g in search_info_dict[source]['genes'].split(',')]
        else:
            irrelevant_sources.append(source)

    irrelevant_entries = set([])
    for source in irrelevant_sources:
        for entry in search_contigs_dict:
            if search_contigs_dict[entry]['source'] in irrelevant_sources:
                irrelevant_entries.add(entry)

    for entry in irrelevant_entries:
        search_contigs_dict.pop(entry)

    if args.list_sources:
        print((list(sources.keys())))
        sys.exit()

    if args.source:
        if args.source not in sources:
            print(('bad --source. here are the available ones: %s' % ', '.join(sources)))
        else:
            sources = {args.source: sources[source]}

    hits_output = open(args.contigs_db + '.hits', 'w')
    hits_output.write('source\tcontig\tgene\te_value\n')
    for entry in list(search_contigs_dict.values()):
        contig_name = genes_in_contigs_dict[entry['gene_callers_id']]['contig']
        hits_output.write('%s\t%s\t%s\t%.4g\n' % (entry['source'], contig_name, entry['gene_name'], entry['e_value'] ))
    hits_output.close()

    genes_output = open(args.contigs_db + '.genes', 'w')
    genes_output.write('source\tgene\n')
    for source in sources:
        for gene in sources[source]:
            genes_output.write('%s\t%s\n' % (source, gene))
    genes_output.close()

    #for e in es:
    #    print
    #    print '##################################################'
    #    print e
    #    print '##################################################'
    #    print
    #    for contig in contigs:
    #        if contig_genes[e].has_key(contig) and len(contig_genes[e][contig]):
    #            print contig, contig_lengths[contig], len(contig_genes[e][contig])
    #    print<|MERGE_RESOLUTION|>--- conflicted
+++ resolved
@@ -12,14 +12,6 @@
 Please read the COPYING file.
 """
 
-<<<<<<< HEAD
-__requires__ = ["contigs-db"]
-__provides__ = ["genes-stats"]
-__authors__ = ['meren']
-__description__ = "A simple script to generate info from search tables, given a contigs-db"
-
-=======
->>>>>>> ca6a3b08
 import sys
 from anvio.argparse import ArgumentParser
 
