--- conflicted
+++ resolved
@@ -76,7 +76,7 @@
     "biopython",
     "reportlab",
     "pymupdf",
-<<<<<<< HEAD
+    "tomli==2.2.1"
     "jupyterlab",
     "jupyterlab-git",
     "jupyterlab-lsp",
@@ -86,9 +86,6 @@
     "jupyterlab-chat",
     "jupyter-ai[all]",
     "python-lsp-server[all]"
-=======
-    "tomli==2.2.1"
->>>>>>> 2720c6ef
 ]
 
 [project.urls]
